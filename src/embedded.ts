/*
Copyright 2022 The Matrix.org Foundation C.I.C.

Licensed under the Apache License, Version 2.0 (the "License");
you may not use this file except in compliance with the License.
You may obtain a copy of the License at

    http://www.apache.org/licenses/LICENSE-2.0

Unless required by applicable law or agreed to in writing, software
distributed under the License is distributed on an "AS IS" BASIS,
WITHOUT WARRANTIES OR CONDITIONS OF ANY KIND, either express or implied.
See the License for the specific language governing permissions and
limitations under the License.
*/

import {
    WidgetApi,
    WidgetApiToWidgetAction,
    MatrixCapabilities,
    IWidgetApiRequest,
    IWidgetApiAcknowledgeResponseData,
    ISendEventToWidgetActionRequest,
    ISendToDeviceToWidgetActionRequest,
    ISendEventFromWidgetResponseData,
} from "matrix-widget-api";

import { MatrixEvent, IEvent, IContent, EventStatus } from "./models/event";
import { ISendEventResponse } from "./@types/requests";
import { EventType } from "./@types/event";
import { logger } from "./logger";
import { MatrixClient, ClientEvent, IMatrixClientCreateOpts, IStartClientOpts, SendToDeviceContentMap } from "./client";
import { SyncApi, SyncState } from "./sync";
import { SlidingSyncSdk } from "./sliding-sync-sdk";
import { User } from "./models/user";
import { Room } from "./models/room";
import { ToDeviceBatch, ToDevicePayload } from "./models/ToDeviceMessage";
import { DeviceInfo } from "./crypto/deviceinfo";
import { IOlmDevice } from "./crypto/algorithms/megolm";
import { MapWithDefault, recursiveMapToObject } from "./utils";

interface IStateEventRequest {
    eventType: string;
    stateKey?: string;
}

export interface ICapabilities {
    /**
     * Event types that this client expects to send.
     */
    sendEvent?: string[];
    /**
     * Event types that this client expects to receive.
     */
    receiveEvent?: string[];

    /**
     * Message types that this client expects to send, or true for all message
     * types.
     */
    sendMessage?: string[] | true;
    /**
     * Message types that this client expects to receive, or true for all
     * message types.
     */
    receiveMessage?: string[] | true;

    /**
     * Types of state events that this client expects to send.
     */
    sendState?: IStateEventRequest[];
    /**
     * Types of state events that this client expects to receive.
     */
    receiveState?: IStateEventRequest[];

    /**
     * To-device event types that this client expects to send.
     */
    sendToDevice?: string[];
    /**
     * To-device event types that this client expects to receive.
     */
    receiveToDevice?: string[];

    /**
     * Whether this client needs access to TURN servers.
     * @defaultValue false
     */
    turnServers?: boolean;
}

/**
 * A MatrixClient that routes its requests through the widget API instead of the
 * real CS API.
 * @experimental This class is considered unstable!
 */
export class RoomWidgetClient extends MatrixClient {
    private room?: Room;
<<<<<<< HEAD
    private widgetApiReady: Promise<void>;
=======
    private readonly widgetApiReady: Promise<void>;
>>>>>>> 0b193f46
    private lifecycle?: AbortController;
    private syncState: SyncState | null = null;

    public constructor(
        private readonly widgetApi: WidgetApi,
        private readonly capabilities: ICapabilities,
        private readonly roomId: string,
        opts: IMatrixClientCreateOpts,
    ) {
        super(opts);

        this.widgetApiReady = new Promise<void>((resolve) => this.widgetApi.once("ready", resolve));

        // Request capabilities for the functionality this client needs to support
        if (
            capabilities.sendEvent?.length ||
            capabilities.receiveEvent?.length ||
            capabilities.sendMessage === true ||
            (Array.isArray(capabilities.sendMessage) && capabilities.sendMessage.length) ||
            capabilities.receiveMessage === true ||
            (Array.isArray(capabilities.receiveMessage) && capabilities.receiveMessage.length) ||
            capabilities.sendState?.length ||
            capabilities.receiveState?.length
        ) {
            widgetApi.requestCapabilityForRoomTimeline(roomId);
        }
        capabilities.sendEvent?.forEach((eventType) => widgetApi.requestCapabilityToSendEvent(eventType));
        capabilities.receiveEvent?.forEach((eventType) => widgetApi.requestCapabilityToReceiveEvent(eventType));
        if (capabilities.sendMessage === true) {
            widgetApi.requestCapabilityToSendMessage();
        } else if (Array.isArray(capabilities.sendMessage)) {
            capabilities.sendMessage.forEach((msgType) => widgetApi.requestCapabilityToSendMessage(msgType));
        }
        if (capabilities.receiveMessage === true) {
            widgetApi.requestCapabilityToReceiveMessage();
        } else if (Array.isArray(capabilities.receiveMessage)) {
            capabilities.receiveMessage.forEach((msgType) => widgetApi.requestCapabilityToReceiveMessage(msgType));
        }
        capabilities.sendState?.forEach(({ eventType, stateKey }) =>
            widgetApi.requestCapabilityToSendState(eventType, stateKey),
        );
        capabilities.receiveState?.forEach(({ eventType, stateKey }) =>
            widgetApi.requestCapabilityToReceiveState(eventType, stateKey),
        );
        capabilities.sendToDevice?.forEach((eventType) => widgetApi.requestCapabilityToSendToDevice(eventType));
        capabilities.receiveToDevice?.forEach((eventType) => widgetApi.requestCapabilityToReceiveToDevice(eventType));
        if (capabilities.turnServers) {
            widgetApi.requestCapability(MatrixCapabilities.MSC3846TurnServers);
        }

        widgetApi.on(`action:${WidgetApiToWidgetAction.SendEvent}`, this.onEvent);
        widgetApi.on(`action:${WidgetApiToWidgetAction.SendToDevice}`, this.onToDevice);

        // Open communication with the host
        widgetApi.start();
    }

    public async startClient(opts: IStartClientOpts = {}): Promise<void> {
        this.lifecycle = new AbortController();

        // Create our own user object artificially (instead of waiting for sync)
        // so it's always available, even if the user is not in any rooms etc.
        const userId = this.getUserId();
        if (userId) {
            this.store.storeUser(new User(userId));
        }

        // Even though we have no access token and cannot sync, the sync class
        // still has some valuable helper methods that we make use of, so we
        // instantiate it anyways
        if (opts.slidingSync) {
            this.syncApi = new SlidingSyncSdk(opts.slidingSync, this, opts, this.buildSyncApiOptions());
        } else {
            this.syncApi = new SyncApi(this, opts, this.buildSyncApiOptions());
        }

        this.room = this.syncApi.createRoom(this.roomId);
        this.store.storeRoom(this.room);

        await this.widgetApiReady;

        // Backfill the requested events
        // We only get the most recent event for every type + state key combo,
        // so it doesn't really matter what order we inject them in
        await Promise.all(
            this.capabilities.receiveState?.map(async ({ eventType, stateKey }) => {
                const rawEvents = await this.widgetApi.readStateEvents(eventType, undefined, stateKey, [this.roomId]);
                const events = rawEvents.map((rawEvent) => new MatrixEvent(rawEvent as Partial<IEvent>));

                await this.syncApi!.injectRoomEvents(this.room!, [], events);
                events.forEach((event) => {
                    this.emit(ClientEvent.Event, event);
                    logger.info(`Backfilled event ${event.getId()} ${event.getType()} ${event.getStateKey()}`);
                });
            }) ?? [],
        );
        this.setSyncState(SyncState.Syncing);
        logger.info("Finished backfilling events");

        // Watch for TURN servers, if requested
        if (this.capabilities.turnServers) this.watchTurnServers();
    }

    public stopClient(): void {
        this.widgetApi.off(`action:${WidgetApiToWidgetAction.SendEvent}`, this.onEvent);
        this.widgetApi.off(`action:${WidgetApiToWidgetAction.SendToDevice}`, this.onToDevice);

        super.stopClient();
        this.lifecycle!.abort(); // Signal to other async tasks that the client has stopped
    }

    public async joinRoom(roomIdOrAlias: string): Promise<Room> {
        if (roomIdOrAlias === this.roomId) return this.room!;
        throw new Error(`Unknown room: ${roomIdOrAlias}`);
    }

    protected async encryptAndSendEvent(room: Room, event: MatrixEvent): Promise<ISendEventResponse> {
        let response: ISendEventFromWidgetResponseData;
        try {
            response = await this.widgetApi.sendRoomEvent(event.getType(), event.getContent(), room.roomId);
        } catch (e) {
            this.updatePendingEventStatus(room, event, EventStatus.NOT_SENT);
            throw e;
        }

        room.updatePendingEvent(event, EventStatus.SENT, response.event_id);
        return { event_id: response.event_id };
    }

    public async sendStateEvent(
        roomId: string,
        eventType: string,
        content: any,
        stateKey = "",
    ): Promise<ISendEventResponse> {
        return await this.widgetApi.sendStateEvent(eventType, stateKey, content, roomId);
    }

    public async sendToDevice(eventType: string, contentMap: SendToDeviceContentMap): Promise<{}> {
        await this.widgetApi.sendToDevice(eventType, false, recursiveMapToObject(contentMap));
        return {};
    }

    public async queueToDevice({ eventType, batch }: ToDeviceBatch): Promise<void> {
        // map: user Id → device Id → payload
        const contentMap: MapWithDefault<string, Map<string, ToDevicePayload>> = new MapWithDefault(() => new Map());
        for (const { userId, deviceId, payload } of batch) {
            contentMap.getOrCreate(userId).set(deviceId, payload);
        }

        await this.widgetApi.sendToDevice(eventType, false, recursiveMapToObject(contentMap));
    }

    public async encryptAndSendToDevices(userDeviceInfoArr: IOlmDevice<DeviceInfo>[], payload: object): Promise<void> {
        // map: user Id → device Id → payload
        const contentMap: MapWithDefault<string, Map<string, object>> = new MapWithDefault(() => new Map());
        for (const {
            userId,
            deviceInfo: { deviceId },
        } of userDeviceInfoArr) {
            contentMap.getOrCreate(userId).set(deviceId, payload);
        }

        await this.widgetApi.sendToDevice((payload as { type: string }).type, true, recursiveMapToObject(contentMap));
    }

    // Overridden since we get TURN servers automatically over the widget API,
    // and this method would otherwise complain about missing an access token
    public async checkTurnServers(): Promise<boolean> {
        return this.turnServers.length > 0;
    }

    // Overridden since we 'sync' manually without the sync API
    public getSyncState(): SyncState | null {
        return this.syncState;
    }

    private setSyncState(state: SyncState): void {
        const oldState = this.syncState;
        this.syncState = state;
        this.emit(ClientEvent.Sync, state, oldState);
    }

    private async ack(ev: CustomEvent<IWidgetApiRequest>): Promise<void> {
        await this.widgetApi.transport.reply<IWidgetApiAcknowledgeResponseData>(ev.detail, {});
    }

    private onEvent = async (ev: CustomEvent<ISendEventToWidgetActionRequest>): Promise<void> => {
        ev.preventDefault();

        // Verify the room ID matches, since it's possible for the client to
        // send us events from other rooms if this widget is always on screen
        if (ev.detail.data.room_id === this.roomId) {
            const event = new MatrixEvent(ev.detail.data as Partial<IEvent>);
            await this.syncApi!.injectRoomEvents(this.room!, [], [event]);
            this.emit(ClientEvent.Event, event);
            this.setSyncState(SyncState.Syncing);
            logger.info(`Received event ${event.getId()} ${event.getType()} ${event.getStateKey()}`);
        } else {
            const { event_id: eventId, room_id: roomId } = ev.detail.data;
            logger.info(`Received event ${eventId} for a different room ${roomId}; discarding`);
        }

        await this.ack(ev);
    };

    private onToDevice = async (ev: CustomEvent<ISendToDeviceToWidgetActionRequest>): Promise<void> => {
        ev.preventDefault();

        const event = new MatrixEvent({
            type: ev.detail.data.type,
            sender: ev.detail.data.sender,
            content: ev.detail.data.content as IContent,
        });
        // Mark the event as encrypted if it was, using fake contents and keys since those are unknown to us
        if (ev.detail.data.encrypted) event.makeEncrypted(EventType.RoomMessageEncrypted, {}, "", "");

        this.emit(ClientEvent.ToDeviceEvent, event);
        this.setSyncState(SyncState.Syncing);
        await this.ack(ev);
    };

    private async watchTurnServers(): Promise<void> {
        const servers = this.widgetApi.getTurnServers();
        const onClientStopped = (): void => {
            servers.return(undefined);
        };
        this.lifecycle!.signal.addEventListener("abort", onClientStopped);

        try {
            for await (const server of servers) {
                this.turnServers = [
                    {
                        urls: server.uris,
                        username: server.username,
                        credential: server.password,
                    },
                ];
                this.emit(ClientEvent.TurnServers, this.turnServers);
                logger.log(`Received TURN server: ${server.uris}`);
            }
        } catch (e) {
            logger.warn("Error watching TURN servers", e);
        } finally {
            this.lifecycle!.signal.removeEventListener("abort", onClientStopped);
        }
    }
}<|MERGE_RESOLUTION|>--- conflicted
+++ resolved
@@ -97,11 +97,7 @@
  */
 export class RoomWidgetClient extends MatrixClient {
     private room?: Room;
-<<<<<<< HEAD
-    private widgetApiReady: Promise<void>;
-=======
     private readonly widgetApiReady: Promise<void>;
->>>>>>> 0b193f46
     private lifecycle?: AbortController;
     private syncState: SyncState | null = null;
 
