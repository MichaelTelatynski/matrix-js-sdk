--- conflicted
+++ resolved
@@ -569,18 +569,14 @@
         if (ev.detail.data.room_id === this.roomId) {
             const event = new MatrixEvent(ev.detail.data as Partial<IEvent>);
 
-<<<<<<< HEAD
             // Only inject once we have update the txId
             await this.updateTxId(event);
-            await this.syncApi!.injectRoomEvents(this.room!, [], [event]);
-=======
             // The widget API does not tell us whether a state event came from `state_after` or not so we assume legacy behaviour for now.
             if (this.syncApi instanceof SyncApi) {
                 await this.syncApi.injectRoomEvents(this.room!, [], undefined, [event]);
             } else {
                 await this.syncApi!.injectRoomEvents(this.room!, [], [event]);
             }
->>>>>>> ad4f6290
             this.emit(ClientEvent.Event, event);
             this.setSyncState(SyncState.Syncing);
             logger.info(`Received event ${event.getId()} ${event.getType()} ${event.getStateKey()}`);
