/*
Copyright 2022 The Matrix.org Foundation C.I.C.

Licensed under the Apache License, Version 2.0 (the "License");
you may not use this file except in compliance with the License.
You may obtain a copy of the License at

    http://www.apache.org/licenses/LICENSE-2.0

Unless required by applicable law or agreed to in writing, software
distributed under the License is distributed on an "AS IS" BASIS,
WITHOUT WARRANTIES OR CONDITIONS OF ANY KIND, either express or implied.
See the License for the specific language governing permissions and
limitations under the License.
*/

import {
    WidgetApi,
    WidgetApiToWidgetAction,
    WidgetApiResponseError,
    MatrixCapabilities,
    IWidgetApiRequest,
    IWidgetApiAcknowledgeResponseData,
    ISendEventToWidgetActionRequest,
    ISendToDeviceToWidgetActionRequest,
    ISendEventFromWidgetResponseData,
    IWidgetApiRequestData,
    WidgetApiAction,
    IWidgetApiResponse,
    IWidgetApiResponseData,
} from "matrix-widget-api";

import { MatrixEvent, IEvent, IContent, EventStatus } from "./models/event.ts";
import {
    ISendEventResponse,
    SendDelayedEventRequestOpts,
    SendDelayedEventResponse,
    UpdateDelayedEventAction,
} from "./@types/requests.ts";
import { EventType, StateEvents } from "./@types/event.ts";
import { logger } from "./logger.ts";
import {
    MatrixClient,
    ClientEvent,
    IMatrixClientCreateOpts,
    IStartClientOpts,
    SendToDeviceContentMap,
    IOpenIDToken,
    UNSTABLE_MSC4140_DELAYED_EVENTS,
} from "./client.ts";
import { SyncApi, SyncState } from "./sync.ts";
import { SlidingSyncSdk } from "./sliding-sync-sdk.ts";
import { MatrixError } from "./http-api/errors.ts";
import { User } from "./models/user.ts";
import { Room } from "./models/room.ts";
import { ToDeviceBatch, ToDevicePayload } from "./models/ToDeviceMessage.ts";
import { DeviceInfo } from "./crypto/deviceinfo.ts";
import { IOlmDevice } from "./crypto/algorithms/megolm.ts";
import { MapWithDefault, recursiveMapToObject } from "./utils.ts";
import { TypedEventEmitter } from "./matrix.ts";

interface IStateEventRequest {
    eventType: string;
    stateKey?: string;
}

export interface ICapabilities {
    /**
     * Event types that this client expects to send.
     */
    sendEvent?: string[];
    /**
     * Event types that this client expects to receive.
     */
    receiveEvent?: string[];

    /**
     * Message types that this client expects to send, or true for all message
     * types.
     */
    sendMessage?: string[] | true;
    /**
     * Message types that this client expects to receive, or true for all
     * message types.
     */
    receiveMessage?: string[] | true;

    /**
     * Types of state events that this client expects to send.
     */
    sendState?: IStateEventRequest[];
    /**
     * Types of state events that this client expects to receive.
     */
    receiveState?: IStateEventRequest[];

    /**
     * To-device event types that this client expects to send.
     */
    sendToDevice?: string[];
    /**
     * To-device event types that this client expects to receive.
     */
    receiveToDevice?: string[];

    /**
     * Whether this client needs access to TURN servers.
     * @defaultValue false
     */
    turnServers?: boolean;

    /**
     * Whether this client needs to be able to send delayed events.
     * @experimental Part of MSC4140 & MSC4157
     * @defaultValue false
     */
    sendDelayedEvents?: boolean;

    /**
     * Whether this client needs to be able to update delayed events.
     * @experimental Part of MSC4140 & MSC4157
     * @defaultValue false
     */
    updateDelayedEvents?: boolean;
}

export enum RoomWidgetClientEvent {
    PendingEventsChanged = "PendingEvent.pendingEventsChanged",
}
export type EventHandlerMap = { [RoomWidgetClientEvent.PendingEventsChanged]: () => void };
/**
 * A MatrixClient that routes its requests through the widget API instead of the
 * real CS API.
 * @experimental This class is considered unstable!
 */
export class RoomWidgetClient extends MatrixClient {
    private room?: Room;
    private readonly widgetApiReady: Promise<void>;
    private lifecycle?: AbortController;
    private syncState: SyncState | null = null;

    private pendingSendingEventsTxId: { type: string; id: string | undefined; txId: string }[] = [];
    private eventEmitter = new TypedEventEmitter<keyof EventHandlerMap, EventHandlerMap>();

    /**
     *
     * @param widgetApi - The widget api to use for communication.
     * @param capabilities - The capabilities the widget client will request.
     * @param roomId - The room id the widget is associated with.
     * @param opts - The configuration options for this client.
     * @param sendContentLoaded - Whether to send a content loaded widget action immediately after initial setup.
     *   Set to `false` if the widget uses `waitForIFrameLoad=true` (in this case the client does not expect a content loaded action at all),
     *   or if the the widget wants to send the `ContentLoaded` action at a later point in time after the initial setup.
     */
    public constructor(
        private readonly widgetApi: WidgetApi,
        private readonly capabilities: ICapabilities,
        private readonly roomId: string,
        opts: IMatrixClientCreateOpts,
        sendContentLoaded: boolean,
    ) {
        super(opts);

        const transportSend = this.widgetApi.transport.send.bind(this.widgetApi.transport);
        this.widgetApi.transport.send = async <
            T extends IWidgetApiRequestData,
            R extends IWidgetApiResponseData = IWidgetApiAcknowledgeResponseData,
        >(
            action: WidgetApiAction,
            data: T,
        ): Promise<R> => {
            try {
                return await transportSend(action, data);
            } catch (error) {
                processAndThrow(error);
            }
        };

        const transportSendComplete = this.widgetApi.transport.sendComplete.bind(this.widgetApi.transport);
        this.widgetApi.transport.sendComplete = async <T extends IWidgetApiRequestData, R extends IWidgetApiResponse>(
            action: WidgetApiAction,
            data: T,
        ): Promise<R> => {
            try {
                return await transportSendComplete(action, data);
            } catch (error) {
                processAndThrow(error);
            }
        };

        this.widgetApiReady = new Promise<void>((resolve) => this.widgetApi.once("ready", resolve));

        // Request capabilities for the functionality this client needs to support
        if (
            capabilities.sendEvent?.length ||
            capabilities.receiveEvent?.length ||
            capabilities.sendMessage === true ||
            (Array.isArray(capabilities.sendMessage) && capabilities.sendMessage.length) ||
            capabilities.receiveMessage === true ||
            (Array.isArray(capabilities.receiveMessage) && capabilities.receiveMessage.length) ||
            capabilities.sendState?.length ||
            capabilities.receiveState?.length
        ) {
            widgetApi.requestCapabilityForRoomTimeline(roomId);
        }
        capabilities.sendEvent?.forEach((eventType) => widgetApi.requestCapabilityToSendEvent(eventType));
        capabilities.receiveEvent?.forEach((eventType) => widgetApi.requestCapabilityToReceiveEvent(eventType));
        if (capabilities.sendMessage === true) {
            widgetApi.requestCapabilityToSendMessage();
        } else if (Array.isArray(capabilities.sendMessage)) {
            capabilities.sendMessage.forEach((msgType) => widgetApi.requestCapabilityToSendMessage(msgType));
        }
        if (capabilities.receiveMessage === true) {
            widgetApi.requestCapabilityToReceiveMessage();
        } else if (Array.isArray(capabilities.receiveMessage)) {
            capabilities.receiveMessage.forEach((msgType) => widgetApi.requestCapabilityToReceiveMessage(msgType));
        }
        capabilities.sendState?.forEach(({ eventType, stateKey }) =>
            widgetApi.requestCapabilityToSendState(eventType, stateKey),
        );
        capabilities.receiveState?.forEach(({ eventType, stateKey }) =>
            widgetApi.requestCapabilityToReceiveState(eventType, stateKey),
        );
        capabilities.sendToDevice?.forEach((eventType) => widgetApi.requestCapabilityToSendToDevice(eventType));
        capabilities.receiveToDevice?.forEach((eventType) => widgetApi.requestCapabilityToReceiveToDevice(eventType));
        if (
            capabilities.sendDelayedEvents &&
            (capabilities.sendEvent?.length ||
                capabilities.sendMessage === true ||
                (Array.isArray(capabilities.sendMessage) && capabilities.sendMessage.length) ||
                capabilities.sendState?.length)
        ) {
            widgetApi.requestCapability(MatrixCapabilities.MSC4157SendDelayedEvent);
        }
        if (capabilities.updateDelayedEvents) {
            widgetApi.requestCapability(MatrixCapabilities.MSC4157UpdateDelayedEvent);
        }
        if (capabilities.turnServers) {
            widgetApi.requestCapability(MatrixCapabilities.MSC3846TurnServers);
        }

        widgetApi.on(`action:${WidgetApiToWidgetAction.SendEvent}`, this.onEvent);
        widgetApi.on(`action:${WidgetApiToWidgetAction.SendToDevice}`, this.onToDevice);

        // Open communication with the host
        widgetApi.start();
        // Send a content loaded event now we've started the widget API
        // Note that element-web currently does not use waitForIFrameLoad=false and so
        // does *not* (yes, that is the right way around) wait for this event. Let's
        // start sending this, then once this has rolled out, we can change element-web to
        // use waitForIFrameLoad=false and have a widget API that's less racy.
        if (sendContentLoaded) widgetApi.sendContentLoaded();
    }

    public async startClient(opts: IStartClientOpts = {}): Promise<void> {
        this.lifecycle = new AbortController();

        // Create our own user object artificially (instead of waiting for sync)
        // so it's always available, even if the user is not in any rooms etc.
        const userId = this.getUserId();
        if (userId) {
            this.store.storeUser(new User(userId));
        }

        // Even though we have no access token and cannot sync, the sync class
        // still has some valuable helper methods that we make use of, so we
        // instantiate it anyways
        if (opts.slidingSync) {
            this.syncApi = new SlidingSyncSdk(opts.slidingSync, this, opts, this.buildSyncApiOptions());
        } else {
            this.syncApi = new SyncApi(this, opts, this.buildSyncApiOptions());
        }

        this.room = this.syncApi.createRoom(this.roomId);
        this.store.storeRoom(this.room);

        await this.widgetApiReady;

        // Backfill the requested events
        // We only get the most recent event for every type + state key combo,
        // so it doesn't really matter what order we inject them in
        await Promise.all(
            this.capabilities.receiveState?.map(async ({ eventType, stateKey }) => {
                const rawEvents = await this.widgetApi.readStateEvents(eventType, undefined, stateKey, [this.roomId]);
                const events = rawEvents.map((rawEvent) => new MatrixEvent(rawEvent as Partial<IEvent>));

                if (this.syncApi instanceof SyncApi) {
                    await this.syncApi.injectRoomEvents(this.room!, undefined, events);
                } else {
                    await this.syncApi!.injectRoomEvents(this.room!, events);
                }
                events.forEach((event) => {
                    this.emit(ClientEvent.Event, event);
                    logger.info(`Backfilled event ${event.getId()} ${event.getType()} ${event.getStateKey()}`);
                });
            }) ?? [],
        );

        if (opts.clientWellKnownPollPeriod !== undefined) {
            this.clientWellKnownIntervalID = setInterval(() => {
                this.fetchClientWellKnown();
            }, 1000 * opts.clientWellKnownPollPeriod);
            this.fetchClientWellKnown();
        }

        this.setSyncState(SyncState.Syncing);
        logger.info("Finished backfilling events");

        this.matrixRTC.start();

        // Watch for TURN servers, if requested
        if (this.capabilities.turnServers) this.watchTurnServers();
    }

    public stopClient(): void {
        this.widgetApi.off(`action:${WidgetApiToWidgetAction.SendEvent}`, this.onEvent);
        this.widgetApi.off(`action:${WidgetApiToWidgetAction.SendToDevice}`, this.onToDevice);

        super.stopClient();
        this.lifecycle!.abort(); // Signal to other async tasks that the client has stopped
    }

    public async joinRoom(roomIdOrAlias: string): Promise<Room> {
        if (roomIdOrAlias === this.roomId) return this.room!;
        throw new Error(`Unknown room: ${roomIdOrAlias}`);
    }

    protected async encryptAndSendEvent(room: Room, event: MatrixEvent): Promise<ISendEventResponse>;
    protected async encryptAndSendEvent(
        room: Room,
        event: MatrixEvent,
        delayOpts: SendDelayedEventRequestOpts,
    ): Promise<SendDelayedEventResponse>;
    protected async encryptAndSendEvent(
        room: Room,
        event: MatrixEvent,
        delayOpts?: SendDelayedEventRequestOpts,
    ): Promise<ISendEventResponse | SendDelayedEventResponse> {
        // We need to extend the content with the redacts parameter
        // The js sdk uses event.redacts but the widget api uses event.content.redacts
        // This will be converted back to event.redacts in the widget driver.
        const content = event.event.redacts
            ? { ...event.getContent(), redacts: event.event.redacts }
            : event.getContent();

        // Delayed event special case.
        if (delayOpts) {
            // TODO: updatePendingEvent for delayed events?
            const response = await this.widgetApi.sendRoomEvent(
                event.getType(),
                content,
                room.roomId,
                "delay" in delayOpts ? delayOpts.delay : undefined,
                "parent_delay_id" in delayOpts ? delayOpts.parent_delay_id : undefined,
            );
            return this.validateSendDelayedEventResponse(response);
        }

        const txId = event.getTxnId();
        // Add the txnId to the pending list (still with unknown evID)
        if (txId) this.pendingSendingEventsTxId.push({ type: event.getType(), id: undefined, txId });

        let response: ISendEventFromWidgetResponseData;
        try {
            response = await this.widgetApi.sendRoomEvent(event.getType(), content, room.roomId);
        } catch (e) {
            this.updatePendingEventStatus(room, event, EventStatus.NOT_SENT);
            throw e;
        }
        // This also checks for an event id on the response
        room.updatePendingEvent(event, EventStatus.SENT, response.event_id);

        // Update the pending events list with the eventId
        this.pendingSendingEventsTxId.forEach((p) => {
            if (p.txId === txId) p.id = response.event_id;
        });
        this.eventEmitter.emit(RoomWidgetClientEvent.PendingEventsChanged);

        return { event_id: response.event_id! };
    }

    public async sendStateEvent(
        roomId: string,
        eventType: string,
        content: any,
        stateKey = "",
    ): Promise<ISendEventResponse> {
        const response = await this.widgetApi.sendStateEvent(eventType, stateKey, content, roomId);
        if (response.event_id === undefined) {
            throw new Error("'event_id' absent from response to an event request");
        }
        return { event_id: response.event_id };
    }

    /**
     * @experimental This currently relies on an unstable MSC (MSC4140).
     */
    // eslint-disable-next-line
    public async _unstable_sendDelayedStateEvent<K extends keyof StateEvents>(
        roomId: string,
        delayOpts: SendDelayedEventRequestOpts,
        eventType: K,
        content: StateEvents[K],
        stateKey = "",
    ): Promise<SendDelayedEventResponse> {
        if (!(await this.doesServerSupportUnstableFeature(UNSTABLE_MSC4140_DELAYED_EVENTS))) {
            throw Error("Server does not support the delayed events API");
        }

        const response = await this.widgetApi.sendStateEvent(
            eventType,
            stateKey,
            content,
            roomId,
            "delay" in delayOpts ? delayOpts.delay : undefined,
            "parent_delay_id" in delayOpts ? delayOpts.parent_delay_id : undefined,
        );
        return this.validateSendDelayedEventResponse(response);
    }

    private validateSendDelayedEventResponse(response: ISendEventFromWidgetResponseData): SendDelayedEventResponse {
        if (response.delay_id === undefined) {
            throw new Error("'delay_id' absent from response to a delayed event request");
        }
        return { delay_id: response.delay_id };
    }

    /**
     * @experimental This currently relies on an unstable MSC (MSC4140).
     */
    // eslint-disable-next-line
    public async _unstable_updateDelayedEvent(delayId: string, action: UpdateDelayedEventAction): Promise<{}> {
        if (!(await this.doesServerSupportUnstableFeature(UNSTABLE_MSC4140_DELAYED_EVENTS))) {
            throw Error("Server does not support the delayed events API");
        }

        return await this.widgetApi.updateDelayedEvent(delayId, action);
    }

    public async sendToDevice(eventType: string, contentMap: SendToDeviceContentMap): Promise<{}> {
        await this.widgetApi.sendToDevice(eventType, false, recursiveMapToObject(contentMap));
        return {};
    }

    public async getOpenIdToken(): Promise<IOpenIDToken> {
        const token = await this.widgetApi.requestOpenIDConnectToken();
        // the IOpenIDCredentials from the widget-api and IOpenIDToken form the matrix-js-sdk are compatible.
        // we still recreate the token to make this transparent and catch'able by the linter in case the types change in the future.
        return <IOpenIDToken>{
            access_token: token.access_token,
            expires_in: token.expires_in,
            matrix_server_name: token.matrix_server_name,
            token_type: token.token_type,
        };
    }

    public async queueToDevice({ eventType, batch }: ToDeviceBatch): Promise<void> {
        // map: user Id → device Id → payload
        const contentMap: MapWithDefault<string, Map<string, ToDevicePayload>> = new MapWithDefault(() => new Map());
        for (const { userId, deviceId, payload } of batch) {
            contentMap.getOrCreate(userId).set(deviceId, payload);
        }

        await this.widgetApi.sendToDevice(eventType, false, recursiveMapToObject(contentMap));
    }

    public async encryptAndSendToDevices(userDeviceInfoArr: IOlmDevice<DeviceInfo>[], payload: object): Promise<void> {
        // map: user Id → device Id → payload
        const contentMap: MapWithDefault<string, Map<string, object>> = new MapWithDefault(() => new Map());
        for (const {
            userId,
            deviceInfo: { deviceId },
        } of userDeviceInfoArr) {
            contentMap.getOrCreate(userId).set(deviceId, payload);
        }

        await this.widgetApi.sendToDevice((payload as { type: string }).type, true, recursiveMapToObject(contentMap));
    }

    /**
     * Send an event to a specific list of devices via the widget API. Optionally encrypts the event.
     *
     * If you are using a full MatrixClient you would be calling {@link MatrixClient.getCrypto().encryptToDeviceMessages()} followed
     * by {@link MatrixClient.queueToDevice}.
     *
     * However, this is combined into a single step when running as an embedded widget client. So, we expose this method for those
     * that need it.
     *
     * @param eventType - Type of the event to send.
     * @param encrypted - Whether the event should be encrypted.
     * @param contentMap - The content to send. Map from user_id to device_id to content object.
     */
    public async sendToDeviceViaWidgetApi(
        eventType: string,
        encrypted: boolean,
        contentMap: SendToDeviceContentMap,
    ): Promise<void> {
        await this.widgetApi.sendToDevice(eventType, encrypted, recursiveMapToObject(contentMap));
    }

    // Overridden since we get TURN servers automatically over the widget API,
    // and this method would otherwise complain about missing an access token
    public async checkTurnServers(): Promise<boolean> {
        return this.turnServers.length > 0;
    }

    // Overridden since we 'sync' manually without the sync API
    public getSyncState(): SyncState | null {
        return this.syncState;
    }

    private setSyncState(state: SyncState): void {
        const oldState = this.syncState;
        this.syncState = state;
        this.emit(ClientEvent.Sync, state, oldState);
    }

    private async ack(ev: CustomEvent<IWidgetApiRequest>): Promise<void> {
        await this.widgetApi.transport.reply<IWidgetApiAcknowledgeResponseData>(ev.detail, {});
    }

    private updateTxId = async (event: MatrixEvent): Promise<void> => {
        // We update the txId for remote echos that originate from this client.
        // This happens with the help of `pendingSendingEventsTxId` where we store all events that are currently sending
        // with their widget txId and once ready the final evId.
        if (
            // This could theoretically be an event send by this device
            // In that case we need to update the txId of the event because the embedded client/widget
            // knows this event with a different transaction Id than what was used by the host client.
            event.getSender() === this.getUserId() &&
            // We optimize by not blocking events from types that we have not send
            // with this client.
            this.pendingSendingEventsTxId.some((p) => event.getType() === p.type)
        ) {
            // Compare by event Id if we have a matching pending event where we know the txId.
            let matchingTxId = this.pendingSendingEventsTxId.find((p) => p.id === event.getId())?.txId;
            // Block any further processing of this event until we have received the sending response.
            // -> until we know the event id.
            // -> until we have not pending events anymore.
            while (!matchingTxId && this.pendingSendingEventsTxId.length > 0) {
                // Recheck whenever the PendingEventsChanged
                await new Promise<void>((resolve) =>
                    this.eventEmitter.once(RoomWidgetClientEvent.PendingEventsChanged, () => resolve()),
                );
                matchingTxId = this.pendingSendingEventsTxId.find((p) => p.id === event.getId())?.txId;
            }

            // We found the correct txId: we update the event and delete the entry of the pending events.
            if (matchingTxId) {
                event.setTxnId(matchingTxId);
                event.setUnsigned({ ...event.getUnsigned(), transaction_id: matchingTxId });
            }
            this.pendingSendingEventsTxId = this.pendingSendingEventsTxId.filter((p) => p.id !== event.getId());

            // Emit once there are no pending events anymore to release all other events that got
            // awaited in the `while (!matchingTxId && this.pendingSendingEventsTxId.length > 0)` loop
            // but are not send by this client.
            if (this.pendingSendingEventsTxId.length === 0) {
                this.eventEmitter.emit(RoomWidgetClientEvent.PendingEventsChanged);
            }
        }
    };

    private onEvent = async (ev: CustomEvent<ISendEventToWidgetActionRequest>): Promise<void> => {
        ev.preventDefault();

        // Verify the room ID matches, since it's possible for the client to
        // send us events from other rooms if this widget is always on screen
        if (ev.detail.data.room_id === this.roomId) {
            const event = new MatrixEvent(ev.detail.data as Partial<IEvent>);

<<<<<<< HEAD
            // Only inject once we have update the txId
            await this.updateTxId(event);
            // The widget API does not tell us whether a state event came from `state_after` or not so we assume legacy behaviour for now.
            if (this.syncApi instanceof SyncApi) {
                await this.syncApi.injectRoomEvents(this.room!, [], undefined, [event]);
            } else {
=======
            // The widget API does not tell us whether a state event came from `state_after` or not so we assume legacy behaviour for now.
            if (this.syncApi instanceof SyncApi) {
                // The code will want to be something like:
                // ```
                // if (!params.addToTimeline && !params.addToState) {
                // // Passing undefined for `stateAfterEventList` makes `injectRoomEvents` run in "legacy mode"
                // // -> state events part of the `timelineEventList` parameter will update the state.
                //     this.injectRoomEvents(this.room!, [], undefined, [event]);
                // } else {
                //     this.injectRoomEvents(this.room!, undefined, params.addToState ? [event] : [], params.addToTimeline ? [event] : []);
                // }
                // ```

                // Passing undefined for `stateAfterEventList` allows will make `injectRoomEvents` run in legacy mode
                // -> state events in `timelineEventList` will update the state.
                await this.syncApi.injectRoomEvents(this.room!, [], undefined, [event]);
            } else {
                // The code will want to be something like:
                // ```
                // if (!params.addToTimeline && !params.addToState) {
                //     this.injectRoomEvents(this.room!, [], [event]);
                // } else {
                //     this.injectRoomEvents(this.room!, params.addToState ? [event] : [], params.addToTimeline ? [event] : []);
                // }
                // ```
>>>>>>> a1e69b64
                await this.syncApi!.injectRoomEvents(this.room!, [], [event]);
            }
            this.emit(ClientEvent.Event, event);
            this.setSyncState(SyncState.Syncing);
            logger.info(`Received event ${event.getId()} ${event.getType()} ${event.getStateKey()}`);
        } else {
            const { event_id: eventId, room_id: roomId } = ev.detail.data;
            logger.info(`Received event ${eventId} for a different room ${roomId}; discarding`);
        }

        await this.ack(ev);
    };

    private onToDevice = async (ev: CustomEvent<ISendToDeviceToWidgetActionRequest>): Promise<void> => {
        ev.preventDefault();

        const event = new MatrixEvent({
            type: ev.detail.data.type,
            sender: ev.detail.data.sender,
            content: ev.detail.data.content as IContent,
        });
        // Mark the event as encrypted if it was, using fake contents and keys since those are unknown to us
        if (ev.detail.data.encrypted) event.makeEncrypted(EventType.RoomMessageEncrypted, {}, "", "");

        this.emit(ClientEvent.ToDeviceEvent, event);
        this.setSyncState(SyncState.Syncing);
        await this.ack(ev);
    };

    private async watchTurnServers(): Promise<void> {
        const servers = this.widgetApi.getTurnServers();
        const onClientStopped = (): void => {
            servers.return(undefined);
        };
        this.lifecycle!.signal.addEventListener("abort", onClientStopped);

        try {
            for await (const server of servers) {
                this.turnServers = [
                    {
                        urls: server.uris,
                        username: server.username,
                        credential: server.password,
                    },
                ];
                this.emit(ClientEvent.TurnServers, this.turnServers);
                logger.log(`Received TURN server: ${server.uris}`);
            }
        } catch (e) {
            logger.warn("Error watching TURN servers", e);
        } finally {
            this.lifecycle!.signal.removeEventListener("abort", onClientStopped);
        }
    }
}

function processAndThrow(error: unknown): never {
    if (error instanceof WidgetApiResponseError && error.data.matrix_api_error) {
        throw MatrixError.fromWidgetApiErrorData(error.data.matrix_api_error);
    } else {
        throw error;
    }
}<|MERGE_RESOLUTION|>--- conflicted
+++ resolved
@@ -569,14 +569,8 @@
         if (ev.detail.data.room_id === this.roomId) {
             const event = new MatrixEvent(ev.detail.data as Partial<IEvent>);
 
-<<<<<<< HEAD
             // Only inject once we have update the txId
             await this.updateTxId(event);
-            // The widget API does not tell us whether a state event came from `state_after` or not so we assume legacy behaviour for now.
-            if (this.syncApi instanceof SyncApi) {
-                await this.syncApi.injectRoomEvents(this.room!, [], undefined, [event]);
-            } else {
-=======
             // The widget API does not tell us whether a state event came from `state_after` or not so we assume legacy behaviour for now.
             if (this.syncApi instanceof SyncApi) {
                 // The code will want to be something like:
@@ -602,7 +596,6 @@
                 //     this.injectRoomEvents(this.room!, params.addToState ? [event] : [], params.addToTimeline ? [event] : []);
                 // }
                 // ```
->>>>>>> a1e69b64
                 await this.syncApi!.injectRoomEvents(this.room!, [], [event]);
             }
             this.emit(ClientEvent.Event, event);
