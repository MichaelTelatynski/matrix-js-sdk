--- conflicted
+++ resolved
@@ -157,35 +157,8 @@
     room_version?: string;
 }
 
-<<<<<<< HEAD
 export type IRoomDirectoryOptions = operations["queryPublicRooms"]["parameters"]["body"]["body"] &
     operations["queryPublicRooms"]["parameters"]["query"];
-=======
-export interface IRoomDirectoryOptions {
-    /**
-     * The remote server to query for the room list.
-     * Optional. If unspecified, get the local homeserver's public room list.
-     */
-    server?: string;
-    /**
-     * Maximum number of entries to return
-     */
-    limit?: number;
-    /**
-     * Token to paginate from
-     */
-    since?: string;
-
-    /** Filter parameters */
-    filter?: {
-        // String to search for
-        generic_search_term?: string;
-        room_types?: Array<RoomType | null>;
-    };
-    include_all_networks?: boolean;
-    third_party_instance_id?: string;
-}
->>>>>>> d5a35f8a
 
 export interface IAddThreePidOnlyBody {
     auth?: {
