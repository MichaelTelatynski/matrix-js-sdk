--- conflicted
+++ resolved
@@ -1264,8 +1264,6 @@
             this.reEmitter.reEmit(thread, Object.values(ThreadEvent));
             this.emit(ThreadEvent.New, thread);
         }
-<<<<<<< HEAD
-=======
 
         if (event.getUnsigned().transaction_id) {
             const existingEvent = this.txnToEvent[event.getUnsigned().transaction_id];
@@ -1277,7 +1275,6 @@
         }
 
         this.emit(ThreadEvent.Update, thread);
->>>>>>> b33b01df
     }
 
     /**
