/*
Copyright 2021 The Matrix.org Foundation C.I.C.

Licensed under the Apache License, Version 2.0 (the "License");
you may not use this file except in compliance with the License.
You may obtain a copy of the License at

    http://www.apache.org/licenses/LICENSE-2.0

Unless required by applicable law or agreed to in writing, software
distributed under the License is distributed on an "AS IS" BASIS,
WITHOUT WARRANTIES OR CONDITIONS OF ANY KIND, either express or implied.
See the License for the specific language governing permissions and
limitations under the License.
*/

import { Optional } from "matrix-events-sdk";

import { MatrixClient } from "../client";
import { TypedReEmitter } from "../ReEmitter";
<<<<<<< HEAD
import { IRelationsRequestOpts } from "../@types/requests";
import { RelationType } from "../@types/event";
import { IThreadBundledRelationship, MatrixEvent, MatrixEventEvent } from "./event";
import { Direction, EventTimeline } from "./event-timeline";
=======
import { IThreadBundledRelationship, MatrixEvent } from "./event";
import { EventTimeline } from "./event-timeline";
>>>>>>> 068fbb76
import { EventTimelineSet, EventTimelineSetHandlerMap } from './event-timeline-set';
import { Room, RoomEvent } from './room';
import { RoomState } from "./room-state";
import { ServerControlledNamespacedValue } from "../NamespacedValue";
import { logger } from "../logger";
import { ReadReceipt } from "./read-receipt";

export enum ThreadEvent {
    New = "Thread.new",
    Update = "Thread.update",
    NewReply = "Thread.newReply",
    ViewThread = "Thread.viewThread",
    Delete = "Thread.delete"
}

type EmittedEvents = Exclude<ThreadEvent, ThreadEvent.New>
    | RoomEvent.Timeline
    | RoomEvent.TimelineReset;

export type EventHandlerMap = {
    [ThreadEvent.Update]: (thread: Thread) => void;
    [ThreadEvent.NewReply]: (thread: Thread, event: MatrixEvent) => void;
    [ThreadEvent.ViewThread]: () => void;
    [ThreadEvent.Delete]: (thread: Thread) => void;
} & EventTimelineSetHandlerMap;

interface IThreadOpts {
    room: Room;
    client: MatrixClient;
}

export enum FeatureSupport {
    None = 0,
    Experimental = 1,
    Stable = 2
}

export function determineFeatureSupport(stable: boolean, unstable: boolean): FeatureSupport {
    if (stable) {
        return FeatureSupport.Stable;
    } else if (unstable) {
        return FeatureSupport.Experimental;
    } else {
        return FeatureSupport.None;
    }
}

/**
 * @experimental
 */
export class Thread extends ReadReceipt<EmittedEvents, EventHandlerMap> {
    public static hasServerSideSupport = FeatureSupport.None;
    public static hasServerSideListSupport = FeatureSupport.None;
    public static hasServerSideFwdPaginationSupport = FeatureSupport.None;

    /**
     * A reference to all the events ID at the bottom of the threads
     */
    public readonly timelineSet: EventTimelineSet;

    private _currentUserParticipated = false;

    private reEmitter: TypedReEmitter<EmittedEvents, EventHandlerMap>;

    private lastEvent: MatrixEvent | undefined;
    private replyCount = 0;

    public readonly room: Room;
    public readonly client: MatrixClient;

    public initialEventsFetched = !Thread.hasServerSideSupport;

    constructor(
        public readonly id: string,
        public rootEvent: MatrixEvent | undefined,
        opts: IThreadOpts,
    ) {
        super();

        if (!opts?.room) {
            // Logging/debugging for https://github.com/vector-im/element-web/issues/22141
            // Hope is that we end up with a more obvious stack trace.
            throw new Error("element-web#22141: A thread requires a room in order to function");
        }

        this.room = opts.room;
        this.client = opts.client;
        this.timelineSet = new EventTimelineSet(this.room, {
            timelineSupport: true,
            pendingEvents: true,
        }, this.client, this);
        this.reEmitter = new TypedReEmitter(this);

        this.reEmitter.reEmit(this.timelineSet, [
            RoomEvent.Timeline,
            RoomEvent.TimelineReset,
        ]);

        this.room.on(MatrixEventEvent.BeforeRedaction, this.onBeforeRedaction);
        this.room.on(RoomEvent.Redaction, this.onRedaction);
        this.room.on(RoomEvent.LocalEchoUpdated, this.onEcho);
        this.timelineSet.on(RoomEvent.Timeline, this.onEcho);

        // even if this thread is thought to be originating from this client, we initialise it as we may be in a
        // gappy sync and a thread around this event may already exist.
        this.initialiseThread();
        this.setEventMetadata(this.rootEvent);
    }

    private async fetchRootEvent(): Promise<void> {
        this.rootEvent = this.room.findEventById(this.id);
        // If the rootEvent does not exist in the local stores, then fetch it from the server.
        try {
            const eventData = await this.client.fetchRoomEvent(this.roomId, this.id);
            const mapper = this.client.getEventMapper();
            this.rootEvent = mapper(eventData); // will merge with existing event object if such is known
        } catch (e) {
            logger.error("Failed to fetch thread root to construct thread with", e);
        }
        await this.processEvent(this.rootEvent);
    }

    public static setServerSideSupport(
        status: FeatureSupport,
    ): void {
        Thread.hasServerSideSupport = status;
        if (status !== FeatureSupport.Stable) {
            FILTER_RELATED_BY_SENDERS.setPreferUnstable(true);
            FILTER_RELATED_BY_REL_TYPES.setPreferUnstable(true);
            THREAD_RELATION_TYPE.setPreferUnstable(true);
        }
    }

    public static setServerSideListSupport(
        status: FeatureSupport,
    ): void {
        Thread.hasServerSideListSupport = status;
    }

    public static setServerSideFwdPaginationSupport(
        status: FeatureSupport,
    ): void {
        Thread.hasServerSideFwdPaginationSupport = status;
    }

    private onBeforeRedaction = (event: MatrixEvent, redaction: MatrixEvent) => {
        if (event?.isRelation(THREAD_RELATION_TYPE.name) &&
            this.room.eventShouldLiveIn(event).threadId === this.id &&
            event.getId() !== this.id && // the root event isn't counted in the length so ignore this redaction
            !redaction.status // only respect it when it succeeds
        ) {
            this.replyCount--;
            this.emit(ThreadEvent.Update, this);
        }
    };

    private onRedaction = async (event: MatrixEvent) => {
        if (event.threadRootId !== this.id) return; // ignore redactions for other timelines
        if (this.replyCount <= 0) {
            for (const threadEvent of this.events) {
                this.clearEventMetadata(threadEvent);
            }
            this.lastEvent = this.rootEvent;
            this._currentUserParticipated = false;
            this.emit(ThreadEvent.Delete, this);
        } else {
            await this.initialiseThread();
        }
    };

    private onEcho = async (event: MatrixEvent) => {
        if (event.threadRootId !== this.id) return; // ignore echoes for other timelines
        if (this.lastEvent === event) return;
        if (!event.isRelation(THREAD_RELATION_TYPE.name)) return;

        await this.initialiseThread();
        this.emit(ThreadEvent.NewReply, this, event);
    };

    public get roomState(): RoomState {
        return this.room.getLiveTimeline().getState(EventTimeline.FORWARDS);
    }

    private addEventToTimeline(event: MatrixEvent, toStartOfTimeline: boolean): void {
        if (!this.findEventById(event.getId()!)) {
            this.timelineSet.addEventToTimeline(
                event,
                this.liveTimeline,
                {
                    toStartOfTimeline,
                    fromCache: false,
                    roomState: this.roomState,
                },
            );
        }
    }

    public addEvents(events: MatrixEvent[], toStartOfTimeline: boolean): void {
        events.forEach(ev => this.addEvent(ev, toStartOfTimeline, false));
        this.initialiseThread();
    }

    /**
     * Add an event to the thread and updates
     * the tail/root references if needed
     * Will fire "Thread.update"
     * @param event The event to add
     * @param {boolean} toStartOfTimeline whether the event is being added
     * to the start (and not the end) of the timeline.
     * @param {boolean} emit whether to emit the Update event if the thread was updated or not.
     */
    public async addEvent(event: MatrixEvent, toStartOfTimeline: boolean, emit = true): Promise<void> {
        this.setEventMetadata(event);

        const lastReply = this.lastReply();
        const isNewestReply = !lastReply || event.localTimestamp > lastReply!.localTimestamp;

        // Add all incoming events to the thread's timeline set when there's  no server support
        if (!Thread.hasServerSideSupport) {
            // all the relevant membership info to hydrate events with a sender
            // is held in the main room timeline
            // We want to fetch the room state from there and pass it down to this thread
            // timeline set to let it reconcile an event with its relevant RoomMember
            this.addEventToTimeline(event, toStartOfTimeline);

            this.client.decryptEventIfNeeded(event, {});
        } else if (!toStartOfTimeline && this.initialEventsFetched && isNewestReply) {
            await this.fetchEditsWhereNeeded(event);
            this.addEventToTimeline(event, false);
        } else if (event.isRelation(RelationType.Annotation) || event.isRelation(RelationType.Replace)) {
            // Apply annotations and replace relations to the relations of the timeline only
            this.timelineSet.relations?.aggregateParentEvent(event);
            this.timelineSet.relations?.aggregateChildEvent(event, this.timelineSet);
            return;
        }

        // If no thread support exists we want to count all thread relation
        // added as a reply. We can't rely on the bundled relationships count
        if ((!Thread.hasServerSideSupport || !this.rootEvent) && event.isRelation(THREAD_RELATION_TYPE.name)) {
            this.replyCount++;
        }

        if (emit) {
            this.emit(ThreadEvent.NewReply, this, event);
            this.initialiseThread();
        }
    }

    public async processEvent(event: Optional<MatrixEvent>): Promise<void> {
        if (event) {
            this.setEventMetadata(event);
            await this.fetchEditsWhereNeeded(event);
        }
    }

    private getRootEventBundledRelationship(rootEvent = this.rootEvent): IThreadBundledRelationship | undefined {
        return rootEvent?.getServerAggregatedRelation<IThreadBundledRelationship>(THREAD_RELATION_TYPE.name);
    }

    public async initialiseThread(): Promise<void> {
        let bundledRelationship = this.getRootEventBundledRelationship();
        if (Thread.hasServerSideSupport) {
            await this.fetchRootEvent();
            bundledRelationship = this.getRootEventBundledRelationship();
        }

        if (Thread.hasServerSideSupport && bundledRelationship) {
            this.replyCount = bundledRelationship.count;
            this._currentUserParticipated = !!bundledRelationship.current_user_participated;

            const mapper = this.client.getEventMapper();
            this.lastEvent = mapper(bundledRelationship.latest_event);
            await this.processEvent(this.lastEvent);
        }

        if (!this.initialEventsFetched) {
            this.initialEventsFetched = true;
            // fetch initial event to allow proper pagination
            try {
                // if the thread has regular events, this will just load the last reply.
                // if the thread is newly created, this will load the root event.
                await this.client.paginateEventTimeline(this.liveTimeline, { backwards: true, limit: 1 });
                // just to make sure that, if we've created a timeline window for this thread before the thread itself
                // existed (e.g. when creating a new thread), we'll make sure the panel is force refreshed correctly.
                this.emit(RoomEvent.TimelineReset, this.room, this.timelineSet, true);
            } catch (e) {
                logger.error("Failed to load start of newly created thread: ", e);
                this.initialEventsFetched = false;
            }
        }

        this.emit(ThreadEvent.Update, this);
    }

    // XXX: Workaround for https://github.com/matrix-org/matrix-spec-proposals/pull/2676/files#r827240084
    private async fetchEditsWhereNeeded(...events: MatrixEvent[]): Promise<unknown> {
        return Promise.all(events.filter(e => e.isEncrypted()).map((event: MatrixEvent) => {
            if (event.isRelation()) return; // skip - relations don't get edits
            return this.client.relations(this.roomId, event.getId()!, RelationType.Replace, event.getType(), {
                limit: 1,
            }).then(relations => {
                if (relations.events.length) {
                    event.makeReplaced(relations.events[0]);
                }
            }).catch(e => {
                logger.error("Failed to load edits for encrypted thread event", e);
            });
        }));
    }

    public setEventMetadata(event: Optional<MatrixEvent>): void {
        if (event) {
            EventTimeline.setEventMetadata(event, this.roomState, false);
            event.setThread(this);
        }
    }

    public clearEventMetadata(event: Optional<MatrixEvent>): void {
        if (event) {
            event.setThread(undefined);
            delete event.event?.unsigned?.["m.relations"]?.[THREAD_RELATION_TYPE.name];
        }
    }

    /**
     * Finds an event by ID in the current thread
     */
    public findEventById(eventId: string) {
        // Check the lastEvent as it may have been created based on a bundled relationship and not in a timeline
        if (this.lastEvent?.getId() === eventId) {
            return this.lastEvent;
        }

        return this.timelineSet.findEventById(eventId);
    }

    /**
     * Return last reply to the thread, if known.
     */
    public lastReply(matches: (ev: MatrixEvent) => boolean = () => true): MatrixEvent | null {
        for (let i = this.events.length - 1; i >= 0; i--) {
            const event = this.events[i];
            if (matches(event)) {
                return event;
            }
        }
        return null;
    }

    public get roomId(): string {
        return this.room.roomId;
    }

    /**
     * The number of messages in the thread
     * Only count rel_type=m.thread as we want to
     * exclude annotations from that number
     */
    public get length(): number {
        return this.replyCount;
    }

    /**
     * A getter for the last event added to the thread, if known.
     */
    public get replyToEvent(): Optional<MatrixEvent> {
        return this.lastEvent ?? this.lastReply();
    }

    public get events(): MatrixEvent[] {
        return this.liveTimeline.getEvents();
    }

    public has(eventId: string): boolean {
        return this.timelineSet.findEventById(eventId) instanceof MatrixEvent;
    }

    public get hasCurrentUserParticipated(): boolean {
        return this._currentUserParticipated;
    }

    public get liveTimeline(): EventTimeline {
        return this.timelineSet.getLiveTimeline();
    }

    public getUnfilteredTimelineSet(): EventTimelineSet {
        return this.timelineSet;
    }

    public get timeline(): MatrixEvent[] {
        return this.events;
    }

    public addReceipt(event: MatrixEvent, synthetic: boolean): void {
        throw new Error("Unsupported function on the thread model");
    }
}

export const FILTER_RELATED_BY_SENDERS = new ServerControlledNamespacedValue(
    "related_by_senders",
    "io.element.relation_senders",
);
export const FILTER_RELATED_BY_REL_TYPES = new ServerControlledNamespacedValue(
    "related_by_rel_types",
    "io.element.relation_types",
);
export const THREAD_RELATION_TYPE = new ServerControlledNamespacedValue(
    "m.thread",
    "io.element.thread",
);

export enum ThreadFilterType {
    "My",
    "All"
}

export function threadFilterTypeToFilter(type: ThreadFilterType | null): 'all' | 'participated' {
    switch (type) {
        case ThreadFilterType.My:
            return 'participated';
        default:
            return 'all';
    }
}<|MERGE_RESOLUTION|>--- conflicted
+++ resolved
@@ -18,15 +18,9 @@
 
 import { MatrixClient } from "../client";
 import { TypedReEmitter } from "../ReEmitter";
-<<<<<<< HEAD
-import { IRelationsRequestOpts } from "../@types/requests";
 import { RelationType } from "../@types/event";
 import { IThreadBundledRelationship, MatrixEvent, MatrixEventEvent } from "./event";
-import { Direction, EventTimeline } from "./event-timeline";
-=======
-import { IThreadBundledRelationship, MatrixEvent } from "./event";
 import { EventTimeline } from "./event-timeline";
->>>>>>> 068fbb76
 import { EventTimelineSet, EventTimelineSetHandlerMap } from './event-timeline-set';
 import { Room, RoomEvent } from './room';
 import { RoomState } from "./room-state";
