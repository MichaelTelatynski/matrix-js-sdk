/*
Copyright 2015-2022 The Matrix.org Foundation C.I.C.

Licensed under the Apache License, Version 2.0 (the "License");
you may not use this file except in compliance with the License.
You may obtain a copy of the License at

    http://www.apache.org/licenses/LICENSE-2.0

Unless required by applicable law or agreed to in writing, software
distributed under the License is distributed on an "AS IS" BASIS,
WITHOUT WARRANTIES OR CONDITIONS OF ANY KIND, either express or implied.
See the License for the specific language governing permissions and
limitations under the License.
*/

/**
 * This is an internal module. See {@link MatrixClient} for the public class.
 */

import { EmoteEvent, IPartialEvent, MessageEvent, NoticeEvent, Optional } from "matrix-events-sdk";

import { ISyncStateData, SyncApi, SyncState } from "./sync";
import {
    EventStatus,
    IContent,
    IDecryptOptions,
    IEvent,
    MatrixEvent,
    MatrixEventEvent,
    MatrixEventHandlerMap,
} from "./models/event";
import { StubStore } from "./store/stub";
import { CallEvent, CallEventHandlerMap, createNewMatrixCall, MatrixCall, supportsMatrixCall } from "./webrtc/call";
import { Filter, IFilterDefinition, IRoomEventFilter } from "./filter";
import { CallEventHandlerEvent, CallEventHandler, CallEventHandlerEventHandlerMap } from './webrtc/callEventHandler';
import { GroupCallEventHandlerEvent, GroupCallEventHandlerEventHandlerMap } from './webrtc/groupCallEventHandler';
import * as utils from './utils';
import { replaceParam, QueryDict, sleep } from './utils';
import { Direction, EventTimeline } from "./models/event-timeline";
import { IActionsObject, PushProcessor } from "./pushprocessor";
import { AutoDiscovery, AutoDiscoveryAction } from "./autodiscovery";
import * as olmlib from "./crypto/olmlib";
import { decodeBase64, encodeBase64 } from "./crypto/olmlib";
import { IExportedDevice as IExportedOlmDevice } from "./crypto/OlmDevice";
import { IOlmDevice } from "./crypto/algorithms/megolm";
import { TypedReEmitter } from './ReEmitter';
import { IRoomEncryption, RoomList } from './crypto/RoomList';
import { logger } from './logger';
import { SERVICE_TYPES } from './service-types';
import {
    HttpApiEvent,
    HttpApiEventHandlerMap,
    Upload,
    UploadOpts,
    MatrixError,
    MatrixHttpApi,
    Method,
    retryNetworkOperation,
    ClientPrefix,
    MediaPrefix,
    IdentityPrefix,
    IHttpOpts,
    FileType,
    UploadResponse,
    HTTPError,
    IRequestOpts,
} from "./http-api";
import {
    Crypto,
    CryptoEvent,
    CryptoEventHandlerMap,
    fixBackupKey,
    ICryptoCallbacks,
    IBootstrapCrossSigningOpts,
    ICheckOwnCrossSigningTrustOpts,
    IMegolmSessionData,
    isCryptoAvailable,
    VerificationMethod,
    IRoomKeyRequestBody,
} from './crypto';
import { DeviceInfo, IDevice } from "./crypto/deviceinfo";
import { decodeRecoveryKey } from './crypto/recoverykey';
import { keyFromAuthData } from './crypto/key_passphrase';
import { User, UserEvent, UserEventHandlerMap } from "./models/user";
import { getHttpUriForMxc } from "./content-repo";
import { SearchResult } from "./models/search-result";
import {
    DEHYDRATION_ALGORITHM,
    IDehydratedDevice,
    IDehydratedDeviceKeyInfo,
    IDeviceKeys,
    IOneTimeKey,
} from "./crypto/dehydration";
import {
    IKeyBackupInfo,
    IKeyBackupPrepareOpts,
    IKeyBackupRestoreOpts,
    IKeyBackupRestoreResult,
    IKeyBackupRoomSessions,
    IKeyBackupSession,
} from "./crypto/keybackup";
import { IIdentityServerProvider } from "./@types/IIdentityServerProvider";
import { MatrixScheduler } from "./scheduler";
import { BeaconEvent, BeaconEventHandlerMap } from "./models/beacon";
import { IAuthData, IAuthDict } from "./interactive-auth";
import { IMinimalEvent, IRoomEvent, IStateEvent } from "./sync-accumulator";
import {
    CrossSigningKey,
    IAddSecretStorageKeyOpts,
    ICreateSecretStorageOpts,
    IEncryptedEventInfo,
    IImportRoomKeysOpts,
    IRecoveryKey,
    ISecretStorageKeyInfo,
} from "./crypto/api";
import { EventTimelineSet } from "./models/event-timeline-set";
import { VerificationRequest } from "./crypto/verification/request/VerificationRequest";
import { VerificationBase as Verification } from "./crypto/verification/Base";
import * as ContentHelpers from "./content-helpers";
import { CrossSigningInfo, DeviceTrustLevel, ICacheCallbacks, UserTrustLevel } from "./crypto/CrossSigning";
import { Room, NotificationCountType, RoomEvent, RoomEventHandlerMap, RoomNameState } from "./models/room";
import { RoomMemberEvent, RoomMemberEventHandlerMap } from "./models/room-member";
import { RoomStateEvent, RoomStateEventHandlerMap } from "./models/room-state";
import {
    IAddThreePidOnlyBody,
    IBindThreePidBody,
    IContextResponse,
    ICreateRoomOpts,
    IEventSearchOpts,
    IGuestAccessOpts,
    IJoinRoomOpts,
    IPaginateOpts,
    IPresenceOpts,
    IRedactOpts,
    IRelationsRequestOpts,
    IRelationsResponse,
    IRoomDirectoryOptions,
    ISearchOpts,
    ISendEventResponse,
    INotificationsResponse,
    IFilterResponse,
    ITagsResponse,
    IStatusResponse,
} from "./@types/requests";
import {
    EventType,
    LOCAL_NOTIFICATION_SETTINGS_PREFIX,
    MsgType,
    PUSHER_ENABLED,
    RelationType,
    RoomCreateTypeField,
    RoomType,
    UNSTABLE_MSC3088_ENABLED,
    UNSTABLE_MSC3088_PURPOSE,
    UNSTABLE_MSC3089_TREE_SUBTYPE,
} from "./@types/event";
import { IdServerUnbindResult, IImageInfo, Preset, Visibility } from "./@types/partials";
import { EventMapper, eventMapperFor, MapperOpts } from "./event-mapper";
import { randomString } from "./randomstring";
import { BackupManager, IKeyBackup, IKeyBackupCheck, IPreparedKeyBackupVersion, TrustInfo } from "./crypto/backup";
import { DEFAULT_TREE_POWER_LEVELS_TEMPLATE, MSC3089TreeSpace } from "./models/MSC3089TreeSpace";
import { ISignatures } from "./@types/signed";
import { IStore } from "./store";
import { ISecretRequest } from "./crypto/SecretStorage";
import {
    IEventWithRoomId,
    ISearchRequestBody,
    ISearchResponse,
    ISearchResults,
    IStateEventWithRoomId,
    SearchOrderBy,
} from "./@types/search";
import { ISynapseAdminDeactivateResponse, ISynapseAdminWhoisResponse } from "./@types/synapse";
import { IHierarchyRoom } from "./@types/spaces";
import {
    IPusher,
    IPusherRequest,
    IPushRule,
    IPushRules,
    PushRuleAction,
    PushRuleActionName,
    PushRuleKind,
    RuleId,
} from "./@types/PushRules";
import { IThreepid } from "./@types/threepids";
import { CryptoStore, OutgoingRoomKeyRequest } from "./crypto/store/base";
import {
    GroupCall,
    IGroupCallDataChannelOptions,
    GroupCallIntent,
    GroupCallType,
} from "./webrtc/groupCall";
import { MediaHandler } from "./webrtc/mediaHandler";
import { GroupCallEventHandler } from "./webrtc/groupCallEventHandler";
import { LoginTokenPostResponse, ILoginFlowsResponse, IRefreshTokenResponse, SSOAction } from "./@types/auth";
import { TypedEventEmitter } from "./models/typed-event-emitter";
import { MAIN_ROOM_TIMELINE, ReceiptType } from "./@types/read_receipts";
import { MSC3575SlidingSyncRequest, MSC3575SlidingSyncResponse, SlidingSync } from "./sliding-sync";
import { SlidingSyncSdk } from "./sliding-sync-sdk";
import {
    FeatureSupport,
    Thread,
    THREAD_RELATION_TYPE,
    determineFeatureSupport,
    ThreadFilterType,
    threadFilterTypeToFilter,
} from "./models/thread";
import { MBeaconInfoEventContent, M_BEACON_INFO } from "./@types/beacon";
import { UnstableValue } from "./NamespacedValue";
import { ToDeviceMessageQueue } from "./ToDeviceMessageQueue";
import { ToDeviceBatch } from "./models/ToDeviceMessage";
import { IgnoredInvites } from "./models/invites-ignorer";
import { UIARequest, UIAResponse } from "./@types/uia";
import { LocalNotificationSettings } from "./@types/local_notifications";
import { UNREAD_THREAD_NOTIFICATIONS } from "./@types/sync";
import { buildFeatureSupportMap, Feature, ServerSupport } from "./feature";

export type Store = IStore;

export type ResetTimelineCallback = (roomId: string) => boolean;

const SCROLLBACK_DELAY_MS = 3000;
export const CRYPTO_ENABLED: boolean = isCryptoAvailable();
const CAPABILITIES_CACHE_MS = 21600000; // 6 hours - an arbitrary value
const TURN_CHECK_INTERVAL = 10 * 60 * 1000; // poll for turn credentials every 10 minutes

export const UNSTABLE_MSC3852_LAST_SEEN_UA = new UnstableValue(
    "last_seen_user_agent",
    "org.matrix.msc3852.last_seen_user_agent",
);

interface IExportedDevice {
    olmDevice: IExportedOlmDevice;
    userId: string;
    deviceId: string;
}

export interface IKeysUploadResponse {
    one_time_key_counts: { // eslint-disable-line camelcase
        [algorithm: string]: number;
    };
}

export interface ICreateClientOpts {
    baseUrl: string;

    idBaseUrl?: string;

    /**
     * The data store used for sync data from the homeserver. If not specified,
     * this client will not store any HTTP responses. The `createClient` helper
     * will create a default store if needed.
     */
    store?: Store;

    /**
     * A store to be used for end-to-end crypto session data. If not specified,
     * end-to-end crypto will be disabled. The `createClient` helper will create
     * a default store if needed. Calls the factory supplied to
     * {@link setCryptoStoreFactory} if unspecified; or if no factory has been
     * specified, uses a default implementation (indexeddb in the browser,
     * in-memory otherwise).
     */
    cryptoStore?: CryptoStore;

    /**
     * The scheduler to use. If not
     * specified, this client will not retry requests on failure. This client
     * will supply its own processing function to
     * {@link MatrixScheduler#setProcessFunction}.
     */
    scheduler?: MatrixScheduler;

    /**
     * The function to invoke for HTTP requests.
     * Most supported environments have a global `fetch` registered to which this will fall back.
     */
    fetchFn?: typeof global.fetch;

    userId?: string;

    /**
     * A unique identifier for this device; used for tracking things like crypto
     * keys and access tokens. If not specified, end-to-end encryption will be
     * disabled.
     */
    deviceId?: string;

    accessToken?: string;

    /**
     * Identity server provider to retrieve the user's access token when accessing
     * the identity server. See also https://github.com/vector-im/element-web/issues/10615
     * which seeks to replace the previous approach of manual access tokens params
     * with this callback throughout the SDK.
     */
    identityServer?: IIdentityServerProvider;

    /**
     * The default maximum amount of
     * time to wait before timing out HTTP requests. If not specified, there is no timeout.
     */
    localTimeoutMs?: number;

    /**
     * Set to true to use
     * Authorization header instead of query param to send the access token to the server.
     *
     * Default false.
     */
    useAuthorizationHeader?: boolean;

    /**
     * Set to true to enable
     * improved timeline support, see {@link MatrixClient#getEventTimeline}.
     * It is disabled by default for compatibility with older clients - in particular to
     * maintain support for back-paginating the live timeline after a '/sync'
     * result with a gap.
     */
    timelineSupport?: boolean;

    /**
     * Extra query parameters to append
     * to all requests with this client. Useful for application services which require
     * `?user_id=`.
     */
    queryParams?: Record<string, string>;

    /**
     * Device data exported with
     * "exportDevice" method that must be imported to recreate this device.
     * Should only be useful for devices with end-to-end crypto enabled.
     * If provided, deviceId and userId should **NOT** be provided at the top
     * level (they are present in the exported data).
     */
    deviceToImport?: IExportedDevice;

    /**
     * Key used to pickle olm objects or other sensitive data.
     */
    pickleKey?: string;

    verificationMethods?: Array<VerificationMethod>;

    /**
     * Whether relaying calls through a TURN server should be forced. Default false.
     */
    forceTURN?: boolean;

    /**
     * Up to this many ICE candidates will be gathered when an incoming call arrives.
     * Gathering does not send data to the caller, but will communicate with the configured TURN
     * server. Default 0.
     */
    iceCandidatePoolSize?: number;

    /**
     * True to advertise support for call transfers to other parties on Matrix calls. Default false.
     */
    supportsCallTransfer?: boolean;

    /**
     * Whether to allow a fallback ICE server should be used for negotiating a
     * WebRTC connection if the homeserver doesn't provide any servers. Defaults to false.
     */
    fallbackICEServerAllowed?: boolean;

    /**
     * If true, to-device signalling for group calls will be encrypted
     * with Olm. Default: true.
     */
    useE2eForGroupCall?: boolean;

    cryptoCallbacks?: ICryptoCallbacks;

    /**
     * Method to generate room names for empty rooms and rooms names based on membership.
     * Defaults to a built-in English handler with basic pluralisation.
     */
    roomNameGenerator?: (roomId: string, state: RoomNameState) => string | null;
}

export interface IMatrixClientCreateOpts extends ICreateClientOpts {
    /**
     * Whether to allow sending messages to encrypted rooms when encryption
     * is not available internally within this SDK. This is useful if you are using an external
     * E2E proxy, for example. Defaults to false.
     */
    usingExternalCrypto?: boolean;
}

export enum PendingEventOrdering {
    Chronological = "chronological",
    Detached = "detached",
}

export interface IStartClientOpts {
    /**
     * The event `limit=` to apply to initial sync. Default: 8.
     */
    initialSyncLimit?: number;

    /**
     * True to put `archived=true</code> on the <code>/initialSync` request. Default: false.
     */
    includeArchivedRooms?: boolean;

    /**
     * True to do /profile requests on every invite event if the displayname/avatar_url is not known for this user ID. Default: false.
     */
    resolveInvitesToProfiles?: boolean;

    /**
     * Controls where pending messages appear in a room's timeline. If "<b>chronological</b>", messages will
     * appear in the timeline when the call to `sendEvent` was made. If "<b>detached</b>",
     * pending messages will appear in a separate list, accessbile via {@link Room#getPendingEvents}.
     * Default: "chronological".
     */
    pendingEventOrdering?: PendingEventOrdering;

    /**
     * The number of milliseconds to wait on /sync. Default: 30000 (30 seconds).
     */
    pollTimeout?: number;

    /**
     * The filter to apply to /sync calls.
     */
    filter?: Filter;

    /**
     * True to perform syncing without automatically updating presence.
     */
    disablePresence?: boolean;

    /**
     * True to not load all membership events during initial sync but fetch them when needed by calling
     * `loadOutOfBandMembers` This will override the filter option at this moment.
     */
    lazyLoadMembers?: boolean;

    /**
     * The number of seconds between polls to /.well-known/matrix/client, undefined to disable.
     * This should be in the order of hours. Default: undefined.
     */
    clientWellKnownPollPeriod?: number;

    /**
     * @experimental
     */
    experimentalThreadSupport?: boolean;

    /**
     * @experimental
     */
     slidingSync?: SlidingSync;
}

export interface IStoredClientOpts extends IStartClientOpts {
    // Crypto manager
    crypto?: Crypto;
    /**
     * A function which is called
     * with a room ID and returns a boolean. It should return 'true' if the SDK can
     * SAFELY remove events from this room. It may not be safe to remove events if
     * there are other references to the timelines for this room.
     */
    canResetEntireTimeline: ResetTimelineCallback;
}

export enum RoomVersionStability {
    Stable = "stable",
    Unstable = "unstable",
}

export interface IRoomVersionsCapability {
    default: string;
    available: Record<string, RoomVersionStability>;
}

export interface ICapability {
    enabled: boolean;
}

export interface IChangePasswordCapability extends ICapability {}

export interface IThreadsCapability extends ICapability {}

interface ICapabilities {
    [key: string]: any;
    "m.change_password"?: IChangePasswordCapability;
    "m.room_versions"?: IRoomVersionsCapability;
    "io.element.thread"?: IThreadsCapability;
}

/* eslint-disable camelcase */
export interface ICrossSigningKey {
    keys: { [algorithm: string]: string };
    signatures?: ISignatures;
    usage: string[];
    user_id: string;
}

enum CrossSigningKeyType {
    MasterKey = "master_key",
    SelfSigningKey = "self_signing_key",
    UserSigningKey = "user_signing_key",
}

export type CrossSigningKeys = Record<CrossSigningKeyType, ICrossSigningKey>;

export interface ISignedKey {
    keys: Record<string, string>;
    signatures: ISignatures;
    user_id: string;
    algorithms: string[];
    device_id: string;
}

export type KeySignatures = Record<string, Record<string, ICrossSigningKey | ISignedKey>>;
export interface IUploadKeySignaturesResponse {
    failures: Record<string, Record<string, {
        errcode: string;
        error: string;
    }>>;
}

export interface IPreviewUrlResponse {
    [key: string]: undefined | string | number;
    "og:title": string;
    "og:type": string;
    "og:url": string;
    "og:image"?: string;
    "og:image:type"?: string;
    "og:image:height"?: number;
    "og:image:width"?: number;
    "og:description"?: string;
    "matrix:image:size"?: number;
}

export interface ITurnServerResponse {
    uris: string[];
    username: string;
    password: string;
    ttl: number;
}

export interface ITurnServer {
    urls: string[];
    username: string;
    credential: string;
}

export interface IServerVersions {
    versions: string[];
    unstable_features: Record<string, boolean>;
}

export const M_AUTHENTICATION = new UnstableValue(
    "m.authentication",
    "org.matrix.msc2965.authentication",
);

export interface IClientWellKnown {
    [key: string]: any;
    "m.homeserver"?: IWellKnownConfig;
    "m.identity_server"?: IWellKnownConfig;
    [M_AUTHENTICATION.name]?: IDelegatedAuthConfig; // MSC2965
}

export interface IWellKnownConfig {
    raw?: IClientWellKnown;
    action?: AutoDiscoveryAction;
    reason?: string;
    error?: Error | string;
    // eslint-disable-next-line
    base_url?: string | null;
}

export interface IDelegatedAuthConfig { // MSC2965
    /** The OIDC Provider/issuer the client should use */
    issuer: string;
    /** The optional URL of the web UI where the user can manage their account */
    account?: string;
}

interface IKeyBackupPath {
    path: string;
    queryData?: {
        version: string;
    };
}

interface IMediaConfig {
    [key: string]: any; // extensible
    "m.upload.size"?: number;
}

interface IThirdPartySigned {
    sender: string;
    mxid: string;
    token: string;
    signatures: ISignatures;
}

interface IJoinRequestBody {
    third_party_signed?: IThirdPartySigned;
}

interface ITagMetadata {
    [key: string]: any;
    order: number;
}

interface IMessagesResponse {
    start?: string;
    end?: string;
    chunk: IRoomEvent[];
    state?: IStateEvent[];
}

interface IThreadedMessagesResponse {
    prev_batch: string;
    next_batch: string;
    chunk: IRoomEvent[];
    state: IStateEvent[];
}

export interface IRequestTokenResponse {
    sid: string;
    submit_url?: string;
}

export interface IRequestMsisdnTokenResponse extends IRequestTokenResponse {
    msisdn: string;
    success: boolean;
    intl_fmt: string;
}

export interface IUploadKeysRequest {
    device_keys?: Required<IDeviceKeys>;
    one_time_keys?: Record<string, IOneTimeKey>;
    "org.matrix.msc2732.fallback_keys"?: Record<string, IOneTimeKey>;
}

export interface IQueryKeysRequest {
    device_keys: { [userId: string]: string[] };
    timeout?: number;
    token?: string;
}

export interface IClaimKeysRequest {
    one_time_keys: { [userId: string]: { [deviceId: string]: string } };
    timeout?: number;
}

export interface IOpenIDToken {
    access_token: string;
    token_type: "Bearer" | string;
    matrix_server_name: string;
    expires_in: number;
}

interface IRoomInitialSyncResponse {
    room_id: string;
    membership: "invite" | "join" | "leave" | "ban";
    messages?: {
        start?: string;
        end?: string;
        chunk: IEventWithRoomId[];
    };
    state?: IStateEventWithRoomId[];
    visibility: Visibility;
    account_data?: IMinimalEvent[];
    presence: Partial<IEvent>; // legacy and undocumented, api is deprecated so this won't get attention
}

interface IJoinedRoomsResponse {
    joined_rooms: string[];
}

interface IJoinedMembersResponse {
    joined: {
        [userId: string]: {
            display_name: string;
            avatar_url: string;
        };
    };
}

export interface IRegisterRequestParams {
    auth?: IAuthData;
    username?: string;
    password?: string;
    refresh_token?: boolean;
    guest_access_token?: string;
    x_show_msisdn?: boolean;
    bind_msisdn?: boolean;
    bind_email?: boolean;
    inhibit_login?: boolean;
    initial_device_display_name?: string;
}

export interface IPublicRoomsChunkRoom {
    room_id: string;
    name?: string;
    avatar_url?: string;
    topic?: string;
    canonical_alias?: string;
    aliases?: string[];
    world_readable: boolean;
    guest_can_join: boolean;
    num_joined_members: number;
    room_type?: RoomType | string; // Added by MSC3827
}

interface IPublicRoomsResponse {
    chunk: IPublicRoomsChunkRoom[];
    next_batch?: string;
    prev_batch?: string;
    total_room_count_estimate?: number;
}

interface IUserDirectoryResponse {
    results: {
        user_id: string;
        display_name?: string;
        avatar_url?: string;
    }[];
    limited: boolean;
}

export interface IMyDevice {
    device_id: string;
    display_name?: string;
    last_seen_ip?: string;
    last_seen_ts?: number;
    // UNSTABLE_MSC3852_LAST_SEEN_UA
    last_seen_user_agent?: string;
    "org.matrix.msc3852.last_seen_user_agent"?: string;
}

export interface Keys {
    keys: { [keyId: string]: string };
    usage: string[];
    user_id: string;
}

export interface SigningKeys extends Keys {
    signatures: ISignatures;
}

export interface DeviceKeys {
    [deviceId: string]: IDeviceKeys & {
        unsigned?: {
            device_display_name: string;
        };
    };
}

export interface IDownloadKeyResult {
    failures: { [serverName: string]: object };
    device_keys: { [userId: string]: DeviceKeys };
    // the following three fields were added in 1.1
    master_keys?: { [userId: string]: Keys };
    self_signing_keys?: { [userId: string]: SigningKeys };
    user_signing_keys?: { [userId: string]: SigningKeys };
}

export interface IClaimOTKsResult {
    failures: { [serverName: string]: object };
    one_time_keys: {
        [userId: string]: {
            [deviceId: string]: {
                [keyId: string]: {
                    key: string;
                    signatures: ISignatures;
                };
            };
        };
    };
}

export interface IFieldType {
    regexp: string;
    placeholder: string;
}

export interface IInstance {
    desc: string;
    icon?: string;
    fields: object;
    network_id: string;
    // XXX: this is undocumented but we rely on it: https://github.com/matrix-org/matrix-doc/issues/3203
    instance_id: string;
}

export interface IProtocol {
    user_fields: string[];
    location_fields: string[];
    icon: string;
    field_types: Record<string, IFieldType>;
    instances: IInstance[];
}

interface IThirdPartyLocation {
    alias: string;
    protocol: string;
    fields: object;
}

interface IThirdPartyUser {
    userid: string;
    protocol: string;
    fields: object;
}

interface IRoomSummary extends Omit<IPublicRoomsChunkRoom, "canonical_alias" | "aliases"> {
    room_type?: RoomType;
    membership?: string;
    is_encrypted: boolean;
}

interface IRoomKeysResponse {
    sessions: IKeyBackupRoomSessions;
}

interface IRoomsKeysResponse {
    rooms: Record<string, IRoomKeysResponse>;
}

interface IRoomHierarchy {
    rooms: IHierarchyRoom[];
    next_batch?: string;
}

interface ITimestampToEventResponse {
    event_id: string;
    origin_server_ts: string;
}
/* eslint-enable camelcase */

// We're using this constant for methods overloading and inspect whether a variable
// contains an eventId or not. This was required to ensure backwards compatibility
// of methods for threads
// Probably not the most graceful solution but does a good enough job for now
const EVENT_ID_PREFIX = "$";

export enum ClientEvent {
    Sync = "sync",
    Event = "event",
    ToDeviceEvent = "toDeviceEvent",
    AccountData = "accountData",
    Room = "Room",
    DeleteRoom = "deleteRoom",
    SyncUnexpectedError = "sync.unexpectedError",
    ClientWellKnown = "WellKnown.client",
    ReceivedVoipEvent = "received_voip_event",
    TurnServers = "turnServers",
    TurnServersError = "turnServers.error",
}

type RoomEvents = RoomEvent.Name
    | RoomEvent.Redaction
    | RoomEvent.RedactionCancelled
    | RoomEvent.Receipt
    | RoomEvent.Tags
    | RoomEvent.LocalEchoUpdated
    | RoomEvent.HistoryImportedWithinTimeline
    | RoomEvent.AccountData
    | RoomEvent.MyMembership
    | RoomEvent.Timeline
    | RoomEvent.TimelineReset;

type RoomStateEvents = RoomStateEvent.Events
    | RoomStateEvent.Members
    | RoomStateEvent.NewMember
    | RoomStateEvent.Update
    | RoomStateEvent.Marker
    ;

type CryptoEvents = CryptoEvent.KeySignatureUploadFailure
    | CryptoEvent.KeyBackupStatus
    | CryptoEvent.KeyBackupFailed
    | CryptoEvent.KeyBackupSessionsRemaining
    | CryptoEvent.RoomKeyRequest
    | CryptoEvent.RoomKeyRequestCancellation
    | CryptoEvent.VerificationRequest
    | CryptoEvent.DeviceVerificationChanged
    | CryptoEvent.UserTrustStatusChanged
    | CryptoEvent.KeysChanged
    | CryptoEvent.Warning
    | CryptoEvent.DevicesUpdated
    | CryptoEvent.WillUpdateDevices;

type MatrixEventEvents = MatrixEventEvent.Decrypted | MatrixEventEvent.Replaced | MatrixEventEvent.VisibilityChange;

type RoomMemberEvents = RoomMemberEvent.Name
    | RoomMemberEvent.Typing
    | RoomMemberEvent.PowerLevel
    | RoomMemberEvent.Membership;

type UserEvents = UserEvent.AvatarUrl
    | UserEvent.DisplayName
    | UserEvent.Presence
    | UserEvent.CurrentlyActive
    | UserEvent.LastPresenceTs;

export type EmittedEvents = ClientEvent
    | RoomEvents
    | RoomStateEvents
    | CryptoEvents
    | MatrixEventEvents
    | RoomMemberEvents
    | UserEvents
    | CallEvent // re-emitted by call.ts using Object.values
    | CallEventHandlerEvent.Incoming
    | GroupCallEventHandlerEvent.Incoming
    | GroupCallEventHandlerEvent.Outgoing
    | GroupCallEventHandlerEvent.Ended
    | GroupCallEventHandlerEvent.Participants
    | HttpApiEvent.SessionLoggedOut
    | HttpApiEvent.NoConsent
    | BeaconEvent;

export type ClientEventHandlerMap = {
    /**
     * Fires whenever the SDK's syncing state is updated. The state can be one of:
     * <ul>
     *
     * <li>PREPARED: The client has synced with the server at least once and is
     * ready for methods to be called on it. This will be immediately followed by
     * a state of SYNCING. <i>This is the equivalent of "syncComplete" in the
     * previous API.</i></li>
     *
     * <li>CATCHUP: The client has detected the connection to the server might be
     * available again and will now try to do a sync again. As this sync might take
     * a long time (depending how long ago was last synced, and general server
     * performance) the client is put in this mode so the UI can reflect trying
     * to catch up with the server after losing connection.</li>
     *
     * <li>SYNCING : The client is currently polling for new events from the server.
     * This will be called <i>after</i> processing latest events from a sync.</li>
     *
     * <li>ERROR : The client has had a problem syncing with the server. If this is
     * called <i>before</i> PREPARED then there was a problem performing the initial
     * sync. If this is called <i>after</i> PREPARED then there was a problem polling
     * the server for updates. This may be called multiple times even if the state is
     * already ERROR. <i>This is the equivalent of "syncError" in the previous
     * API.</i></li>
     *
     * <li>RECONNECTING: The sync connection has dropped, but not (yet) in a way that
     * should be considered erroneous.
     * </li>
     *
     * <li>STOPPED: The client has stopped syncing with server due to stopClient
     * being called.
     * </li>
     * </ul>
     * State transition diagram:
     * ```
     *                                          +---->STOPPED
     *                                          |
     *              +----->PREPARED -------> SYNCING <--+
     *              |                        ^  |  ^    |
     *              |      CATCHUP ----------+  |  |    |
     *              |        ^                  V  |    |
     *   null ------+        |  +------- RECONNECTING   |
     *              |        V  V                       |
     *              +------->ERROR ---------------------+
     *
     * NB: 'null' will never be emitted by this event.
     *
     * ```
     * Transitions:
     * <ul>
     *
     * <li>`null -> PREPARED` : Occurs when the initial sync is completed
     * first time. This involves setting up filters and obtaining push rules.
     *
     * <li>`null -> ERROR` : Occurs when the initial sync failed first time.
     *
     * <li>`ERROR -> PREPARED` : Occurs when the initial sync succeeds
     * after previously failing.
     *
     * <li>`PREPARED -> SYNCING` : Occurs immediately after transitioning
     * to PREPARED. Starts listening for live updates rather than catching up.
     *
     * <li>`SYNCING -> RECONNECTING` : Occurs when the live update fails.
     *
     * <li>`RECONNECTING -> RECONNECTING` : Can occur if the update calls
     * continue to fail, but the keepalive calls (to /versions) succeed.
     *
     * <li>`RECONNECTING -> ERROR` : Occurs when the keepalive call also fails
     *
     * <li>`ERROR -> SYNCING` : Occurs when the client has performed a
     * live update after having previously failed.
     *
     * <li>`ERROR -> ERROR` : Occurs when the client has failed to keepalive
     * for a second time or more.</li>
     *
     * <li>`SYNCING -> SYNCING` : Occurs when the client has performed a live
     * update. This is called <i>after</i> processing.</li>
     *
     * <li>`* -> STOPPED` : Occurs once the client has stopped syncing or
     * trying to sync after stopClient has been called.</li>
     * </ul>
     *
     * @param state - An enum representing the syncing state. One of "PREPARED",
     * "SYNCING", "ERROR", "STOPPED".
     *
     * @param prevState - An enum representing the previous syncing state.
     * One of "PREPARED", "SYNCING", "ERROR", "STOPPED" <b>or null</b>.
     *
     * @param data - Data about this transition.
     *
     * @example
     * ```
     * matrixClient.on("sync", function(state, prevState, data) {
     *   switch (state) {
     *     case "ERROR":
     *       // update UI to say "Connection Lost"
     *       break;
     *     case "SYNCING":
     *       // update UI to remove any "Connection Lost" message
     *       break;
     *     case "PREPARED":
     *       // the client instance is ready to be queried.
     *       var rooms = matrixClient.getRooms();
     *       break;
     *   }
     * });
     * ```
     */
    [ClientEvent.Sync]: (state: SyncState, lastState: SyncState | null, data?: ISyncStateData) => void;
    /**
     * Fires whenever the SDK receives a new event.
     * <p>
     * This is only fired for live events received via /sync - it is not fired for
     * events received over context, search, or pagination APIs.
     *
     * @param event - The matrix event which caused this event to fire.
     * @example
     * ```
     * matrixClient.on("event", function(event){
     *   var sender = event.getSender();
     * });
     * ```
     */
    [ClientEvent.Event]: (event: MatrixEvent) => void;
    /**
     * Fires whenever the SDK receives a new to-device event.
     * @param event - The matrix event which caused this event to fire.
     * @example
     * ```
     * matrixClient.on("toDeviceEvent", function(event){
     *   var sender = event.getSender();
     * });
     * ```
     */
    [ClientEvent.ToDeviceEvent]: (event: MatrixEvent) => void;
    /**
     * Fires whenever new user-scoped account_data is added.
     * @param event - The event describing the account_data just added
     * @param event - The previous account data, if known.
     * @example
     * ```
     * matrixClient.on("accountData", function(event, oldEvent){
     *   myAccountData[event.type] = event.content;
     * });
     * ```
     */
    [ClientEvent.AccountData]: (event: MatrixEvent, lastEvent?: MatrixEvent) => void;
    /**
     * Fires whenever a new Room is added. This will fire when you are invited to a
     * room, as well as when you join a room. <strong>This event is experimental and
     * may change.</strong>
     * @param room - The newly created, fully populated room.
     * @example
     * ```
     * matrixClient.on("Room", function(room){
     *   var roomId = room.roomId;
     * });
     * ```
     */
    [ClientEvent.Room]: (room: Room) => void;
    /**
     * Fires whenever a Room is removed. This will fire when you forget a room.
     * <strong>This event is experimental and may change.</strong>
     * @param roomId - The deleted room ID.
     * @example
     * ```
     * matrixClient.on("deleteRoom", function(roomId){
     *   // update UI from getRooms()
     * });
     * ```
     */
    [ClientEvent.DeleteRoom]: (roomId: string) => void;
    [ClientEvent.SyncUnexpectedError]: (error: Error) => void;
    /**
     * Fires when the client .well-known info is fetched.
     *
     * @param data - The JSON object returned by the server
     */
    [ClientEvent.ClientWellKnown]: (data: IClientWellKnown) => void;
    [ClientEvent.ReceivedVoipEvent]: (event: MatrixEvent) => void;
    [ClientEvent.TurnServers]: (servers: ITurnServer[]) => void;
    [ClientEvent.TurnServersError]: (error: Error, fatal: boolean) => void;
} & RoomEventHandlerMap
    & RoomStateEventHandlerMap
    & CryptoEventHandlerMap
    & MatrixEventHandlerMap
    & RoomMemberEventHandlerMap
    & UserEventHandlerMap
    & CallEventHandlerEventHandlerMap
    & GroupCallEventHandlerEventHandlerMap
    & CallEventHandlerMap
    & HttpApiEventHandlerMap
    & BeaconEventHandlerMap;

const SSO_ACTION_PARAM = new UnstableValue("action", "org.matrix.msc3824.action");

/**
 * Represents a Matrix Client. Only directly construct this if you want to use
 * custom modules. Normally, {@link createClient} should be used
 * as it specifies 'sensible' defaults for these modules.
 */
export class MatrixClient extends TypedEventEmitter<EmittedEvents, ClientEventHandlerMap> {
    public static readonly RESTORE_BACKUP_ERROR_BAD_KEY = 'RESTORE_BACKUP_ERROR_BAD_KEY';

    public reEmitter = new TypedReEmitter<EmittedEvents, ClientEventHandlerMap>(this);
    public olmVersion: [number, number, number] | null = null; // populated after initCrypto
    public usingExternalCrypto = false;
    public store: Store;
    public deviceId: string | null;
    public credentials: { userId: string | null };
    public pickleKey?: string;
    public scheduler?: MatrixScheduler;
    public clientRunning = false;
    public timelineSupport = false;
    public urlPreviewCache: { [key: string]: Promise<IPreviewUrlResponse> } = {};
    public identityServer?: IIdentityServerProvider;
    public http: MatrixHttpApi<IHttpOpts & { onlyData: true }>; // XXX: Intended private, used in code.
    public crypto?: Crypto; // XXX: Intended private, used in code.
    public cryptoCallbacks: ICryptoCallbacks; // XXX: Intended private, used in code.
    public callEventHandler?: CallEventHandler; // XXX: Intended private, used in code.
    public groupCallEventHandler?: GroupCallEventHandler;
    public supportsCallTransfer = false; // XXX: Intended private, used in code.
    public forceTURN = false; // XXX: Intended private, used in code.
    public iceCandidatePoolSize = 0; // XXX: Intended private, used in code.
    public idBaseUrl?: string;
    public baseUrl: string;

    // Note: these are all `protected` to let downstream consumers make mistakes if they want to.
    // We don't technically support this usage, but have reasons to do this.

    protected canSupportVoip = false;
    protected peekSync: SyncApi | null = null;
    protected isGuestAccount = false;
    protected ongoingScrollbacks: {[roomId: string]: {promise?: Promise<Room>, errorTs?: number}} = {};
    protected notifTimelineSet: EventTimelineSet | null = null;
    protected cryptoStore?: CryptoStore;
    protected verificationMethods?: VerificationMethod[];
    protected fallbackICEServerAllowed = false;
    protected roomList: RoomList;
    protected syncApi?: SlidingSyncSdk | SyncApi;
    public roomNameGenerator?: ICreateClientOpts["roomNameGenerator"];
    public pushRules?: IPushRules;
    protected syncLeftRoomsPromise?: Promise<Room[]>;
    protected syncedLeftRooms = false;
    protected clientOpts?: IStoredClientOpts;
    protected clientWellKnownIntervalID?: ReturnType<typeof setInterval>;
    protected canResetTimelineCallback?: ResetTimelineCallback;

    public canSupport = new Map<Feature, ServerSupport>();

    // The pushprocessor caches useful things, so keep one and re-use it
    protected pushProcessor = new PushProcessor(this);

    // Promise to a response of the server's /versions response
    // TODO: This should expire: https://github.com/matrix-org/matrix-js-sdk/issues/1020
    protected serverVersionsPromise?: Promise<IServerVersions>;

    public cachedCapabilities?: {
        capabilities: ICapabilities;
        expiration: number;
    };
    protected clientWellKnown?: IClientWellKnown;
    protected clientWellKnownPromise?: Promise<IClientWellKnown>;
    protected turnServers: ITurnServer[] = [];
    protected turnServersExpiry = 0;
    protected checkTurnServersIntervalID?: ReturnType<typeof setInterval>;
    protected exportedOlmDeviceToImport?: IExportedOlmDevice;
    protected txnCtr = 0;
    protected mediaHandler = new MediaHandler(this);
    protected sessionId: string;
    protected pendingEventEncryption = new Map<string, Promise<void>>();

    private useE2eForGroupCall = true;
    private toDeviceMessageQueue: ToDeviceMessageQueue;

    // A manager for determining which invites should be ignored.
    public readonly ignoredInvites: IgnoredInvites;

    public constructor(opts: IMatrixClientCreateOpts) {
        super();

        opts.baseUrl = utils.ensureNoTrailingSlash(opts.baseUrl);
        opts.idBaseUrl = utils.ensureNoTrailingSlash(opts.idBaseUrl);

        this.baseUrl = opts.baseUrl;
        this.idBaseUrl = opts.idBaseUrl;
        this.identityServer = opts.identityServer;

        this.usingExternalCrypto = opts.usingExternalCrypto ?? false;
        this.store = opts.store || new StubStore();
        this.deviceId = opts.deviceId || null;
        this.sessionId = randomString(10);

        const userId = opts.userId || null;
        this.credentials = { userId };

        this.http = new MatrixHttpApi(this as ConstructorParameters<typeof MatrixHttpApi>[0], {
            fetchFn: opts.fetchFn,
            baseUrl: opts.baseUrl,
            idBaseUrl: opts.idBaseUrl,
            accessToken: opts.accessToken,
            prefix: ClientPrefix.R0,
            onlyData: true,
            extraParams: opts.queryParams,
            localTimeoutMs: opts.localTimeoutMs,
            useAuthorizationHeader: opts.useAuthorizationHeader,
        });

        if (opts.deviceToImport) {
            if (this.deviceId) {
                logger.warn(
                    'not importing device because device ID is provided to ' +
                    'constructor independently of exported data',
                );
            } else if (this.credentials.userId) {
                logger.warn(
                    'not importing device because user ID is provided to ' +
                    'constructor independently of exported data',
                );
            } else if (!opts.deviceToImport.deviceId) {
                logger.warn('not importing device because no device ID in exported data');
            } else {
                this.deviceId = opts.deviceToImport.deviceId;
                this.credentials.userId = opts.deviceToImport.userId;
                // will be used during async initialization of the crypto
                this.exportedOlmDeviceToImport = opts.deviceToImport.olmDevice;
            }
        } else if (opts.pickleKey) {
            this.pickleKey = opts.pickleKey;
        }

        this.scheduler = opts.scheduler;
        if (this.scheduler) {
            this.scheduler.setProcessFunction(async (eventToSend: MatrixEvent) => {
                const room = this.getRoom(eventToSend.getRoomId());
                if (eventToSend.status !== EventStatus.SENDING) {
                    this.updatePendingEventStatus(room, eventToSend, EventStatus.SENDING);
                }
                const res = await this.sendEventHttpRequest(eventToSend);
                if (room) {
                    // ensure we update pending event before the next scheduler run so that any listeners to event id
                    // updates on the synchronous event emitter get a chance to run first.
                    room.updatePendingEvent(eventToSend, EventStatus.SENT, res.event_id);
                }
                return res;
            });
        }

        if (supportsMatrixCall()) {
            this.callEventHandler = new CallEventHandler(this);
            this.groupCallEventHandler = new GroupCallEventHandler(this);
            this.canSupportVoip = true;
            // Start listening for calls after the initial sync is done
            // We do not need to backfill the call event buffer
            // with encrypted events that might never get decrypted
            this.on(ClientEvent.Sync, this.startCallEventHandler);
        }

        this.timelineSupport = Boolean(opts.timelineSupport);

        this.cryptoStore = opts.cryptoStore;
        this.verificationMethods = opts.verificationMethods;
        this.cryptoCallbacks = opts.cryptoCallbacks || {};

        this.forceTURN = opts.forceTURN || false;
        this.iceCandidatePoolSize = opts.iceCandidatePoolSize === undefined ? 0 : opts.iceCandidatePoolSize;
        this.supportsCallTransfer = opts.supportsCallTransfer || false;
        this.fallbackICEServerAllowed = opts.fallbackICEServerAllowed || false;

        if (opts.useE2eForGroupCall !== undefined) this.useE2eForGroupCall = opts.useE2eForGroupCall;

        // List of which rooms have encryption enabled: separate from crypto because
        // we still want to know which rooms are encrypted even if crypto is disabled:
        // we don't want to start sending unencrypted events to them.
        this.roomList = new RoomList(this.cryptoStore);
        this.roomNameGenerator = opts.roomNameGenerator;

        this.toDeviceMessageQueue = new ToDeviceMessageQueue(this);

        // The SDK doesn't really provide a clean way for events to recalculate the push
        // actions for themselves, so we have to kinda help them out when they are encrypted.
        // We do this so that push rules are correctly executed on events in their decrypted
        // state, such as highlights when the user's name is mentioned.
        this.on(MatrixEventEvent.Decrypted, (event) => {
            fixNotificationCountOnDecryption(this, event);
        });

        // Like above, we have to listen for read receipts from ourselves in order to
        // correctly handle notification counts on encrypted rooms.
        // This fixes https://github.com/vector-im/element-web/issues/9421
        this.on(RoomEvent.Receipt, (event, room) => {
            if (room && this.isRoomEncrypted(room.roomId)) {
                // Figure out if we've read something or if it's just informational
                const content = event.getContent();
                const isSelf = Object.keys(content).filter(eid => {
                    for (const [key, value] of Object.entries(content[eid])) {
                        if (!utils.isSupportedReceiptType(key)) continue;
                        if (!value) continue;

                        if (Object.keys(value).includes(this.getUserId()!)) return true;
                    }

                    return false;
                }).length > 0;

                if (!isSelf) return;

                // Work backwards to determine how many events are unread. We also set
                // a limit for how back we'll look to avoid spinning CPU for too long.
                // If we hit the limit, we assume the count is unchanged.
                const maxHistory = 20;
                const events = room.getLiveTimeline().getEvents();

                let highlightCount = 0;

                for (let i = events.length - 1; i >= 0; i--) {
                    if (i === events.length - maxHistory) return; // limit reached

                    const event = events[i];

                    if (room.hasUserReadEvent(this.getUserId()!, event.getId()!)) {
                        // If the user has read the event, then the counting is done.
                        break;
                    }

                    const pushActions = this.getPushActionsForEvent(event);
                    highlightCount += pushActions?.tweaks?.highlight ? 1 : 0;
                }

                // Note: we don't need to handle 'total' notifications because the counts
                // will come from the server.
                room.setUnreadNotificationCount(NotificationCountType.Highlight, highlightCount);
            }
        });

        this.ignoredInvites = new IgnoredInvites(this);
    }

    /**
     * High level helper method to begin syncing and poll for new events. To listen for these
     * events, add a listener for {@link ClientEvent.Event}
     * via {@link MatrixClient#on}. Alternatively, listen for specific
     * state change events.
     * @param opts - Options to apply when syncing.
     */
    public async startClient(opts?: IStartClientOpts): Promise<void> {
        if (this.clientRunning) {
            // client is already running.
            return;
        }
        this.clientRunning = true;
        // backwards compat for when 'opts' was 'historyLen'.
        if (typeof opts === "number") {
            opts = {
                initialSyncLimit: opts,
            };
        }

        // Create our own user object artificially (instead of waiting for sync)
        // so it's always available, even if the user is not in any rooms etc.
        const userId = this.getUserId();
        if (userId) {
            this.store.storeUser(new User(userId));
        }

        // periodically poll for turn servers if we support voip
        if (this.canSupportVoip) {
            this.checkTurnServersIntervalID = setInterval(() => {
                this.checkTurnServers();
            }, TURN_CHECK_INTERVAL);
            // noinspection ES6MissingAwait
            this.checkTurnServers();
        }

        if (this.syncApi) {
            // This shouldn't happen since we thought the client was not running
            logger.error("Still have sync object whilst not running: stopping old one");
            this.syncApi.stop();
        }

        try {
            await this.getVersions();

            // This should be done with `canSupport`
            // TODO: https://github.com/vector-im/element-web/issues/23643
            const { threads, list, fwdPagination } = await this.doesServerSupportThread();
            Thread.setServerSideSupport(threads);
            Thread.setServerSideListSupport(list);
            Thread.setServerSideFwdPaginationSupport(fwdPagination);
        } catch (e) {
            logger.error("Can't fetch server versions, continuing to initialise sync, this will be retried later", e);
        }

        // shallow-copy the opts dict before modifying and storing it
        this.clientOpts = Object.assign({}, opts) as IStoredClientOpts;
        this.clientOpts.crypto = this.crypto;
        this.clientOpts.canResetEntireTimeline = (roomId): boolean => {
            if (!this.canResetTimelineCallback) {
                return false;
            }
            return this.canResetTimelineCallback(roomId);
        };
        if (this.clientOpts.slidingSync) {
            this.syncApi = new SlidingSyncSdk(this.clientOpts.slidingSync, this, this.clientOpts);
        } else {
            this.syncApi = new SyncApi(this, this.clientOpts);
        }
        this.syncApi.sync();

        if (this.clientOpts.clientWellKnownPollPeriod !== undefined) {
            this.clientWellKnownIntervalID = setInterval(() => {
                this.fetchClientWellKnown();
            }, 1000 * this.clientOpts.clientWellKnownPollPeriod);
            this.fetchClientWellKnown();
        }

        this.toDeviceMessageQueue.start();
    }

    /**
     * High level helper method to stop the client from polling and allow a
     * clean shutdown.
     */
    public stopClient(): void {
        this.crypto?.stop(); // crypto might have been initialised even if the client wasn't fully started

        if (!this.clientRunning) return; // already stopped

        logger.log('stopping MatrixClient');

        this.clientRunning = false;

        this.syncApi?.stop();
        this.syncApi = undefined;

        this.peekSync?.stopPeeking();

        this.callEventHandler?.stop();
        this.groupCallEventHandler?.stop();
        this.callEventHandler = undefined;
        this.groupCallEventHandler = undefined;

        global.clearInterval(this.checkTurnServersIntervalID);
        this.checkTurnServersIntervalID = undefined;

        if (this.clientWellKnownIntervalID !== undefined) {
            global.clearInterval(this.clientWellKnownIntervalID);
        }

        this.toDeviceMessageQueue.stop();
    }

    /**
     * Try to rehydrate a device if available.  The client must have been
     * initialized with a `cryptoCallback.getDehydrationKey` option, and this
     * function must be called before initCrypto and startClient are called.
     *
     * @returns Promise which resolves to undefined if a device could not be dehydrated, or
     *     to the new device ID if the dehydration was successful.
     * @returns Rejects: with an error response.
     */
    public async rehydrateDevice(): Promise<string | undefined> {
        if (this.crypto) {
            throw new Error("Cannot rehydrate device after crypto is initialized");
        }

        if (!this.cryptoCallbacks.getDehydrationKey) {
            return;
        }

        const getDeviceResult = await this.getDehydratedDevice();
        if (!getDeviceResult) {
            return;
        }

        if (!getDeviceResult.device_data || !getDeviceResult.device_id) {
            logger.info("no dehydrated device found");
            return;
        }

        const account = new global.Olm.Account();
        try {
            const deviceData = getDeviceResult.device_data;
            if (deviceData.algorithm !== DEHYDRATION_ALGORITHM) {
                logger.warn("Wrong algorithm for dehydrated device");
                return;
            }
            logger.log("unpickling dehydrated device");
            const key = await this.cryptoCallbacks.getDehydrationKey(
                deviceData,
                (k) => {
                    // copy the key so that it doesn't get clobbered
                    account.unpickle(new Uint8Array(k), deviceData.account);
                },
            );
            account.unpickle(key, deviceData.account);
            logger.log("unpickled device");

            const rehydrateResult = await this.http.authedRequest<{ success: boolean }>(
                Method.Post,
                "/dehydrated_device/claim",
                undefined,
                {
                    device_id: getDeviceResult.device_id,
                },
                {
                    prefix: "/_matrix/client/unstable/org.matrix.msc2697.v2",
                },
            );

            if (rehydrateResult.success) {
                this.deviceId = getDeviceResult.device_id;
                logger.info("using dehydrated device");
                const pickleKey = this.pickleKey || "DEFAULT_KEY";
                this.exportedOlmDeviceToImport = {
                    pickledAccount: account.pickle(pickleKey),
                    sessions: [],
                    pickleKey: pickleKey,
                };
                account.free();
                return this.deviceId;
            } else {
                account.free();
                logger.info("not using dehydrated device");
                return;
            }
        } catch (e) {
            account.free();
            logger.warn("could not unpickle", e);
        }
    }

    /**
     * Get the current dehydrated device, if any
     * @returns A promise of an object containing the dehydrated device
     */
    public async getDehydratedDevice(): Promise<IDehydratedDevice | undefined> {
        try {
            return await this.http.authedRequest<IDehydratedDevice>(
                Method.Get,
                "/dehydrated_device",
                undefined, undefined,
                {
                    prefix: "/_matrix/client/unstable/org.matrix.msc2697.v2",
                },
            );
        } catch (e) {
            logger.info("could not get dehydrated device", e);
            return;
        }
    }

    /**
     * Set the dehydration key.  This will also periodically dehydrate devices to
     * the server.
     *
     * @param key - the dehydration key
     * @param keyInfo - Information about the key.  Primarily for
     *     information about how to generate the key from a passphrase.
     * @param deviceDisplayName - The device display name for the
     *     dehydrated device.
     * @returns A promise that resolves when the dehydrated device is stored.
     */
    public async setDehydrationKey(
        key: Uint8Array,
        keyInfo: IDehydratedDeviceKeyInfo,
        deviceDisplayName?: string,
    ): Promise<void> {
        if (!this.crypto) {
            logger.warn('not dehydrating device if crypto is not enabled');
            return;
        }
        return this.crypto.dehydrationManager.setKeyAndQueueDehydration(key, keyInfo, deviceDisplayName);
    }

    /**
     * Creates a new dehydrated device (without queuing periodic dehydration)
     * @param key - the dehydration key
     * @param keyInfo - Information about the key.  Primarily for
     *     information about how to generate the key from a passphrase.
     * @param deviceDisplayName - The device display name for the
     *     dehydrated device.
     * @returns the device id of the newly created dehydrated device
     */
    public async createDehydratedDevice(
        key: Uint8Array,
        keyInfo: IDehydratedDeviceKeyInfo,
        deviceDisplayName?: string,
    ): Promise<string | undefined> {
        if (!this.crypto) {
            logger.warn('not dehydrating device if crypto is not enabled');
            return;
        }
        await this.crypto.dehydrationManager.setKey(key, keyInfo, deviceDisplayName);
        return this.crypto.dehydrationManager.dehydrateDevice();
    }

    public async exportDevice(): Promise<IExportedDevice | undefined> {
        if (!this.crypto) {
            logger.warn('not exporting device if crypto is not enabled');
            return;
        }
        return {
            userId: this.credentials.userId!,
            deviceId: this.deviceId!,
            // XXX: Private member access.
            olmDevice: await this.crypto.olmDevice.export(),
        };
    }

    /**
     * Clear any data out of the persistent stores used by the client.
     *
     * @returns Promise which resolves when the stores have been cleared.
     */
    public clearStores(): Promise<void> {
        if (this.clientRunning) {
            throw new Error("Cannot clear stores while client is running");
        }

        const promises: Promise<void>[] = [];

        promises.push(this.store.deleteAllData());
        if (this.cryptoStore) {
            promises.push(this.cryptoStore.deleteAllData());
        }
        return Promise.all(promises).then(); // .then to fix types
    }

    /**
     * Get the user-id of the logged-in user
     *
     * @returns MXID for the logged-in user, or null if not logged in
     */
    public getUserId(): string | null {
        if (this.credentials && this.credentials.userId) {
            return this.credentials.userId;
        }
        return null;
    }

    /**
     * Get the domain for this client's MXID
     * @returns Domain of this MXID
     */
    public getDomain(): string | null {
        if (this.credentials && this.credentials.userId) {
            return this.credentials.userId.replace(/^.*?:/, '');
        }
        return null;
    }

    /**
     * Get the local part of the current user ID e.g. "foo" in "\@foo:bar".
     * @returns The user ID localpart or null.
     */
    public getUserIdLocalpart(): string | null {
        if (this.credentials && this.credentials.userId) {
            return this.credentials.userId.split(":")[0].substring(1);
        }
        return null;
    }

    /**
     * Get the device ID of this client
     * @returns device ID
     */
    public getDeviceId(): string | null {
        return this.deviceId;
    }

    /**
     * Get the session ID of this client
     * @returns session ID
     */
    public getSessionId(): string {
        return this.sessionId;
    }

    /**
     * Check if the runtime environment supports VoIP calling.
     * @returns True if VoIP is supported.
     */
    public supportsVoip(): boolean {
        return this.canSupportVoip;
    }

    /**
     * @returns
     */
    public getMediaHandler(): MediaHandler {
        return this.mediaHandler;
    }

    /**
     * Set whether VoIP calls are forced to use only TURN
     * candidates. This is the same as the forceTURN option
     * when creating the client.
     * @param force - True to force use of TURN servers
     */
    public setForceTURN(force: boolean): void {
        this.forceTURN = force;
    }

    /**
     * Set whether to advertise transfer support to other parties on Matrix calls.
     * @param support - True to advertise the 'm.call.transferee' capability
     */
    public setSupportsCallTransfer(support: boolean): void {
        this.supportsCallTransfer = support;
    }

    /**
     * Returns true if to-device signalling for group calls will be encrypted with Olm.
     * If false, it will be sent unencrypted.
     * @returns boolean Whether group call signalling will be encrypted
     */
    public getUseE2eForGroupCall(): boolean {
        return this.useE2eForGroupCall;
    }

    /**
     * Creates a new call.
     * The place*Call methods on the returned call can be used to actually place a call
     *
     * @param roomId - The room the call is to be placed in.
     * @returns the call or null if the browser doesn't support calling.
     */
    public createCall(roomId: string): MatrixCall | null {
        return createNewMatrixCall(this, roomId);
    }

    /**
     * Creates a new group call and sends the associated state event
     * to alert other members that the room now has a group call.
     *
     * @param roomId - The room the call is to be placed in.
     */
    public async createGroupCall(
        roomId: string,
        type: GroupCallType,
        isPtt: boolean,
        intent: GroupCallIntent,
        dataChannelsEnabled?: boolean,
        dataChannelOptions?: IGroupCallDataChannelOptions,
    ): Promise<GroupCall> {
        if (this.getGroupCallForRoom(roomId)) {
            throw new Error(`${roomId} already has an existing group call`);
        }

        const room = this.getRoom(roomId);

        if (!room) {
            throw new Error(`Cannot find room ${roomId}`);
        }

        return new GroupCall(
            this,
            room,
            type,
            isPtt,
            intent,
            undefined,
            dataChannelsEnabled,
            dataChannelOptions,
        ).create();
    }

    /**
     * Wait until an initial state for the given room has been processed by the
     * client and the client is aware of any ongoing group calls. Awaiting on
     * the promise returned by this method before calling getGroupCallForRoom()
     * avoids races where getGroupCallForRoom is called before the state for that
     * room has been processed. It does not, however, fix other races, eg. two
     * clients both creating a group call at the same time.
     * @param roomId - The room ID to wait for
     * @returns A promise that resolves once existing group calls in the room
     *          have been processed.
     */
    public waitUntilRoomReadyForGroupCalls(roomId: string): Promise<void> {
        return this.groupCallEventHandler!.waitUntilRoomReadyForGroupCalls(roomId);
    }

    /**
     * Get an existing group call for the provided room.
     * @returns The group call or null if it doesn't already exist.
     */
    public getGroupCallForRoom(roomId: string): GroupCall | null {
        return this.groupCallEventHandler!.groupCalls.get(roomId) || null;
    }

    /**
     * Get the current sync state.
     * @returns the sync state, which may be null.
     * @see MatrixClient#event:"sync"
     */
    public getSyncState(): SyncState | null {
        return this.syncApi?.getSyncState() ?? null;
    }

    /**
     * Returns the additional data object associated with
     * the current sync state, or null if there is no
     * such data.
     * Sync errors, if available, are put in the 'error' key of
     * this object.
     */
    public getSyncStateData(): ISyncStateData | null {
        if (!this.syncApi) {
            return null;
        }
        return this.syncApi.getSyncStateData();
    }

    /**
     * Whether the initial sync has completed.
     * @returns True if at least one sync has happened.
     */
    public isInitialSyncComplete(): boolean {
        const state = this.getSyncState();
        if (!state) {
            return false;
        }
        return state === SyncState.Prepared || state === SyncState.Syncing;
    }

    /**
     * Return whether the client is configured for a guest account.
     * @returns True if this is a guest access_token (or no token is supplied).
     */
    public isGuest(): boolean {
        return this.isGuestAccount;
    }

    /**
     * Set whether this client is a guest account. <b>This method is experimental
     * and may change without warning.</b>
     * @param guest - True if this is a guest account.
     */
    public setGuest(guest: boolean): void {
        // EXPERIMENTAL:
        // If the token is a macaroon, it should be encoded in it that it is a 'guest'
        // access token, which means that the SDK can determine this entirely without
        // the dev manually flipping this flag.
        this.isGuestAccount = guest;
    }

    /**
     * Return the provided scheduler, if any.
     * @returns The scheduler or undefined
     */
    public getScheduler(): MatrixScheduler | undefined {
        return this.scheduler;
    }

    /**
     * Retry a backed off syncing request immediately. This should only be used when
     * the user <b>explicitly</b> attempts to retry their lost connection.
     * Will also retry any outbound to-device messages currently in the queue to be sent
     * (retries of regular outgoing events are handled separately, per-event).
     * @returns True if this resulted in a request being retried.
     */
    public retryImmediately(): boolean {
        // don't await for this promise: we just want to kick it off
        this.toDeviceMessageQueue.sendQueue();
        return this.syncApi?.retryImmediately() ?? false;
    }

    /**
     * Return the global notification EventTimelineSet, if any
     *
     * @returns the globl notification EventTimelineSet
     */
    public getNotifTimelineSet(): EventTimelineSet | null {
        return this.notifTimelineSet;
    }

    /**
     * Set the global notification EventTimelineSet
     *
     */
    public setNotifTimelineSet(set: EventTimelineSet): void {
        this.notifTimelineSet = set;
    }

    /**
     * Gets the capabilities of the homeserver. Always returns an object of
     * capability keys and their options, which may be empty.
     * @param fresh - True to ignore any cached values.
     * @returns Promise which resolves to the capabilities of the homeserver
     * @returns Rejects: with an error response.
     */
    public getCapabilities(fresh = false): Promise<ICapabilities> {
        const now = new Date().getTime();

        if (this.cachedCapabilities && !fresh) {
            if (now < this.cachedCapabilities.expiration) {
                logger.log("Returning cached capabilities");
                return Promise.resolve(this.cachedCapabilities.capabilities);
            }
        }

        type Response = {
            capabilities?: ICapabilities;
        };
        return this.http.authedRequest<Response>(Method.Get, "/capabilities").catch((e: Error): Response => {
            // We swallow errors because we need a default object anyhow
            logger.error(e);
            return {};
        }).then((r = {}) => {
            const capabilities = r["capabilities"] || {};

            // If the capabilities missed the cache, cache it for a shorter amount
            // of time to try and refresh them later.
            const cacheMs = Object.keys(capabilities).length
                ? CAPABILITIES_CACHE_MS
                : 60000 + (Math.random() * 5000);

            this.cachedCapabilities = {
                capabilities,
                expiration: now + cacheMs,
            };

            logger.log("Caching capabilities: ", capabilities);
            return capabilities;
        });
    }

    /**
     * Initialise support for end-to-end encryption in this client
     *
     * You should call this method after creating the matrixclient, but *before*
     * calling `startClient`, if you want to support end-to-end encryption.
     *
     * It will return a Promise which will resolve when the crypto layer has been
     * successfully initialised.
     */
    public async initCrypto(): Promise<void> {
        if (!isCryptoAvailable()) {
            throw new Error(
                `End-to-end encryption not supported in this js-sdk build: did ` +
                `you remember to load the olm library?`,
            );
        }

        if (this.crypto) {
            logger.warn("Attempt to re-initialise e2e encryption on MatrixClient");
            return;
        }

        if (!this.cryptoStore) {
            // the cryptostore is provided by sdk.createClient, so this shouldn't happen
            throw new Error(`Cannot enable encryption: no cryptoStore provided`);
        }

        logger.log("Crypto: Starting up crypto store...");
        await this.cryptoStore.startup();

        // initialise the list of encrypted rooms (whether or not crypto is enabled)
        logger.log("Crypto: initialising roomlist...");
        await this.roomList.init();

        const userId = this.getUserId();
        if (userId === null) {
            throw new Error(
                `Cannot enable encryption on MatrixClient with unknown userId: ` +
                `ensure userId is passed in createClient().`,
            );
        }
        if (this.deviceId === null) {
            throw new Error(
                `Cannot enable encryption on MatrixClient with unknown deviceId: ` +
                `ensure deviceId is passed in createClient().`,
            );
        }

        const crypto = new Crypto(
            this,
            userId,
            this.deviceId,
            this.store,
            this.cryptoStore,
            this.roomList,
            this.verificationMethods!,
        );

        this.reEmitter.reEmit(crypto, [
            CryptoEvent.KeyBackupFailed,
            CryptoEvent.KeyBackupSessionsRemaining,
            CryptoEvent.RoomKeyRequest,
            CryptoEvent.RoomKeyRequestCancellation,
            CryptoEvent.Warning,
            CryptoEvent.DevicesUpdated,
            CryptoEvent.WillUpdateDevices,
            CryptoEvent.DeviceVerificationChanged,
            CryptoEvent.UserTrustStatusChanged,
            CryptoEvent.KeysChanged,
        ]);

        logger.log("Crypto: initialising crypto object...");
        await crypto.init({
            exportedOlmDevice: this.exportedOlmDeviceToImport,
            pickleKey: this.pickleKey,
        });
        delete this.exportedOlmDeviceToImport;

        this.olmVersion = Crypto.getOlmVersion();

        // if crypto initialisation was successful, tell it to attach its event handlers.
        crypto.registerEventHandlers(this as Parameters<Crypto["registerEventHandlers"]>[0]);
        this.crypto = crypto;

        // upload our keys in the background
        this.crypto.uploadDeviceKeys().catch((e) => {
            // TODO: throwing away this error is a really bad idea.
            logger.error("Error uploading device keys", e);
        });
    }

    /**
     * Is end-to-end crypto enabled for this client.
     * @returns True if end-to-end is enabled.
     */
    public isCryptoEnabled(): boolean {
        return !!this.crypto;
    }

    /**
     * Get the Ed25519 key for this device
     *
     * @returns base64-encoded ed25519 key. Null if crypto is
     *    disabled.
     */
    public getDeviceEd25519Key(): string | null {
        return this.crypto?.getDeviceEd25519Key() ?? null;
    }

    /**
     * Get the Curve25519 key for this device
     *
     * @returns base64-encoded curve25519 key. Null if crypto is
     *    disabled.
     */
    public getDeviceCurve25519Key(): string | null {
        return this.crypto?.getDeviceCurve25519Key() ?? null;
    }

    /**
     * @deprecated Does nothing.
     */
    public async uploadKeys(): Promise<void> {
        logger.warn("MatrixClient.uploadKeys is deprecated");
    }

    /**
     * Download the keys for a list of users and stores the keys in the session
     * store.
     * @param userIds - The users to fetch.
     * @param forceDownload - Always download the keys even if cached.
     *
     * @returns A promise which resolves to a map userId-\>deviceId-\>{@link DeviceInfo}
     */
    public downloadKeys(
        userIds: string[],
        forceDownload?: boolean,
    ): Promise<Record<string, Record<string, IDevice>>> {
        if (!this.crypto) {
            return Promise.reject(new Error("End-to-end encryption disabled"));
        }
        return this.crypto.downloadKeys(userIds, forceDownload);
    }

    /**
     * Get the stored device keys for a user id
     *
     * @param userId - the user to list keys for.
     *
     * @returns list of devices
     */
    public getStoredDevicesForUser(userId: string): DeviceInfo[] {
        if (!this.crypto) {
            throw new Error("End-to-end encryption disabled");
        }
        return this.crypto.getStoredDevicesForUser(userId) || [];
    }

    /**
     * Get the stored device key for a user id and device id
     *
     * @param userId - the user to list keys for.
     * @param deviceId - unique identifier for the device
     *
     * @returns device or null
     */
    public getStoredDevice(userId: string, deviceId: string): DeviceInfo | null {
        if (!this.crypto) {
            throw new Error("End-to-end encryption disabled");
        }
        return this.crypto.getStoredDevice(userId, deviceId) || null;
    }

    /**
     * Mark the given device as verified
     *
     * @param userId - owner of the device
     * @param deviceId - unique identifier for the device or user's
     * cross-signing public key ID.
     *
     * @param verified - whether to mark the device as verified. defaults
     *   to 'true'.
     *
     * @returns
     *
     * @remarks
     * Fires {@link CryptoEvent#DeviceVerificationChanged}
     */
    public setDeviceVerified(userId: string, deviceId: string, verified = true): Promise<void> {
        const prom = this.setDeviceVerification(userId, deviceId, verified, null, null);

        // if one of the user's own devices is being marked as verified / unverified,
        // check the key backup status, since whether or not we use this depends on
        // whether it has a signature from a verified device
        if (userId == this.credentials.userId) {
            this.checkKeyBackup();
        }
        return prom;
    }

    /**
     * Mark the given device as blocked/unblocked
     *
     * @param userId - owner of the device
     * @param deviceId - unique identifier for the device or user's
     * cross-signing public key ID.
     *
     * @param blocked - whether to mark the device as blocked. defaults
     *   to 'true'.
     *
     * @returns
     *
     * @remarks
     * Fires {@link CryptoEvent.DeviceVerificationChanged}
     */
    public setDeviceBlocked(userId: string, deviceId: string, blocked = true): Promise<void> {
        return this.setDeviceVerification(userId, deviceId, null, blocked, null);
    }

    /**
     * Mark the given device as known/unknown
     *
     * @param userId - owner of the device
     * @param deviceId - unique identifier for the device or user's
     * cross-signing public key ID.
     *
     * @param known - whether to mark the device as known. defaults
     *   to 'true'.
     *
     * @returns
     *
     * @remarks
     * Fires {@link CryptoEvent#DeviceVerificationChanged}
     */
    public setDeviceKnown(userId: string, deviceId: string, known = true): Promise<void> {
        return this.setDeviceVerification(userId, deviceId, null, null, known);
    }

    private async setDeviceVerification(
        userId: string,
        deviceId: string,
        verified?: boolean | null,
        blocked?: boolean | null,
        known?: boolean | null,
    ): Promise<void> {
        if (!this.crypto) {
            throw new Error("End-to-end encryption disabled");
        }
        await this.crypto.setDeviceVerification(userId, deviceId, verified, blocked, known);
    }

    /**
     * Request a key verification from another user, using a DM.
     *
     * @param userId - the user to request verification with
     * @param roomId - the room to use for verification
     *
     * @returns resolves to a VerificationRequest
     *    when the request has been sent to the other party.
     */
    public requestVerificationDM(userId: string, roomId: string): Promise<VerificationRequest> {
        if (!this.crypto) {
            throw new Error("End-to-end encryption disabled");
        }
        return this.crypto.requestVerificationDM(userId, roomId);
    }

    /**
     * Finds a DM verification request that is already in progress for the given room id
     *
     * @param roomId - the room to use for verification
     *
     * @returns the VerificationRequest that is in progress, if any
     */
    public findVerificationRequestDMInProgress(roomId: string): VerificationRequest | undefined {
        if (!this.crypto) {
            throw new Error("End-to-end encryption disabled");
        }
        return this.crypto.findVerificationRequestDMInProgress(roomId);
    }

    /**
     * Returns all to-device verification requests that are already in progress for the given user id
     *
     * @param userId - the ID of the user to query
     *
     * @returns the VerificationRequests that are in progress
     */
    public getVerificationRequestsToDeviceInProgress(userId: string): VerificationRequest[] {
        if (!this.crypto) {
            throw new Error("End-to-end encryption disabled");
        }
        return this.crypto.getVerificationRequestsToDeviceInProgress(userId);
    }

    /**
     * Request a key verification from another user.
     *
     * @param userId - the user to request verification with
     * @param devices - array of device IDs to send requests to.  Defaults to
     *    all devices owned by the user
     *
     * @returns resolves to a VerificationRequest
     *    when the request has been sent to the other party.
     */
    public requestVerification(userId: string, devices?: string[]): Promise<VerificationRequest> {
        if (!this.crypto) {
            throw new Error("End-to-end encryption disabled");
        }
        return this.crypto.requestVerification(userId, devices);
    }

    /**
     * Begin a key verification.
     *
     * @param method - the verification method to use
     * @param userId - the user to verify keys with
     * @param deviceId - the device to verify
     *
     * @returns a verification object
     * @deprecated Use `requestVerification` instead.
     */
    public beginKeyVerification(method: string, userId: string, deviceId: string): Verification<any, any> {
        if (!this.crypto) {
            throw new Error("End-to-end encryption disabled");
        }
        return this.crypto.beginKeyVerification(method, userId, deviceId);
    }

    public checkSecretStorageKey(key: Uint8Array, info: ISecretStorageKeyInfo): Promise<boolean> {
        if (!this.crypto) {
            throw new Error("End-to-end encryption disabled");
        }
        return this.crypto.checkSecretStorageKey(key, info);
    }

    /**
     * Set the global override for whether the client should ever send encrypted
     * messages to unverified devices.  This provides the default for rooms which
     * do not specify a value.
     *
     * @param value - whether to blacklist all unverified devices by default
     */
    public setGlobalBlacklistUnverifiedDevices(value: boolean): boolean {
        if (!this.crypto) {
            throw new Error("End-to-end encryption disabled");
        }
        this.crypto.globalBlacklistUnverifiedDevices = value;
        return value;
    }

    /**
     * @returns whether to blacklist all unverified devices by default
     */
    public getGlobalBlacklistUnverifiedDevices(): boolean {
        if (!this.crypto) {
            throw new Error("End-to-end encryption disabled");
        }
        return this.crypto.globalBlacklistUnverifiedDevices;
    }

    /**
     * Set whether sendMessage in a room with unknown and unverified devices
     * should throw an error and not send them message. This has 'Global' for
     * symmetry with setGlobalBlacklistUnverifiedDevices but there is currently
     * no room-level equivalent for this setting.
     *
     * This API is currently UNSTABLE and may change or be removed without notice.
     *
     * @param value - whether error on unknown devices
     */
    public setGlobalErrorOnUnknownDevices(value: boolean): void {
        if (!this.crypto) {
            throw new Error("End-to-end encryption disabled");
        }
        this.crypto.globalErrorOnUnknownDevices = value;
    }

    /**
     * @returns whether to error on unknown devices
     *
     * This API is currently UNSTABLE and may change or be removed without notice.
     */
    public getGlobalErrorOnUnknownDevices(): boolean {
        if (!this.crypto) {
            throw new Error("End-to-end encryption disabled");
        }
        return this.crypto.globalErrorOnUnknownDevices;
    }

    /**
     * Get the user's cross-signing key ID.
     *
     * The cross-signing API is currently UNSTABLE and may change without notice.
     *
     * @param type - The type of key to get the ID of.  One of
     *     "master", "self_signing", or "user_signing".  Defaults to "master".
     *
     * @returns the key ID
     */
    public getCrossSigningId(type: CrossSigningKey | string = CrossSigningKey.Master): string | null {
        if (!this.crypto) {
            throw new Error("End-to-end encryption disabled");
        }
        return this.crypto.getCrossSigningId(type);
    }

    /**
     * Get the cross signing information for a given user.
     *
     * The cross-signing API is currently UNSTABLE and may change without notice.
     *
     * @param userId - the user ID to get the cross-signing info for.
     *
     * @returns the cross signing information for the user.
     */
    public getStoredCrossSigningForUser(userId: string): CrossSigningInfo | null {
        if (!this.crypto) {
            throw new Error("End-to-end encryption disabled");
        }
        return this.crypto.getStoredCrossSigningForUser(userId);
    }

    /**
     * Check whether a given user is trusted.
     *
     * The cross-signing API is currently UNSTABLE and may change without notice.
     *
     * @param userId - The ID of the user to check.
     *
     * @returns
     */
    public checkUserTrust(userId: string): UserTrustLevel {
        if (!this.crypto) {
            throw new Error("End-to-end encryption disabled");
        }
        return this.crypto.checkUserTrust(userId);
    }

    /**
     * Check whether a given device is trusted.
     *
     * The cross-signing API is currently UNSTABLE and may change without notice.
     *
     * @param userId - The ID of the user whose devices is to be checked.
     * @param deviceId - The ID of the device to check
     */
    public checkDeviceTrust(userId: string, deviceId: string): DeviceTrustLevel {
        if (!this.crypto) {
            throw new Error("End-to-end encryption disabled");
        }
        return this.crypto.checkDeviceTrust(userId, deviceId);
    }

    /**
     * Check whether one of our own devices is cross-signed by our
     * user's stored keys, regardless of whether we trust those keys yet.
     *
     * @param deviceId - The ID of the device to check
     *
     * @returns true if the device is cross-signed
     */
    public checkIfOwnDeviceCrossSigned(deviceId: string): boolean {
        if (!this.crypto) {
            throw new Error("End-to-end encryption disabled");
        }
        return this.crypto.checkIfOwnDeviceCrossSigned(deviceId);
    }

    /**
     * Check the copy of our cross-signing key that we have in the device list and
     * see if we can get the private key. If so, mark it as trusted.
     * @param opts - ICheckOwnCrossSigningTrustOpts object
     */
    public checkOwnCrossSigningTrust(opts?: ICheckOwnCrossSigningTrustOpts): Promise<void> {
        if (!this.crypto) {
            throw new Error("End-to-end encryption disabled");
        }
        return this.crypto.checkOwnCrossSigningTrust(opts);
    }

    /**
     * Checks that a given cross-signing private key matches a given public key.
     * This can be used by the getCrossSigningKey callback to verify that the
     * private key it is about to supply is the one that was requested.
     * @param privateKey - The private key
     * @param expectedPublicKey - The public key
     * @returns true if the key matches, otherwise false
     */
    public checkCrossSigningPrivateKey(privateKey: Uint8Array, expectedPublicKey: string): boolean {
        if (!this.crypto) {
            throw new Error("End-to-end encryption disabled");
        }
        return this.crypto.checkCrossSigningPrivateKey(privateKey, expectedPublicKey);
    }

    // deprecated: use requestVerification instead
    public legacyDeviceVerification(
        userId: string,
        deviceId: string,
        method: VerificationMethod,
    ): Promise<VerificationRequest> {
        if (!this.crypto) {
            throw new Error("End-to-end encryption disabled");
        }
        return this.crypto.legacyDeviceVerification(userId, deviceId, method);
    }

    /**
     * Perform any background tasks that can be done before a message is ready to
     * send, in order to speed up sending of the message.
     * @param room - the room the event is in
     */
    public prepareToEncrypt(room: Room): void {
        if (!this.crypto) {
            throw new Error("End-to-end encryption disabled");
        }
        this.crypto.prepareToEncrypt(room);
    }

    /**
     * Checks if the user has previously published cross-signing keys
     *
     * This means downloading the devicelist for the user and checking if the list includes
     * the cross-signing pseudo-device.
     */
    public userHasCrossSigningKeys(): Promise<boolean> {
        if (!this.crypto) {
            throw new Error("End-to-end encryption disabled");
        }
        return this.crypto.userHasCrossSigningKeys();
    }

    /**
     * Checks whether cross signing:
     * - is enabled on this account and trusted by this device
     * - has private keys either cached locally or stored in secret storage
     *
     * If this function returns false, bootstrapCrossSigning() can be used
     * to fix things such that it returns true. That is to say, after
     * bootstrapCrossSigning() completes successfully, this function should
     * return true.
     * @returns True if cross-signing is ready to be used on this device
     */
    public isCrossSigningReady(): Promise<boolean> {
        if (!this.crypto) {
            throw new Error("End-to-end encryption disabled");
        }
        return this.crypto.isCrossSigningReady();
    }

    /**
     * Bootstrap cross-signing by creating keys if needed. If everything is already
     * set up, then no changes are made, so this is safe to run to ensure
     * cross-signing is ready for use.
     *
     * This function:
     * - creates new cross-signing keys if they are not found locally cached nor in
     *   secret storage (if it has been setup)
     *
     * The cross-signing API is currently UNSTABLE and may change without notice.
     */
    public bootstrapCrossSigning(opts: IBootstrapCrossSigningOpts): Promise<void> {
        if (!this.crypto) {
            throw new Error("End-to-end encryption disabled");
        }
        return this.crypto.bootstrapCrossSigning(opts);
    }

    /**
     * Whether to trust a others users signatures of their devices.
     * If false, devices will only be considered 'verified' if we have
     * verified that device individually (effectively disabling cross-signing).
     *
     * Default: true
     *
     * @returns True if trusting cross-signed devices
     */
    public getCryptoTrustCrossSignedDevices(): boolean {
        if (!this.crypto) {
            throw new Error("End-to-end encryption disabled");
        }
        return this.crypto.getCryptoTrustCrossSignedDevices();
    }

    /**
     * See getCryptoTrustCrossSignedDevices
     *
     * @param val - True to trust cross-signed devices
     */
    public setCryptoTrustCrossSignedDevices(val: boolean): void {
        if (!this.crypto) {
            throw new Error("End-to-end encryption disabled");
        }
        this.crypto.setCryptoTrustCrossSignedDevices(val);
    }

    /**
     * Counts the number of end to end session keys that are waiting to be backed up
     * @returns Promise which resolves to the number of sessions requiring backup
     */
    public countSessionsNeedingBackup(): Promise<number> {
        if (!this.crypto) {
            throw new Error("End-to-end encryption disabled");
        }
        return this.crypto.countSessionsNeedingBackup();
    }

    /**
     * Get information about the encryption of an event
     *
     * @param event - event to be checked
     * @returns The event information.
     */
    public getEventEncryptionInfo(event: MatrixEvent): IEncryptedEventInfo {
        if (!this.crypto) {
            throw new Error("End-to-end encryption disabled");
        }
        return this.crypto.getEventEncryptionInfo(event);
    }

    /**
     * Create a recovery key from a user-supplied passphrase.
     *
     * The Secure Secret Storage API is currently UNSTABLE and may change without notice.
     *
     * @param password - Passphrase string that can be entered by the user
     *     when restoring the backup as an alternative to entering the recovery key.
     *     Optional.
     * @returns Object with public key metadata, encoded private
     *     recovery key which should be disposed of after displaying to the user,
     *     and raw private key to avoid round tripping if needed.
     */
    public createRecoveryKeyFromPassphrase(password?: string): Promise<IRecoveryKey> {
        if (!this.crypto) {
            throw new Error("End-to-end encryption disabled");
        }
        return this.crypto.createRecoveryKeyFromPassphrase(password);
    }

    /**
     * Checks whether secret storage:
     * - is enabled on this account
     * - is storing cross-signing private keys
     * - is storing session backup key (if enabled)
     *
     * If this function returns false, bootstrapSecretStorage() can be used
     * to fix things such that it returns true. That is to say, after
     * bootstrapSecretStorage() completes successfully, this function should
     * return true.
     *
     * The Secure Secret Storage API is currently UNSTABLE and may change without notice.
     *
     * @returns True if secret storage is ready to be used on this device
     */
    public isSecretStorageReady(): Promise<boolean> {
        if (!this.crypto) {
            throw new Error("End-to-end encryption disabled");
        }
        return this.crypto.isSecretStorageReady();
    }

    /**
     * Bootstrap Secure Secret Storage if needed by creating a default key. If everything is
     * already set up, then no changes are made, so this is safe to run to ensure secret
     * storage is ready for use.
     *
     * This function
     * - creates a new Secure Secret Storage key if no default key exists
     *   - if a key backup exists, it is migrated to store the key in the Secret
     *     Storage
     * - creates a backup if none exists, and one is requested
     * - migrates Secure Secret Storage to use the latest algorithm, if an outdated
     *   algorithm is found
     *
     */
    public bootstrapSecretStorage(opts: ICreateSecretStorageOpts): Promise<void> {
        if (!this.crypto) {
            throw new Error("End-to-end encryption disabled");
        }
        return this.crypto.bootstrapSecretStorage(opts);
    }

    /**
     * Add a key for encrypting secrets.
     *
     * The Secure Secret Storage API is currently UNSTABLE and may change without notice.
     *
     * @param algorithm - the algorithm used by the key
     * @param opts - the options for the algorithm.  The properties used
     *     depend on the algorithm given.
     * @param keyName - the name of the key.  If not given, a random name will be generated.
     *
     * @returns An object with:
     *     keyId: the ID of the key
     *     keyInfo: details about the key (iv, mac, passphrase)
     */
    public addSecretStorageKey(
        algorithm: string,
        opts: IAddSecretStorageKeyOpts,
        keyName?: string,
    ): Promise<{keyId: string, keyInfo: ISecretStorageKeyInfo}> {
        if (!this.crypto) {
            throw new Error("End-to-end encryption disabled");
        }
        return this.crypto.addSecretStorageKey(algorithm, opts, keyName);
    }

    /**
     * Check whether we have a key with a given ID.
     *
     * The Secure Secret Storage API is currently UNSTABLE and may change without notice.
     *
     * @param keyId - The ID of the key to check
     *     for. Defaults to the default key ID if not provided.
     * @returns Whether we have the key.
     */
    public hasSecretStorageKey(keyId?: string): Promise<boolean> {
        if (!this.crypto) {
            throw new Error("End-to-end encryption disabled");
        }
        return this.crypto.hasSecretStorageKey(keyId);
    }

    /**
     * Store an encrypted secret on the server.
     *
     * The Secure Secret Storage API is currently UNSTABLE and may change without notice.
     *
     * @param name - The name of the secret
     * @param secret - The secret contents.
     * @param keys - The IDs of the keys to use to encrypt the secret or null/undefined
     *     to use the default (will throw if no default key is set).
     */
    public storeSecret(name: string, secret: string, keys?: string[]): Promise<void> {
        if (!this.crypto) {
            throw new Error("End-to-end encryption disabled");
        }
        return this.crypto.storeSecret(name, secret, keys);
    }

    /**
     * Get a secret from storage.
     *
     * The Secure Secret Storage API is currently UNSTABLE and may change without notice.
     *
     * @param name - the name of the secret
     *
     * @returns the contents of the secret
     */
    public getSecret(name: string): Promise<string | undefined> {
        if (!this.crypto) {
            throw new Error("End-to-end encryption disabled");
        }
        return this.crypto.getSecret(name);
    }

    /**
     * Check if a secret is stored on the server.
     *
     * The Secure Secret Storage API is currently UNSTABLE and may change without notice.
     *
     * @param name - the name of the secret
     * @returns map of key name to key info the secret is encrypted
     *     with, or null if it is not present or not encrypted with a trusted
     *     key
     */
    public isSecretStored(name: string): Promise<Record<string, ISecretStorageKeyInfo> | null> {
        if (!this.crypto) {
            throw new Error("End-to-end encryption disabled");
        }
        return this.crypto.isSecretStored(name);
    }

    /**
     * Request a secret from another device.
     *
     * The Secure Secret Storage API is currently UNSTABLE and may change without notice.
     *
     * @param name - the name of the secret to request
     * @param devices - the devices to request the secret from
     *
     * @returns the secret request object
     */
    public requestSecret(name: string, devices: string[]): ISecretRequest {
        if (!this.crypto) {
            throw new Error("End-to-end encryption disabled");
        }
        return this.crypto.requestSecret(name, devices);
    }

    /**
     * Get the current default key ID for encrypting secrets.
     *
     * The Secure Secret Storage API is currently UNSTABLE and may change without notice.
     *
     * @returns The default key ID or null if no default key ID is set
     */
    public getDefaultSecretStorageKeyId(): Promise<string | null> {
        if (!this.crypto) {
            throw new Error("End-to-end encryption disabled");
        }
        return this.crypto.getDefaultSecretStorageKeyId();
    }

    /**
     * Set the current default key ID for encrypting secrets.
     *
     * The Secure Secret Storage API is currently UNSTABLE and may change without notice.
     *
     * @param keyId - The new default key ID
     */
    public setDefaultSecretStorageKeyId(keyId: string): Promise<void> {
        if (!this.crypto) {
            throw new Error("End-to-end encryption disabled");
        }
        return this.crypto.setDefaultSecretStorageKeyId(keyId);
    }

    /**
     * Checks that a given secret storage private key matches a given public key.
     * This can be used by the getSecretStorageKey callback to verify that the
     * private key it is about to supply is the one that was requested.
     *
     * The Secure Secret Storage API is currently UNSTABLE and may change without notice.
     *
     * @param privateKey - The private key
     * @param expectedPublicKey - The public key
     * @returns true if the key matches, otherwise false
     */
    public checkSecretStoragePrivateKey(privateKey: Uint8Array, expectedPublicKey: string): boolean {
        if (!this.crypto) {
            throw new Error("End-to-end encryption disabled");
        }
        return this.crypto.checkSecretStoragePrivateKey(privateKey, expectedPublicKey);
    }

    /**
     * Get e2e information on the device that sent an event
     *
     * @param event - event to be checked
     */
    public async getEventSenderDeviceInfo(event: MatrixEvent): Promise<DeviceInfo | null> {
        if (!this.crypto) {
            return null;
        }
        return this.crypto.getEventSenderDeviceInfo(event);
    }

    /**
     * Check if the sender of an event is verified
     *
     * @param event - event to be checked
     *
     * @returns true if the sender of this event has been verified using
     * {@link MatrixClient#setDeviceVerified}.
     */
    public async isEventSenderVerified(event: MatrixEvent): Promise<boolean> {
        const device = await this.getEventSenderDeviceInfo(event);
        if (!device) {
            return false;
        }
        return device.isVerified();
    }

    /**
     * Get outgoing room key request for this event if there is one.
     * @param event - The event to check for
     *
     * @returns A room key request, or null if there is none
     */
    public getOutgoingRoomKeyRequest(event: MatrixEvent): Promise<OutgoingRoomKeyRequest | null> {
        if (!this.crypto) {
            throw new Error("End-to-End encryption disabled");
        }
        const wireContent = event.getWireContent();
        const requestBody: IRoomKeyRequestBody = {
            session_id: wireContent.session_id,
            sender_key: wireContent.sender_key,
            algorithm: wireContent.algorithm,
            room_id: event.getRoomId()!,
        };
        if (
            !requestBody.session_id
            || !requestBody.sender_key
            || !requestBody.algorithm
            || !requestBody.room_id
        ) return Promise.resolve(null);
        return this.crypto.cryptoStore.getOutgoingRoomKeyRequest(requestBody);
    }

    /**
     * Cancel a room key request for this event if one is ongoing and resend the
     * request.
     * @param event - event of which to cancel and resend the room
     *                            key request.
     * @returns A promise that will resolve when the key request is queued
     */
    public cancelAndResendEventRoomKeyRequest(event: MatrixEvent): Promise<void> {
        if (!this.crypto) {
            throw new Error("End-to-End encryption disabled");
        }
        return event.cancelAndResendKeyRequest(this.crypto, this.getUserId()!);
    }

    /**
     * Enable end-to-end encryption for a room. This does not modify room state.
     * Any messages sent before the returned promise resolves will be sent unencrypted.
     * @param roomId - The room ID to enable encryption in.
     * @param config - The encryption config for the room.
     * @returns A promise that will resolve when encryption is set up.
     */
    public setRoomEncryption(roomId: string, config: IRoomEncryption): Promise<void> {
        if (!this.crypto) {
            throw new Error("End-to-End encryption disabled");
        }
        return this.crypto.setRoomEncryption(roomId, config);
    }

    /**
     * Whether encryption is enabled for a room.
     * @param roomId - the room id to query.
     * @returns whether encryption is enabled.
     */
    public isRoomEncrypted(roomId: string): boolean {
        const room = this.getRoom(roomId);
        if (!room) {
            // we don't know about this room, so can't determine if it should be
            // encrypted. Let's assume not.
            return false;
        }

        // if there is an 'm.room.encryption' event in this room, it should be
        // encrypted (independently of whether we actually support encryption)
        const ev = room.currentState.getStateEvents(EventType.RoomEncryption, "");
        if (ev) {
            return true;
        }

        // we don't have an m.room.encrypted event, but that might be because
        // the server is hiding it from us. Check the store to see if it was
        // previously encrypted.
        return this.roomList.isRoomEncrypted(roomId);
    }

    /**
     * Encrypts and sends a given object via Olm to-device messages to a given
     * set of devices.
     *
     * @param userDeviceMap - mapping from userId to deviceInfo
     *
     * @param payload - fields to include in the encrypted payload
     *
     * @returns Promise which
     *     resolves once the message has been encrypted and sent to the given
     *     userDeviceMap, and returns the `{ contentMap, deviceInfoByDeviceId }`
     *     of the successfully sent messages.
     */
    public encryptAndSendToDevices(
        userDeviceInfoArr: IOlmDevice<DeviceInfo>[],
        payload: object,
    ): Promise<void> {
        if (!this.crypto) {
            throw new Error("End-to-End encryption disabled");
        }
        return this.crypto.encryptAndSendToDevices(userDeviceInfoArr, payload);
    }

    /**
     * Forces the current outbound group session to be discarded such
     * that another one will be created next time an event is sent.
     *
     * @param roomId - The ID of the room to discard the session for
     *
     * This should not normally be necessary.
     */
    public forceDiscardSession(roomId: string): void {
        if (!this.crypto) {
            throw new Error("End-to-End encryption disabled");
        }
        this.crypto.forceDiscardSession(roomId);
    }

    /**
     * Get a list containing all of the room keys
     *
     * This should be encrypted before returning it to the user.
     *
     * @returns a promise which resolves to a list of
     *    session export objects
     */
    public exportRoomKeys(): Promise<IMegolmSessionData[]> {
        if (!this.crypto) {
            return Promise.reject(new Error("End-to-end encryption disabled"));
        }
        return this.crypto.exportRoomKeys();
    }

    /**
     * Import a list of room keys previously exported by exportRoomKeys
     *
     * @param keys - a list of session export objects
     *
     * @returns a promise which resolves when the keys have been imported
     */
    public importRoomKeys(keys: IMegolmSessionData[], opts?: IImportRoomKeysOpts): Promise<void> {
        if (!this.crypto) {
            throw new Error("End-to-end encryption disabled");
        }
        return this.crypto.importRoomKeys(keys, opts);
    }

    /**
     * Force a re-check of the local key backup status against
     * what's on the server.
     *
     * @returns Object with backup info (as returned by
     *     getKeyBackupVersion) in backupInfo and
     *     trust information (as returned by isKeyBackupTrusted)
     *     in trustInfo.
     */
    public checkKeyBackup(): Promise<IKeyBackupCheck | null> {
        if (!this.crypto) {
            throw new Error("End-to-end encryption disabled");
        }
        return this.crypto.backupManager.checkKeyBackup();
    }

    /**
     * Get information about the current key backup.
     * @returns Information object from API or null
     */
    public async getKeyBackupVersion(): Promise<IKeyBackupInfo | null> {
        let res: IKeyBackupInfo;
        try {
            res = await this.http.authedRequest<IKeyBackupInfo>(
                Method.Get, "/room_keys/version", undefined, undefined,
                { prefix: ClientPrefix.V3 },
            );
        } catch (e) {
            if ((<MatrixError>e).errcode === 'M_NOT_FOUND') {
                return null;
            } else {
                throw e;
            }
        }
        BackupManager.checkBackupVersion(res);
        return res;
    }

    /**
     * @param info - key backup info dict from getKeyBackupVersion()
     */
    public isKeyBackupTrusted(info: IKeyBackupInfo): Promise<TrustInfo> {
        if (!this.crypto) {
            throw new Error("End-to-end encryption disabled");
        }
        return this.crypto.backupManager.isKeyBackupTrusted(info);
    }

    /**
     * @returns true if the client is configured to back up keys to
     *     the server, otherwise false. If we haven't completed a successful check
     *     of key backup status yet, returns null.
     */
    public getKeyBackupEnabled(): boolean | null {
        if (!this.crypto) {
            throw new Error("End-to-end encryption disabled");
        }
        return this.crypto.backupManager.getKeyBackupEnabled();
    }

    /**
     * Enable backing up of keys, using data previously returned from
     * getKeyBackupVersion.
     *
     * @param info - Backup information object as returned by getKeyBackupVersion
     * @returns Promise which resolves when complete.
     */
    public enableKeyBackup(info: IKeyBackupInfo): Promise<void> {
        if (!this.crypto) {
            throw new Error("End-to-end encryption disabled");
        }

        return this.crypto.backupManager.enableKeyBackup(info);
    }

    /**
     * Disable backing up of keys.
     */
    public disableKeyBackup(): void {
        if (!this.crypto) {
            throw new Error("End-to-end encryption disabled");
        }

        this.crypto.backupManager.disableKeyBackup();
    }

    /**
     * Set up the data required to create a new backup version.  The backup version
     * will not be created and enabled until createKeyBackupVersion is called.
     *
     * @param password - Passphrase string that can be entered by the user
     *     when restoring the backup as an alternative to entering the recovery key.
     *     Optional.
     *
     * @returns Object that can be passed to createKeyBackupVersion and
     *     additionally has a 'recovery_key' member with the user-facing recovery key string.
     */
    public async prepareKeyBackupVersion(
        password?: string | Uint8Array | null,
        opts: IKeyBackupPrepareOpts = { secureSecretStorage: false },
    ): Promise<Pick<IPreparedKeyBackupVersion, "algorithm" | "auth_data" | "recovery_key">> {
        if (!this.crypto) {
            throw new Error("End-to-end encryption disabled");
        }

        // eslint-disable-next-line camelcase
        const { algorithm, auth_data, recovery_key, privateKey } =
            await this.crypto.backupManager.prepareKeyBackupVersion(password);

        if (opts.secureSecretStorage) {
            await this.storeSecret("m.megolm_backup.v1", encodeBase64(privateKey));
            logger.info("Key backup private key stored in secret storage");
        }

        return {
            algorithm,
            /* eslint-disable camelcase */
            auth_data,
            recovery_key,
            /* eslint-enable camelcase */
        };
    }

    /**
     * Check whether the key backup private key is stored in secret storage.
     * @returns map of key name to key info the secret is
     *     encrypted with, or null if it is not present or not encrypted with a
     *     trusted key
     */
    public isKeyBackupKeyStored(): Promise<Record<string, ISecretStorageKeyInfo> | null> {
        return Promise.resolve(this.isSecretStored("m.megolm_backup.v1"));
    }

    /**
     * Create a new key backup version and enable it, using the information return
     * from prepareKeyBackupVersion.
     *
     * @param info - Info object from prepareKeyBackupVersion
     * @returns Object with 'version' param indicating the version created
     */
    public async createKeyBackupVersion(info: IKeyBackupInfo): Promise<IKeyBackupInfo> {
        if (!this.crypto) {
            throw new Error("End-to-end encryption disabled");
        }

        await this.crypto.backupManager.createKeyBackupVersion(info);

        const data = {
            algorithm: info.algorithm,
            auth_data: info.auth_data,
        };

        // Sign the backup auth data with the device key for backwards compat with
        // older devices with cross-signing. This can probably go away very soon in
        // favour of just signing with the cross-singing master key.
        // XXX: Private member access
        await this.crypto.signObject(data.auth_data);

        if (
            this.cryptoCallbacks.getCrossSigningKey &&
            // XXX: Private member access
            this.crypto.crossSigningInfo.getId()
        ) {
            // now also sign the auth data with the cross-signing master key
            // we check for the callback explicitly here because we still want to be able
            // to create an un-cross-signed key backup if there is a cross-signing key but
            // no callback supplied.
            // XXX: Private member access
            await this.crypto.crossSigningInfo.signObject(data.auth_data, "master");
        }

        const res = await this.http.authedRequest<IKeyBackupInfo>(
            Method.Post, "/room_keys/version", undefined, data,
            { prefix: ClientPrefix.V3 },
        );

        // We could assume everything's okay and enable directly, but this ensures
        // we run the same signature verification that will be used for future
        // sessions.
        await this.checkKeyBackup();
        if (!this.getKeyBackupEnabled()) {
            logger.error("Key backup not usable even though we just created it");
        }

        return res;
    }

    public async deleteKeyBackupVersion(version: string): Promise<void> {
        if (!this.crypto) {
            throw new Error("End-to-end encryption disabled");
        }

        // If we're currently backing up to this backup... stop.
        // (We start using it automatically in createKeyBackupVersion
        // so this is symmetrical).
        if (this.crypto.backupManager.version) {
            this.crypto.backupManager.disableKeyBackup();
        }

        const path = utils.encodeUri("/room_keys/version/$version", {
            $version: version,
        });

        await this.http.authedRequest(
            Method.Delete, path, undefined, undefined,
            { prefix: ClientPrefix.V3 },
        );
    }

    private makeKeyBackupPath(roomId: undefined, sessionId: undefined, version?: string): IKeyBackupPath;
    private makeKeyBackupPath(roomId: string, sessionId: undefined, version?: string): IKeyBackupPath;
    private makeKeyBackupPath(roomId: string, sessionId: string, version?: string): IKeyBackupPath;
    private makeKeyBackupPath(roomId?: string, sessionId?: string, version?: string): IKeyBackupPath {
        let path: string;
        if (sessionId !== undefined) {
            path = utils.encodeUri("/room_keys/keys/$roomId/$sessionId", {
                $roomId: roomId!,
                $sessionId: sessionId,
            });
        } else if (roomId !== undefined) {
            path = utils.encodeUri("/room_keys/keys/$roomId", {
                $roomId: roomId,
            });
        } else {
            path = "/room_keys/keys";
        }
        const queryData = version === undefined ? undefined : { version };
        return { path, queryData };
    }

    /**
     * Back up session keys to the homeserver.
     * @param roomId - ID of the room that the keys are for Optional.
     * @param sessionId - ID of the session that the keys are for Optional.
     * @param version - backup version Optional.
     * @param data - Object keys to send
     * @returns a promise that will resolve when the keys
     * are uploaded
     */
    public sendKeyBackup(
        roomId: undefined,
        sessionId: undefined,
        version: string | undefined,
        data: IKeyBackup,
    ): Promise<void>;
    public sendKeyBackup(
        roomId: string,
        sessionId: undefined,
        version: string | undefined,
        data: IKeyBackup,
    ): Promise<void>;
    public sendKeyBackup(
        roomId: string,
        sessionId: string,
        version: string | undefined,
        data: IKeyBackup,
    ): Promise<void>;
    public async sendKeyBackup(
        roomId: string | undefined,
        sessionId: string | undefined,
        version: string | undefined,
        data: IKeyBackup,
    ): Promise<void> {
        if (!this.crypto) {
            throw new Error("End-to-end encryption disabled");
        }

        const path = this.makeKeyBackupPath(roomId!, sessionId!, version);
        await this.http.authedRequest(
            Method.Put, path.path, path.queryData, data,
            { prefix: ClientPrefix.V3 },
        );
    }

    /**
     * Marks all group sessions as needing to be backed up and schedules them to
     * upload in the background as soon as possible.
     */
    public async scheduleAllGroupSessionsForBackup(): Promise<void> {
        if (!this.crypto) {
            throw new Error("End-to-end encryption disabled");
        }

        await this.crypto.backupManager.scheduleAllGroupSessionsForBackup();
    }

    /**
     * Marks all group sessions as needing to be backed up without scheduling
     * them to upload in the background.
     * @returns Promise which resolves to the number of sessions requiring a backup.
     */
    public flagAllGroupSessionsForBackup(): Promise<number> {
        if (!this.crypto) {
            throw new Error("End-to-end encryption disabled");
        }

        return this.crypto.backupManager.flagAllGroupSessionsForBackup();
    }

    public isValidRecoveryKey(recoveryKey: string): boolean {
        try {
            decodeRecoveryKey(recoveryKey);
            return true;
        } catch (e) {
            return false;
        }
    }

    /**
     * Get the raw key for a key backup from the password
     * Used when migrating key backups into SSSS
     *
     * The cross-signing API is currently UNSTABLE and may change without notice.
     *
     * @param password - Passphrase
     * @param backupInfo - Backup metadata from `checkKeyBackup`
     * @returns key backup key
     */
    public keyBackupKeyFromPassword(password: string, backupInfo: IKeyBackupInfo): Promise<Uint8Array> {
        return keyFromAuthData(backupInfo.auth_data, password);
    }

    /**
     * Get the raw key for a key backup from the recovery key
     * Used when migrating key backups into SSSS
     *
     * The cross-signing API is currently UNSTABLE and may change without notice.
     *
     * @param recoveryKey - The recovery key
     * @returns key backup key
     */
    public keyBackupKeyFromRecoveryKey(recoveryKey: string): Uint8Array {
        return decodeRecoveryKey(recoveryKey);
    }

    /**
     * Restore from an existing key backup via a passphrase.
     *
     * @param password - Passphrase
     * @param targetRoomId - Room ID to target a specific room.
     * Restores all rooms if omitted.
     * @param targetSessionId - Session ID to target a specific session.
     * Restores all sessions if omitted.
     * @param backupInfo - Backup metadata from `checkKeyBackup`
     * @param opts - Optional params such as callbacks
     * @returns Status of restoration with `total` and `imported`
     * key counts.
     */
    public async restoreKeyBackupWithPassword(
        password: string,
        targetRoomId: undefined,
        targetSessionId: undefined,
        backupInfo: IKeyBackupInfo,
        opts: IKeyBackupRestoreOpts,
    ): Promise<IKeyBackupRestoreResult>;
    public async restoreKeyBackupWithPassword(
        password: string,
        targetRoomId: string,
        targetSessionId: undefined,
        backupInfo: IKeyBackupInfo,
        opts: IKeyBackupRestoreOpts,
    ): Promise<IKeyBackupRestoreResult>;
    public async restoreKeyBackupWithPassword(
        password: string,
        targetRoomId: string,
        targetSessionId: string,
        backupInfo: IKeyBackupInfo,
        opts: IKeyBackupRestoreOpts,
    ): Promise<IKeyBackupRestoreResult>;
    public async restoreKeyBackupWithPassword(
        password: string,
        targetRoomId: string | undefined,
        targetSessionId: string | undefined,
        backupInfo: IKeyBackupInfo,
        opts: IKeyBackupRestoreOpts,
    ): Promise<IKeyBackupRestoreResult> {
        const privKey = await keyFromAuthData(backupInfo.auth_data, password);
        return this.restoreKeyBackup(privKey, targetRoomId!, targetSessionId!, backupInfo, opts);
    }

    /**
     * Restore from an existing key backup via a private key stored in secret
     * storage.
     *
     * @param backupInfo - Backup metadata from `checkKeyBackup`
     * @param targetRoomId - Room ID to target a specific room.
     * Restores all rooms if omitted.
     * @param targetSessionId - Session ID to target a specific session.
     * Restores all sessions if omitted.
     * @param opts - Optional params such as callbacks
     * @returns Status of restoration with `total` and `imported`
     * key counts.
     */
    public async restoreKeyBackupWithSecretStorage(
        backupInfo: IKeyBackupInfo,
        targetRoomId?: string,
        targetSessionId?: string,
        opts?: IKeyBackupRestoreOpts,
    ): Promise<IKeyBackupRestoreResult> {
        if (!this.crypto) {
            throw new Error("End-to-end encryption disabled");
        }
        const storedKey = await this.getSecret("m.megolm_backup.v1");

        // ensure that the key is in the right format.  If not, fix the key and
        // store the fixed version
        const fixedKey = fixBackupKey(storedKey);
        if (fixedKey) {
            const keys = await this.crypto.getSecretStorageKey();
            await this.storeSecret("m.megolm_backup.v1", fixedKey, [keys![0]]);
        }

        const privKey = decodeBase64(fixedKey || storedKey!);
        return this.restoreKeyBackup(privKey, targetRoomId!, targetSessionId!, backupInfo, opts);
    }

    /**
     * Restore from an existing key backup via an encoded recovery key.
     *
     * @param recoveryKey - Encoded recovery key
     * @param targetRoomId - Room ID to target a specific room.
     * Restores all rooms if omitted.
     * @param targetSessionId - Session ID to target a specific session.
     * Restores all sessions if omitted.
     * @param backupInfo - Backup metadata from `checkKeyBackup`
     * @param opts - Optional params such as callbacks

     * @returns Status of restoration with `total` and `imported`
     * key counts.
     */
    public restoreKeyBackupWithRecoveryKey(
        recoveryKey: string,
        targetRoomId: undefined,
        targetSessionId: undefined,
        backupInfo: IKeyBackupInfo,
        opts?: IKeyBackupRestoreOpts,
    ): Promise<IKeyBackupRestoreResult>;
    public restoreKeyBackupWithRecoveryKey(
        recoveryKey: string,
        targetRoomId: string,
        targetSessionId: undefined,
        backupInfo: IKeyBackupInfo,
        opts?: IKeyBackupRestoreOpts,
    ): Promise<IKeyBackupRestoreResult>;
    public restoreKeyBackupWithRecoveryKey(
        recoveryKey: string,
        targetRoomId: string,
        targetSessionId: string,
        backupInfo: IKeyBackupInfo,
        opts?: IKeyBackupRestoreOpts,
    ): Promise<IKeyBackupRestoreResult>;
    public restoreKeyBackupWithRecoveryKey(
        recoveryKey: string,
        targetRoomId: string | undefined,
        targetSessionId: string | undefined,
        backupInfo: IKeyBackupInfo,
        opts?: IKeyBackupRestoreOpts,
    ): Promise<IKeyBackupRestoreResult> {
        const privKey = decodeRecoveryKey(recoveryKey);
        return this.restoreKeyBackup(privKey, targetRoomId!, targetSessionId!, backupInfo, opts);
    }

    public async restoreKeyBackupWithCache(
        targetRoomId: undefined,
        targetSessionId: undefined,
        backupInfo: IKeyBackupInfo,
        opts?: IKeyBackupRestoreOpts,
    ): Promise<IKeyBackupRestoreResult>;
    public async restoreKeyBackupWithCache(
        targetRoomId: string,
        targetSessionId: undefined,
        backupInfo: IKeyBackupInfo,
        opts?: IKeyBackupRestoreOpts,
    ): Promise<IKeyBackupRestoreResult>;
    public async restoreKeyBackupWithCache(
        targetRoomId: string,
        targetSessionId: string,
        backupInfo: IKeyBackupInfo,
        opts?: IKeyBackupRestoreOpts,
    ): Promise<IKeyBackupRestoreResult>;
    public async restoreKeyBackupWithCache(
        targetRoomId: string | undefined,
        targetSessionId: string | undefined,
        backupInfo: IKeyBackupInfo,
        opts?: IKeyBackupRestoreOpts,
    ): Promise<IKeyBackupRestoreResult> {
        if (!this.crypto) {
            throw new Error("End-to-end encryption disabled");
        }
        const privKey = await this.crypto.getSessionBackupPrivateKey();
        if (!privKey) {
            throw new Error("Couldn't get key");
        }
        return this.restoreKeyBackup(privKey, targetRoomId!, targetSessionId!, backupInfo, opts);
    }

    private async restoreKeyBackup(
        privKey: ArrayLike<number>,
        targetRoomId: undefined,
        targetSessionId: undefined,
        backupInfo: IKeyBackupInfo,
        opts?: IKeyBackupRestoreOpts,
    ): Promise<IKeyBackupRestoreResult>;
    private async restoreKeyBackup(
        privKey: ArrayLike<number>,
        targetRoomId: string,
        targetSessionId: undefined,
        backupInfo: IKeyBackupInfo,
        opts?: IKeyBackupRestoreOpts,
    ): Promise<IKeyBackupRestoreResult>;
    private async restoreKeyBackup(
        privKey: ArrayLike<number>,
        targetRoomId: string,
        targetSessionId: string,
        backupInfo: IKeyBackupInfo,
        opts?: IKeyBackupRestoreOpts,
    ): Promise<IKeyBackupRestoreResult>;
    private async restoreKeyBackup(
        privKey: ArrayLike<number>,
        targetRoomId: string | undefined,
        targetSessionId: string | undefined,
        backupInfo: IKeyBackupInfo,
        opts?: IKeyBackupRestoreOpts,
    ): Promise<IKeyBackupRestoreResult> {
        const cacheCompleteCallback = opts?.cacheCompleteCallback;
        const progressCallback = opts?.progressCallback;

        if (!this.crypto) {
            throw new Error("End-to-end encryption disabled");
        }

        let totalKeyCount = 0;
        let keys: IMegolmSessionData[] = [];

        const path = this.makeKeyBackupPath(targetRoomId!, targetSessionId!, backupInfo.version);

        const algorithm = await BackupManager.makeAlgorithm(backupInfo, async () => { return privKey; });

        const untrusted = algorithm.untrusted;

        try {
            // If the pubkey computed from the private data we've been given
            // doesn't match the one in the auth_data, the user has entered
            // a different recovery key / the wrong passphrase.
            if (!await algorithm.keyMatches(privKey)) {
                return Promise.reject(new MatrixError({ errcode: MatrixClient.RESTORE_BACKUP_ERROR_BAD_KEY }));
            }

            // Cache the key, if possible.
            // This is async.
            this.crypto.storeSessionBackupPrivateKey(privKey)
                .catch((e) => {
                    logger.warn("Error caching session backup key:", e);
                }).then(cacheCompleteCallback);

            if (progressCallback) {
                progressCallback({
                    stage: "fetch",
                });
            }

            const res = await this.http.authedRequest<IRoomsKeysResponse | IRoomKeysResponse | IKeyBackupSession>(
                Method.Get, path.path, path.queryData, undefined,
                { prefix: ClientPrefix.V3 },
            );

            if ((res as IRoomsKeysResponse).rooms) {
                const rooms = (res as IRoomsKeysResponse).rooms;
                for (const [roomId, roomData] of Object.entries(rooms)) {
                    if (!roomData.sessions) continue;

                    totalKeyCount += Object.keys(roomData.sessions).length;
                    const roomKeys = await algorithm.decryptSessions(roomData.sessions);
                    for (const k of roomKeys) {
                        k.room_id = roomId;
                        keys.push(k);
                    }
                }
            } else if ((res as IRoomKeysResponse).sessions) {
                const sessions = (res as IRoomKeysResponse).sessions;
                totalKeyCount = Object.keys(sessions).length;
                keys = await algorithm.decryptSessions(sessions);
                for (const k of keys) {
                    k.room_id = targetRoomId!;
                }
            } else {
                totalKeyCount = 1;
                try {
                    const [key] = await algorithm.decryptSessions({
                        [targetSessionId!]: res as IKeyBackupSession,
                    });
                    key.room_id = targetRoomId!;
                    key.session_id = targetSessionId!;
                    keys.push(key);
                } catch (e) {
                    logger.log("Failed to decrypt megolm session from backup", e);
                }
            }
        } finally {
            algorithm.free();
        }

        await this.importRoomKeys(keys, {
            progressCallback,
            untrusted,
            source: "backup",
        });

        await this.checkKeyBackup();

        return { total: totalKeyCount, imported: keys.length };
    }

    public deleteKeysFromBackup(roomId: undefined, sessionId: undefined, version?: string): Promise<void>;
    public deleteKeysFromBackup(roomId: string, sessionId: undefined, version?: string): Promise<void>;
    public deleteKeysFromBackup(roomId: string, sessionId: string, version?: string): Promise<void>;
    public async deleteKeysFromBackup(roomId?: string, sessionId?: string, version?: string): Promise<void> {
        if (!this.crypto) {
            throw new Error("End-to-end encryption disabled");
        }

        const path = this.makeKeyBackupPath(roomId!, sessionId!, version);
        await this.http.authedRequest(
            Method.Delete, path.path, path.queryData, undefined,
            { prefix: ClientPrefix.V3 },
        );
    }

    /**
     * Share shared-history decryption keys with the given users.
     *
     * @param roomId - the room for which keys should be shared.
     * @param userIds - a list of users to share with.  The keys will be sent to
     *     all of the user's current devices.
     */
    public async sendSharedHistoryKeys(roomId: string, userIds: string[]): Promise<void> {
        if (!this.crypto) {
            throw new Error("End-to-end encryption disabled");
        }

        const roomEncryption = this.roomList.getRoomEncryption(roomId);
        if (!roomEncryption) {
            // unknown room, or unencrypted room
            logger.error("Unknown room.  Not sharing decryption keys");
            return;
        }

        const deviceInfos = await this.crypto.downloadKeys(userIds);
        const devicesByUser: Record<string, DeviceInfo[]> = {};
        for (const [userId, devices] of Object.entries(deviceInfos)) {
            devicesByUser[userId] = Object.values(devices);
        }

        // XXX: Private member access
        const alg = this.crypto.getRoomDecryptor(roomId, roomEncryption.algorithm);
        if (alg.sendSharedHistoryInboundSessions) {
            await alg.sendSharedHistoryInboundSessions(devicesByUser);
        } else {
            logger.warn("Algorithm does not support sharing previous keys", roomEncryption.algorithm);
        }
    }

    /**
     * Get the config for the media repository.
     * @returns Promise which resolves with an object containing the config.
     */
    public getMediaConfig(): Promise<IMediaConfig> {
        return this.http.authedRequest(
            Method.Get, "/config", undefined, undefined, {
                prefix: MediaPrefix.R0,
            },
        );
    }

    /**
     * Get the room for the given room ID.
     * This function will return a valid room for any room for which a Room event
     * has been emitted. Note in particular that other events, eg. RoomState.members
     * will be emitted for a room before this function will return the given room.
     * @param roomId - The room ID
     * @returns The Room or null if it doesn't exist or there is no data store.
     */
    public getRoom(roomId: string | undefined): Room | null {
        if (!roomId) {
            return null;
        }
        return this.store.getRoom(roomId);
    }

    /**
     * Retrieve all known rooms.
     * @returns A list of rooms, or an empty list if there is no data store.
     */
    public getRooms(): Room[] {
        return this.store.getRooms();
    }

    /**
     * Retrieve all rooms that should be displayed to the user
     * This is essentially getRooms() with some rooms filtered out, eg. old versions
     * of rooms that have been replaced or (in future) other rooms that have been
     * marked at the protocol level as not to be displayed to the user.
     * @returns A list of rooms, or an empty list if there is no data store.
     */
    public getVisibleRooms(): Room[] {
        const allRooms = this.store.getRooms();

        const replacedRooms = new Set();
        for (const r of allRooms) {
            const createEvent = r.currentState.getStateEvents(EventType.RoomCreate, '');
            // invites are included in this list and we don't know their create events yet
            if (createEvent) {
                const predecessor = createEvent.getContent()['predecessor'];
                if (predecessor && predecessor['room_id']) {
                    replacedRooms.add(predecessor['room_id']);
                }
            }
        }

        return allRooms.filter((r) => {
            const tombstone = r.currentState.getStateEvents(EventType.RoomTombstone, '');
            if (tombstone && replacedRooms.has(r.roomId)) {
                return false;
            }
            return true;
        });
    }

    /**
     * Retrieve a user.
     * @param userId - The user ID to retrieve.
     * @returns A user or null if there is no data store or the user does
     * not exist.
     */
    public getUser(userId: string): User | null {
        return this.store.getUser(userId);
    }

    /**
     * Retrieve all known users.
     * @returns A list of users, or an empty list if there is no data store.
     */
    public getUsers(): User[] {
        return this.store.getUsers();
    }

    /**
     * Set account data event for the current user.
     * It will retry the request up to 5 times.
     * @param eventType - The event type
     * @param content - the contents object for the event
     * @returns Promise which resolves: an empty object
     * @returns Rejects: with an error response.
     */
    public setAccountData(eventType: EventType | string, content: IContent): Promise<{}> {
        const path = utils.encodeUri("/user/$userId/account_data/$type", {
            $userId: this.credentials.userId!,
            $type: eventType,
        });
        return retryNetworkOperation(5, () => {
            return this.http.authedRequest(Method.Put, path, undefined, content);
        });
    }

    /**
     * Get account data event of given type for the current user.
     * @param eventType - The event type
     * @returns The contents of the given account data event
     */
    public getAccountData(eventType: string): MatrixEvent | undefined {
        return this.store.getAccountData(eventType);
    }

    /**
     * Get account data event of given type for the current user. This variant
     * gets account data directly from the homeserver if the local store is not
     * ready, which can be useful very early in startup before the initial sync.
     * @param eventType - The event type
     * @returns Promise which resolves: The contents of the given account data event.
     * @returns Rejects: with an error response.
     */
    public async getAccountDataFromServer<T extends {[k: string]: any}>(eventType: string): Promise<T | null> {
        if (this.isInitialSyncComplete()) {
            const event = this.store.getAccountData(eventType);
            if (!event) {
                return null;
            }
            // The network version below returns just the content, so this branch
            // does the same to match.
            return event.getContent<T>();
        }
        const path = utils.encodeUri("/user/$userId/account_data/$type", {
            $userId: this.credentials.userId!,
            $type: eventType,
        });
        try {
            return await this.http.authedRequest(Method.Get, path);
        } catch (e) {
            if ((<MatrixError>e).data?.errcode === 'M_NOT_FOUND') {
                return null;
            }
            throw e;
        }
    }

    /**
     * Gets the users that are ignored by this client
     * @returns The array of users that are ignored (empty if none)
     */
    public getIgnoredUsers(): string[] {
        const event = this.getAccountData("m.ignored_user_list");
        if (!event || !event.getContent() || !event.getContent()["ignored_users"]) return [];
        return Object.keys(event.getContent()["ignored_users"]);
    }

    /**
     * Sets the users that the current user should ignore.
     * @param userIds - the user IDs to ignore
     * @returns Promise which resolves: an empty object
     * @returns Rejects: with an error response.
     */
    public setIgnoredUsers(userIds: string[]): Promise<{}> {
        const content = { ignored_users: {} as Record<string, object> };
        userIds.forEach((u) => {
            content.ignored_users[u] = {};
        });
        return this.setAccountData("m.ignored_user_list", content);
    }

    /**
     * Gets whether or not a specific user is being ignored by this client.
     * @param userId - the user ID to check
     * @returns true if the user is ignored, false otherwise
     */
    public isUserIgnored(userId: string): boolean {
        return this.getIgnoredUsers().includes(userId);
    }

    /**
     * Join a room. If you have already joined the room, this will no-op.
     * @param roomIdOrAlias - The room ID or room alias to join.
     * @param opts - Options when joining the room.
     * @returns Promise which resolves: Room object.
     * @returns Rejects: with an error response.
     */
    public async joinRoom(roomIdOrAlias: string, opts: IJoinRoomOpts = {}): Promise<Room> {
        if (opts.syncRoom === undefined) {
            opts.syncRoom = true;
        }

        const room = this.getRoom(roomIdOrAlias);
        if (room?.hasMembershipState(this.credentials.userId!, "join")) {
            return Promise.resolve(room);
        }

        let signPromise: Promise<IThirdPartySigned | void> = Promise.resolve();

        if (opts.inviteSignUrl) {
            const url = new URL(opts.inviteSignUrl);
            url.searchParams.set("mxid", this.credentials.userId!);
            signPromise = this.http.requestOtherUrl<IThirdPartySigned>(Method.Post, url);
        }

        const queryString: Record<string, string | string[]> = {};
        if (opts.viaServers) {
            queryString["server_name"] = opts.viaServers;
        }

        try {
            const data: IJoinRequestBody = {};
            const signedInviteObj = await signPromise;
            if (signedInviteObj) {
                data.third_party_signed = signedInviteObj;
            }

            const path = utils.encodeUri("/join/$roomid", { $roomid: roomIdOrAlias });
            const res = await this.http.authedRequest<{ room_id: string }>(Method.Post, path, queryString, data);

            const roomId = res.room_id;
            const syncApi = new SyncApi(this, this.clientOpts);
            const room = syncApi.createRoom(roomId);
            if (opts.syncRoom) {
                // v2 will do this for us
                // return syncApi.syncRoom(room);
            }
            return room;
        } catch (e) {
            throw e; // rethrow for reject
        }
    }

    /**
     * Resend an event. Will also retry any to-device messages waiting to be sent.
     * @param event - The event to resend.
     * @param room - Optional. The room the event is in. Will update the
     * timeline entry if provided.
     * @returns Promise which resolves: to an ISendEventResponse object
     * @returns Rejects: with an error response.
     */
    public resendEvent(event: MatrixEvent, room: Room): Promise<ISendEventResponse> {
        // also kick the to-device queue to retry
        this.toDeviceMessageQueue.sendQueue();

        this.updatePendingEventStatus(room, event, EventStatus.SENDING);
        return this.encryptAndSendEvent(room, event);
    }

    /**
     * Cancel a queued or unsent event.
     *
     * @param event -   Event to cancel
     * @throws Error if the event is not in QUEUED, NOT_SENT or ENCRYPTING state
     */
    public cancelPendingEvent(event: MatrixEvent): void {
        if (![EventStatus.QUEUED, EventStatus.NOT_SENT, EventStatus.ENCRYPTING].includes(event.status!)) {
            throw new Error("cannot cancel an event with status " + event.status);
        }

        // if the event is currently being encrypted then
        if (event.status === EventStatus.ENCRYPTING) {
            this.pendingEventEncryption.delete(event.getId()!);
        } else if (this.scheduler && event.status === EventStatus.QUEUED) {
            // tell the scheduler to forget about it, if it's queued
            this.scheduler.removeEventFromQueue(event);
        }

        // then tell the room about the change of state, which will remove it
        // from the room's list of pending events.
        const room = this.getRoom(event.getRoomId());
        this.updatePendingEventStatus(room, event, EventStatus.CANCELLED);
    }

    /**
     * @returns Promise which resolves: TODO
     * @returns Rejects: with an error response.
     */
    public setRoomName(roomId: string, name: string): Promise<ISendEventResponse> {
        return this.sendStateEvent(roomId, EventType.RoomName, { name: name });
    }

    /**
     * @param htmlTopic - Optional.
     * @returns Promise which resolves: TODO
     * @returns Rejects: with an error response.
     */
    public setRoomTopic(
        roomId: string,
        topic: string,
        htmlTopic?: string,
    ): Promise<ISendEventResponse> {
        const content = ContentHelpers.makeTopicContent(topic, htmlTopic);
        return this.sendStateEvent(roomId, EventType.RoomTopic, content);
    }

    /**
     * @returns Promise which resolves: to an object keyed by tagId with objects containing a numeric order field.
     * @returns Rejects: with an error response.
     */
    public getRoomTags(roomId: string): Promise<ITagsResponse> {
        const path = utils.encodeUri("/user/$userId/rooms/$roomId/tags", {
            $userId: this.credentials.userId!,
            $roomId: roomId,
        });
        return this.http.authedRequest(Method.Get, path);
    }

    /**
     * @param tagName - name of room tag to be set
     * @param metadata - associated with that tag to be stored
     * @returns Promise which resolves: to an empty object
     * @returns Rejects: with an error response.
     */
    public setRoomTag(roomId: string, tagName: string, metadata: ITagMetadata): Promise<{}> {
        const path = utils.encodeUri("/user/$userId/rooms/$roomId/tags/$tag", {
            $userId: this.credentials.userId!,
            $roomId: roomId,
            $tag: tagName,
        });
        return this.http.authedRequest(Method.Put, path, undefined, metadata);
    }

    /**
     * @param tagName - name of room tag to be removed
     * @returns Promise which resolves: to an empty object
     * @returns Rejects: with an error response.
     */
    public deleteRoomTag(roomId: string, tagName: string): Promise<{}> {
        const path = utils.encodeUri("/user/$userId/rooms/$roomId/tags/$tag", {
            $userId: this.credentials.userId!,
            $roomId: roomId,
            $tag: tagName,
        });
        return this.http.authedRequest(Method.Delete, path);
    }

    /**
     * @param eventType - event type to be set
     * @param content - event content
     * @returns Promise which resolves: to an empty object `{}`
     * @returns Rejects: with an error response.
     */
    public setRoomAccountData(
        roomId: string,
        eventType: string,
        content: Record<string, any>,
    ): Promise<{}> {
        const path = utils.encodeUri("/user/$userId/rooms/$roomId/account_data/$type", {
            $userId: this.credentials.userId!,
            $roomId: roomId,
            $type: eventType,
        });
        return this.http.authedRequest(Method.Put, path, undefined, content);
    }

    /**
     * Set a power level to one or multiple users.
     * @returns Promise which resolves: to an ISendEventResponse object
     * @returns Rejects: with an error response.
     */
    public setPowerLevel(
        roomId: string,
        userId: string | string[],
        powerLevel: number,
        event: MatrixEvent,
    ): Promise<ISendEventResponse> {
        let content = {
            users: {} as Record<string, number>,
        };
        if (event.getType() === EventType.RoomPowerLevels) {
            // take a copy of the content to ensure we don't corrupt
            // existing client state with a failed power level change
            content = utils.deepCopy(event.getContent());
        }
        if (Array.isArray(userId)) {
            for (const user of userId) {
                content.users[user] = powerLevel;
            }
        } else {
            content.users[userId] = powerLevel;
        }
        const path = utils.encodeUri("/rooms/$roomId/state/m.room.power_levels", {
            $roomId: roomId,
        });
        return this.http.authedRequest(Method.Put, path, undefined, content);
    }

    /**
     * Create an m.beacon_info event
     * @returns
     */
    // eslint-disable-next-line @typescript-eslint/naming-convention
    public async unstable_createLiveBeacon(
        roomId: Room["roomId"],
        beaconInfoContent: MBeaconInfoEventContent,
    ): Promise<ISendEventResponse> {
        return this.unstable_setLiveBeacon(roomId, beaconInfoContent);
    }

    /**
     * Upsert a live beacon event
     * using a specific m.beacon_info.* event variable type
     * @param roomId - string
     * @returns
     */
    // eslint-disable-next-line @typescript-eslint/naming-convention
    public async unstable_setLiveBeacon(
        roomId: string,
        beaconInfoContent: MBeaconInfoEventContent,
    ): Promise<ISendEventResponse> {
        return this.sendStateEvent(roomId, M_BEACON_INFO.name, beaconInfoContent, this.getUserId()!);
    }

    public sendEvent(
        roomId: string,
        eventType: string,
        content: IContent,
        txnId?: string,
    ): Promise<ISendEventResponse>;
    public sendEvent(
        roomId: string,
        threadId: string | null,
        eventType: string,
        content: IContent,
        txnId?: string,
    ): Promise<ISendEventResponse>;
    public sendEvent(
        roomId: string,
        threadIdOrEventType: string | null,
        eventTypeOrContent: string | IContent,
        contentOrTxnId?: IContent | string,
        txnIdOrVoid?: string,
    ): Promise<ISendEventResponse> {
        let threadId: string | null;
        let eventType: string;
        let content: IContent;
        let txnId: string | undefined;
        if (!threadIdOrEventType?.startsWith(EVENT_ID_PREFIX) && threadIdOrEventType !== null) {
            txnId = contentOrTxnId as string;
            content = eventTypeOrContent as IContent;
            eventType = threadIdOrEventType;
            threadId = null;
        } else {
            txnId = txnIdOrVoid;
            content = contentOrTxnId as IContent;
            eventType = eventTypeOrContent as string;
            threadId = threadIdOrEventType;
        }

        // If we expect that an event is part of a thread but is missing the relation
        // we need to add it manually, as well as the reply fallback
        if (threadId && !content!["m.relates_to"]?.rel_type) {
            const isReply = !!content!["m.relates_to"]?.["m.in_reply_to"];
            content!["m.relates_to"] = {
                ...content!["m.relates_to"],
                "rel_type": THREAD_RELATION_TYPE.name,
                "event_id": threadId,
                // Set is_falling_back to true unless this is actually intended to be a reply
                "is_falling_back": !isReply,
            };
            const thread = this.getRoom(roomId)?.getThread(threadId);
            if (thread && !isReply) {
                content!["m.relates_to"]["m.in_reply_to"] = {
                    "event_id": thread.lastReply((ev: MatrixEvent) => {
                        return ev.isRelation(THREAD_RELATION_TYPE.name) && !ev.status;
                    })?.getId() ?? threadId,
                };
            }
        }

        return this.sendCompleteEvent(roomId, threadId, { type: eventType, content }, txnId);
    }

    /**
     * @param eventObject - An object with the partial structure of an event, to which event_id, user_id, room_id and origin_server_ts will be added.
     * @param txnId - Optional.
     * @returns Promise which resolves: to an empty object `{}`
     * @returns Rejects: with an error response.
     */
    private sendCompleteEvent(
        roomId: string,
        threadId: string | null,
        eventObject: any,
        txnId?: string,
    ): Promise<ISendEventResponse> {
        if (!txnId) {
            txnId = this.makeTxnId();
        }

        // We always construct a MatrixEvent when sending because the store and scheduler use them.
        // We'll extract the params back out if it turns out the client has no scheduler or store.
        const localEvent = new MatrixEvent(Object.assign(eventObject, {
            event_id: "~" + roomId + ":" + txnId,
            user_id: this.credentials.userId,
            sender: this.credentials.userId,
            room_id: roomId,
            origin_server_ts: new Date().getTime(),
        }));

        const room = this.getRoom(roomId);
        const thread = threadId ? room?.getThread(threadId) : undefined;
        if (thread) {
            localEvent.setThread(thread);
        }

        // set up re-emitter for this new event - this is normally the job of EventMapper but we don't use it here
        this.reEmitter.reEmit(localEvent, [
            MatrixEventEvent.Replaced,
            MatrixEventEvent.VisibilityChange,
        ]);
        room?.reEmitter.reEmit(localEvent, [
            MatrixEventEvent.BeforeRedaction,
        ]);

        // if this is a relation or redaction of an event
        // that hasn't been sent yet (e.g. with a local id starting with a ~)
        // then listen for the remote echo of that event so that by the time
        // this event does get sent, we have the correct event_id
        const targetId = localEvent.getAssociatedId();
        if (targetId?.startsWith("~")) {
            const target = room?.getPendingEvents().find(e => e.getId() === targetId);
            target?.once(MatrixEventEvent.LocalEventIdReplaced, () => {
                localEvent.updateAssociatedId(target.getId()!);
            });
        }

        const type = localEvent.getType();
        logger.log(`sendEvent of type ${type} in ${roomId} with txnId ${txnId}`);

        localEvent.setTxnId(txnId);
        localEvent.setStatus(EventStatus.SENDING);

        // add this event immediately to the local store as 'sending'.
        room?.addPendingEvent(localEvent, txnId);

        // addPendingEvent can change the state to NOT_SENT if it believes
        // that there's other events that have failed. We won't bother to
        // try sending the event if the state has changed as such.
        if (localEvent.status === EventStatus.NOT_SENT) {
            return Promise.reject(new Error("Event blocked by other events not yet sent"));
        }

        return this.encryptAndSendEvent(room, localEvent);
    }

    /**
     * encrypts the event if necessary; adds the event to the queue, or sends it; marks the event as sent/unsent
     * @returns returns a promise which resolves with the result of the send request
     */
    protected encryptAndSendEvent(room: Room | null, event: MatrixEvent): Promise<ISendEventResponse> {
        let cancelled = false;
        // Add an extra Promise.resolve() to turn synchronous exceptions into promise rejections,
        // so that we can handle synchronous and asynchronous exceptions with the
        // same code path.
        return Promise.resolve().then(() => {
            const encryptionPromise = this.encryptEventIfNeeded(event, room ?? undefined);
            if (!encryptionPromise) return null; // doesn't need encryption

            this.pendingEventEncryption.set(event.getId()!, encryptionPromise);
            this.updatePendingEventStatus(room, event, EventStatus.ENCRYPTING);
            return encryptionPromise.then(() => {
                if (!this.pendingEventEncryption.has(event.getId()!)) {
                    // cancelled via MatrixClient::cancelPendingEvent
                    cancelled = true;
                    return;
                }
                this.updatePendingEventStatus(room, event, EventStatus.SENDING);
            });
        }).then(() => {
            if (cancelled) return {} as ISendEventResponse;
            let promise: Promise<ISendEventResponse> | null = null;
            if (this.scheduler) {
                // if this returns a promise then the scheduler has control now and will
                // resolve/reject when it is done. Internally, the scheduler will invoke
                // processFn which is set to this._sendEventHttpRequest so the same code
                // path is executed regardless.
                promise = this.scheduler.queueEvent(event);
                if (promise && this.scheduler.getQueueForEvent(event)!.length > 1) {
                    // event is processed FIFO so if the length is 2 or more we know
                    // this event is stuck behind an earlier event.
                    this.updatePendingEventStatus(room, event, EventStatus.QUEUED);
                }
            }

            if (!promise) {
                promise = this.sendEventHttpRequest(event);
                if (room) {
                    promise = promise.then(res => {
                        room.updatePendingEvent(event, EventStatus.SENT, res['event_id']);
                        return res;
                    });
                }
            }

            return promise;
        }).catch(err => {
            logger.error("Error sending event", err.stack || err);
            try {
                // set the error on the event before we update the status:
                // updating the status emits the event, so the state should be
                // consistent at that point.
                event.error = err;
                this.updatePendingEventStatus(room, event, EventStatus.NOT_SENT);
            } catch (e) {
                logger.error("Exception in error handler!", (<Error>e).stack || err);
            }
            if (err instanceof MatrixError) {
                err.event = event;
            }
            throw err;
        });
    }

    private encryptEventIfNeeded(event: MatrixEvent, room?: Room): Promise<void> | null {
        if (event.isEncrypted()) {
            // this event has already been encrypted; this happens if the
            // encryption step succeeded, but the send step failed on the first
            // attempt.
            return null;
        }

        if (event.isRedaction()) {
            // Redactions do not support encryption in the spec at this time,
            // whilst it mostly worked in some clients, it wasn't compliant.
            return null;
        }

        if (!this.isRoomEncrypted(event.getRoomId()!)) {
            return null;
        }

        if (!this.crypto && this.usingExternalCrypto) {
            // The client has opted to allow sending messages to encrypted
            // rooms even if the room is encrypted, and we haven't setup
            // crypto. This is useful for users of matrix-org/pantalaimon
            return null;
        }

        if (event.getType() === EventType.Reaction) {
            // For reactions, there is a very little gained by encrypting the entire
            // event, as relation data is already kept in the clear. Event
            // encryption for a reaction effectively only obscures the event type,
            // but the purpose is still obvious from the relation data, so nothing
            // is really gained. It also causes quite a few problems, such as:
            //   * triggers notifications via default push rules
            //   * prevents server-side bundling for reactions
            // The reaction key / content / emoji value does warrant encrypting, but
            // this will be handled separately by encrypting just this value.
            // See https://github.com/matrix-org/matrix-doc/pull/1849#pullrequestreview-248763642
            return null;
        }

        if (!this.crypto) {
            throw new Error(
                "This room is configured to use encryption, but your client does " +
                "not support encryption.",
            );
        }

        return this.crypto.encryptEvent(event, room);
    }

    /**
     * Returns the eventType that should be used taking encryption into account
     * for a given eventType.
     * @param roomId - the room for the events `eventType` relates to
     * @param eventType - the event type
     * @returns the event type taking encryption into account
     */
    private getEncryptedIfNeededEventType(
        roomId: string,
        eventType?: EventType | string | null,
    ): EventType | string | null | undefined {
        if (eventType === EventType.Reaction) return eventType;
        return this.isRoomEncrypted(roomId) ? EventType.RoomMessageEncrypted : eventType;
    }

    protected updatePendingEventStatus(room: Room | null, event: MatrixEvent, newStatus: EventStatus): void {
        if (room) {
            room.updatePendingEvent(event, newStatus);
        } else {
            event.setStatus(newStatus);
        }
    }

    private sendEventHttpRequest(event: MatrixEvent): Promise<ISendEventResponse> {
        let txnId = event.getTxnId();
        if (!txnId) {
            txnId = this.makeTxnId();
            event.setTxnId(txnId);
        }

        const pathParams = {
            $roomId: event.getRoomId()!,
            $eventType: event.getWireType(),
            $stateKey: event.getStateKey()!,
            $txnId: txnId,
        };

        let path: string;

        if (event.isState()) {
            let pathTemplate = "/rooms/$roomId/state/$eventType";
            if (event.getStateKey() && event.getStateKey()!.length > 0) {
                pathTemplate = "/rooms/$roomId/state/$eventType/$stateKey";
            }
            path = utils.encodeUri(pathTemplate, pathParams);
        } else if (event.isRedaction()) {
            const pathTemplate = `/rooms/$roomId/redact/$redactsEventId/$txnId`;
            path = utils.encodeUri(pathTemplate, {
                $redactsEventId: event.event.redacts!,
                ...pathParams,
            });
        } else {
            path = utils.encodeUri("/rooms/$roomId/send/$eventType/$txnId", pathParams);
        }

        return this.http.authedRequest<ISendEventResponse>(
            Method.Put, path, undefined, event.getWireContent(),
        ).then((res) => {
            logger.log(`Event sent to ${event.getRoomId()} with event id ${res.event_id}`);
            return res;
        });
    }

    /**
     * @param txnId -  transaction id. One will be made up if not supplied.
     * @param opts - Options to pass on, may contain `reason`.
     * @returns Promise which resolves: TODO
     * @returns Rejects: with an error response.
     */
    public redactEvent(
        roomId: string,
        eventId: string,
        txnId?: string | undefined,
        opts?: IRedactOpts,
    ): Promise<ISendEventResponse>;
    public redactEvent(
        roomId: string,
        threadId: string | null,
        eventId: string,
        txnId?: string | undefined,
        opts?: IRedactOpts,
    ): Promise<ISendEventResponse>;
    public redactEvent(
        roomId: string,
        threadId: string | null,
        eventId?: string,
        txnId?: string | IRedactOpts,
        opts?: IRedactOpts,
    ): Promise<ISendEventResponse> {
        if (!eventId?.startsWith(EVENT_ID_PREFIX)) {
            opts = txnId as IRedactOpts;
            txnId = eventId;
            eventId = threadId!;
            threadId = null;
        }
        const reason = opts?.reason;
        return this.sendCompleteEvent(roomId, threadId, {
            type: EventType.RoomRedaction,
            content: { reason },
            redacts: eventId,
        }, txnId as string);
    }

    /**
     * @param txnId - Optional.
     * @returns Promise which resolves: to an ISendEventResponse object
     * @returns Rejects: with an error response.
     */
    public sendMessage(
        roomId: string,
        content: IContent,
        txnId?: string,
    ): Promise<ISendEventResponse>;
    public sendMessage(
        roomId: string,
        threadId: string | null,
        content: IContent,
        txnId?: string,
    ): Promise<ISendEventResponse>;
    public sendMessage(
        roomId: string,
        threadId: string | null | IContent,
        content?: IContent | string,
        txnId?: string,
    ): Promise<ISendEventResponse> {
        if (typeof threadId !== "string" && threadId !== null) {
            txnId = content as string;
            content = threadId as IContent;
            threadId = null;
        }

        // Populate all outbound events with Extensible Events metadata to ensure there's a
        // reasonably large pool of messages to parse.
        let eventType: string = EventType.RoomMessage;
        let sendContent: IContent = content as IContent;
        const makeContentExtensible = (content: IContent = {}, recurse = true): IPartialEvent<object> | undefined => {
            let newEvent: IPartialEvent<IContent> | undefined;

            if (content['msgtype'] === MsgType.Text) {
                newEvent = MessageEvent.from(content['body'], content['formatted_body']).serialize();
            } else if (content['msgtype'] === MsgType.Emote) {
                newEvent = EmoteEvent.from(content['body'], content['formatted_body']).serialize();
            } else if (content['msgtype'] === MsgType.Notice) {
                newEvent = NoticeEvent.from(content['body'], content['formatted_body']).serialize();
            }

            if (newEvent && content['m.new_content'] && recurse) {
                const newContent = makeContentExtensible(content['m.new_content'], false);
                if (newContent) {
                    newEvent.content['m.new_content'] = newContent.content;
                }
            }

            if (newEvent) {
                // copy over all other fields we don't know about
                for (const [k, v] of Object.entries(content)) {
                    if (!newEvent.content.hasOwnProperty(k)) {
                        newEvent.content[k] = v;
                    }
                }
            }

            return newEvent;
        };
        const result = makeContentExtensible(sendContent);
        if (result) {
            eventType = result.type;
            sendContent = result.content;
        }

        return this.sendEvent(
            roomId,
            threadId as string | null,
            eventType,
            sendContent,
            txnId,
        );
    }

    /**
     * @param txnId - Optional.
     * @returns
     * @returns Rejects: with an error response.
     */
    public sendTextMessage(
        roomId: string,
        body: string,
        txnId?: string,
    ): Promise<ISendEventResponse>;
    public sendTextMessage(
        roomId: string,
        threadId: string | null,
        body: string,
        txnId?: string,
    ): Promise<ISendEventResponse>;
    public sendTextMessage(
        roomId: string,
        threadId: string | null,
        body: string,
        txnId?: string,
    ): Promise<ISendEventResponse> {
        if (!threadId?.startsWith(EVENT_ID_PREFIX) && threadId !== null) {
            txnId = body;
            body = threadId;
            threadId = null;
        }
        const content = ContentHelpers.makeTextMessage(body);
        return this.sendMessage(roomId, threadId, content, txnId);
    }

    /**
     * @param txnId - Optional.
     * @returns Promise which resolves: to a ISendEventResponse object
     * @returns Rejects: with an error response.
     */
    public sendNotice(
        roomId: string,
        body: string,
        txnId?: string,
    ): Promise<ISendEventResponse>;
    public sendNotice(
        roomId: string,
        threadId: string | null,
        body: string,
        txnId?: string,
    ): Promise<ISendEventResponse>;
    public sendNotice(
        roomId: string,
        threadId: string | null,
        body: string,
        txnId?: string,
    ): Promise<ISendEventResponse> {
        if (!threadId?.startsWith(EVENT_ID_PREFIX) && threadId !== null) {
            txnId = body;
            body = threadId;
            threadId = null;
        }
        const content = ContentHelpers.makeNotice(body);
        return this.sendMessage(roomId, threadId, content, txnId);
    }

    /**
     * @param txnId - Optional.
     * @returns Promise which resolves: to a ISendEventResponse object
     * @returns Rejects: with an error response.
     */
    public sendEmoteMessage(
        roomId: string,
        body: string,
        txnId?: string,
    ): Promise<ISendEventResponse>;
    public sendEmoteMessage(
        roomId: string,
        threadId: string | null,
        body: string,
        txnId?: string,
    ): Promise<ISendEventResponse>;
    public sendEmoteMessage(
        roomId: string,
        threadId: string | null,
        body: string,
        txnId?: string,
    ): Promise<ISendEventResponse> {
        if (!threadId?.startsWith(EVENT_ID_PREFIX) && threadId !== null) {
            txnId = body;
            body = threadId;
            threadId = null;
        }
        const content = ContentHelpers.makeEmoteMessage(body);
        return this.sendMessage(roomId, threadId, content, txnId);
    }

    /**
     * @returns Promise which resolves: to a ISendEventResponse object
     * @returns Rejects: with an error response.
     */
    public sendImageMessage(
        roomId: string,
        url: string,
        info?: IImageInfo,
        text?: string,
    ): Promise<ISendEventResponse>;
    public sendImageMessage(
        roomId: string,
        threadId: string | null,
        url: string,
        info?: IImageInfo,
        text?: string,
    ): Promise<ISendEventResponse>;
    public sendImageMessage(
        roomId: string,
        threadId: string | null,
        url?: string | IImageInfo,
        info?: IImageInfo | string,
        text = "Image",
    ): Promise<ISendEventResponse> {
        if (!threadId?.startsWith(EVENT_ID_PREFIX) && threadId !== null) {
            text = info as string || "Image";
            info = url as IImageInfo;
            url = threadId as string;
            threadId = null;
        }
        const content = {
            msgtype: MsgType.Image,
            url: url,
            info: info,
            body: text,
        };
        return this.sendMessage(roomId, threadId, content);
    }

    /**
     * @returns Promise which resolves: to a ISendEventResponse object
     * @returns Rejects: with an error response.
     */
    public sendStickerMessage(
        roomId: string,
        url: string,
        info?: IImageInfo,
        text?: string,
    ): Promise<ISendEventResponse>;
    public sendStickerMessage(
        roomId: string,
        threadId: string | null,
        url: string,
        info?: IImageInfo,
        text?: string,
    ): Promise<ISendEventResponse>;
    public sendStickerMessage(
        roomId: string,
        threadId: string | null,
        url?: string | IImageInfo,
        info?: IImageInfo | string,
        text = "Sticker",
    ): Promise<ISendEventResponse> {
        if (!threadId?.startsWith(EVENT_ID_PREFIX) && threadId !== null) {
            text = info as string || "Sticker";
            info = url as IImageInfo;
            url = threadId as string;
            threadId = null;
        }
        const content = {
            url: url,
            info: info,
            body: text,
        };

        return this.sendEvent(roomId, threadId, EventType.Sticker, content);
    }

    /**
     * @returns Promise which resolves: to a ISendEventResponse object
     * @returns Rejects: with an error response.
     */
    public sendHtmlMessage(
        roomId: string,
        body: string,
        htmlBody: string,
    ): Promise<ISendEventResponse>;
    public sendHtmlMessage(
        roomId: string,
        threadId: string | null,
        body: string,
        htmlBody: string,
    ): Promise<ISendEventResponse>;
    public sendHtmlMessage(
        roomId: string,
        threadId: string | null,
        body: string,
        htmlBody?: string,
    ): Promise<ISendEventResponse> {
        if (!threadId?.startsWith(EVENT_ID_PREFIX) && threadId !== null) {
            htmlBody = body as string;
            body = threadId;
            threadId = null;
        }
        const content = ContentHelpers.makeHtmlMessage(body, htmlBody!);
        return this.sendMessage(roomId, threadId, content);
    }

    /**
     * @returns Promise which resolves: to a ISendEventResponse object
     * @returns Rejects: with an error response.
     */
    public sendHtmlNotice(
        roomId: string,
        body: string,
        htmlBody: string,
    ): Promise<ISendEventResponse>;
    public sendHtmlNotice(
        roomId: string,
        threadId: string | null,
        body: string,
        htmlBody: string,
    ): Promise<ISendEventResponse>;
    public sendHtmlNotice(
        roomId: string,
        threadId: string | null,
        body: string,
        htmlBody?: string,
    ): Promise<ISendEventResponse> {
        if (!threadId?.startsWith(EVENT_ID_PREFIX) && threadId !== null) {
            htmlBody = body as string;
            body = threadId;
            threadId = null;
        }
        const content = ContentHelpers.makeHtmlNotice(body, htmlBody!);
        return this.sendMessage(roomId, threadId, content);
    }

    /**
     * @returns Promise which resolves: to a ISendEventResponse object
     * @returns Rejects: with an error response.
     */
    public sendHtmlEmote(
        roomId: string,
        body: string,
        htmlBody: string,
    ): Promise<ISendEventResponse>;
    public sendHtmlEmote(
        roomId: string,
        threadId: string | null,
        body: string,
        htmlBody: string,
    ): Promise<ISendEventResponse>;
    public sendHtmlEmote(
        roomId: string,
        threadId: string | null,
        body: string,
        htmlBody?: string,
    ): Promise<ISendEventResponse> {
        if (!threadId?.startsWith(EVENT_ID_PREFIX) && threadId !== null) {
            htmlBody = body as string;
            body = threadId;
            threadId = null;
        }
        const content = ContentHelpers.makeHtmlEmote(body, htmlBody!);
        return this.sendMessage(roomId, threadId, content);
    }

    /**
     * Send a receipt.
     * @param event - The event being acknowledged
     * @param receiptType - The kind of receipt e.g. "m.read". Other than
     * ReceiptType.Read are experimental!
     * @param body - Additional content to send alongside the receipt.
     * @param unthreaded - An unthreaded receipt will clear room+thread notifications
     * @returns Promise which resolves: to an empty object `{}`
     * @returns Rejects: with an error response.
     */
    public async sendReceipt(
        event: MatrixEvent,
        receiptType: ReceiptType,
        body: any,
        unthreaded = false,
    ): Promise<{}> {
        if (this.isGuest()) {
            return Promise.resolve({}); // guests cannot send receipts so don't bother.
        }

        const path = utils.encodeUri("/rooms/$roomId/receipt/$receiptType/$eventId", {
            $roomId: event.getRoomId()!,
            $receiptType: receiptType,
            $eventId: event.getId()!,
        });

        const supportsThreadRR = this.canSupport.get(Feature.ThreadUnreadNotifications) !== ServerSupport.Unsupported;
        if (supportsThreadRR && !unthreaded) {
            const isThread = !!event.threadRootId;
            body = {
                ...body,
                thread_id: isThread
                    ? event.threadRootId
                    : MAIN_ROOM_TIMELINE,
            };
        }

        const promise = this.http.authedRequest<{}>(Method.Post, path, undefined, body || {});

        const room = this.getRoom(event.getRoomId());
        if (room && this.credentials.userId) {
            room.addLocalEchoReceipt(this.credentials.userId, event, receiptType);
        }
        return promise;
    }

    /**
     * Send a read receipt.
     * @param event - The event that has been read.
     * @param receiptType - other than ReceiptType.Read are experimental! Optional.
     * @returns Promise which resolves: to an empty object `{}`
     * @returns Rejects: with an error response.
     */
    public async sendReadReceipt(
        event: MatrixEvent | null,
        receiptType = ReceiptType.Read,
        unthreaded = false,
    ): Promise<{} | undefined> {
        if (!event) return;
        const eventId = event.getId()!;
        const room = this.getRoom(event.getRoomId());
        if (room?.hasPendingEvent(eventId)) {
            throw new Error(`Cannot set read receipt to a pending event (${eventId})`);
        }

        return this.sendReceipt(event, receiptType, {}, unthreaded);
    }

    /**
     * Set a marker to indicate the point in a room before which the user has read every
     * event. This can be retrieved from room account data (the event type is `m.fully_read`)
     * and displayed as a horizontal line in the timeline that is visually distinct to the
     * position of the user's own read receipt.
     * @param roomId - ID of the room that has been read
     * @param rmEventId - ID of the event that has been read
     * @param rrEvent - the event tracked by the read receipt. This is here for
     * convenience because the RR and the RM are commonly updated at the same time as each
     * other. The local echo of this receipt will be done if set. Optional.
     * @param rpEvent - the m.read.private read receipt event for when we don't
     * want other users to see the read receipts. This is experimental. Optional.
     * @returns Promise which resolves: the empty object, `{}`.
     */
    public async setRoomReadMarkers(
        roomId: string,
        rmEventId: string,
        rrEvent?: MatrixEvent,
        rpEvent?: MatrixEvent,
    ): Promise<{}> {
        const room = this.getRoom(roomId);
        if (room && room.hasPendingEvent(rmEventId)) {
            throw new Error(`Cannot set read marker to a pending event (${rmEventId})`);
        }

        // Add the optional RR update, do local echo like `sendReceipt`
        let rrEventId: string | undefined;
        if (rrEvent) {
            rrEventId = rrEvent.getId()!;
            if (room?.hasPendingEvent(rrEventId)) {
                throw new Error(`Cannot set read receipt to a pending event (${rrEventId})`);
            }
            room?.addLocalEchoReceipt(this.credentials.userId!, rrEvent, ReceiptType.Read);
        }

        // Add the optional private RR update, do local echo like `sendReceipt`
        let rpEventId: string | undefined;
        if (rpEvent) {
            rpEventId = rpEvent.getId()!;
            if (room?.hasPendingEvent(rpEventId)) {
                throw new Error(`Cannot set read receipt to a pending event (${rpEventId})`);
            }
            room?.addLocalEchoReceipt(this.credentials.userId!, rpEvent, ReceiptType.ReadPrivate);
        }

        return await this.setRoomReadMarkersHttpRequest(roomId, rmEventId, rrEventId, rpEventId);
    }

    /**
     * Get a preview of the given URL as of (roughly) the given point in time,
     * described as an object with OpenGraph keys and associated values.
     * Attributes may be synthesized where actual OG metadata is lacking.
     * Caches results to prevent hammering the server.
     * @param url - The URL to get preview data for
     * @param ts - The preferred point in time that the preview should
     * describe (ms since epoch).  The preview returned will either be the most
     * recent one preceding this timestamp if available, or failing that the next
     * most recent available preview.
     * @returns Promise which resolves: Object of OG metadata.
     * @returns Rejects: with an error response.
     * May return synthesized attributes if the URL lacked OG meta.
     */
    public getUrlPreview(url: string, ts: number): Promise<IPreviewUrlResponse> {
        // bucket the timestamp to the nearest minute to prevent excessive spam to the server
        // Surely 60-second accuracy is enough for anyone.
        ts = Math.floor(ts / 60000) * 60000;

        const parsed = new URL(url);
        parsed.hash = ""; // strip the hash as it won't affect the preview
        url = parsed.toString();

        const key = ts + "_" + url;

        // If there's already a request in flight (or we've handled it), return that instead.
        const cachedPreview = this.urlPreviewCache[key];
        if (cachedPreview) {
            return cachedPreview;
        }

        const resp = this.http.authedRequest<IPreviewUrlResponse>(Method.Get, "/preview_url", {
            url,
            ts: ts.toString(),
        }, undefined, {
            prefix: MediaPrefix.R0,
        });
        // TODO: Expire the URL preview cache sometimes
        this.urlPreviewCache[key] = resp;
        return resp;
    }

    /**
     * @returns Promise which resolves: to an empty object `{}`
     * @returns Rejects: with an error response.
     */
    public sendTyping(roomId: string, isTyping: boolean, timeoutMs: number): Promise<{}> {
        if (this.isGuest()) {
            return Promise.resolve({}); // guests cannot send typing notifications so don't bother.
        }

        const path = utils.encodeUri("/rooms/$roomId/typing/$userId", {
            $roomId: roomId,
            $userId: this.getUserId()!,
        });
        const data: any = {
            typing: isTyping,
        };
        if (isTyping) {
            data.timeout = timeoutMs ? timeoutMs : 20000;
        }
        return this.http.authedRequest(Method.Put, path, undefined, data);
    }

    /**
     * Determines the history of room upgrades for a given room, as far as the
     * client can see. Returns an array of Rooms where the first entry is the
     * oldest and the last entry is the newest (likely current) room. If the
     * provided room is not found, this returns an empty list. This works in
     * both directions, looking for older and newer rooms of the given room.
     * @param roomId - The room ID to search from
     * @param verifyLinks - If true, the function will only return rooms
     * which can be proven to be linked. For example, rooms which have a create
     * event pointing to an old room which the client is not aware of or doesn't
     * have a matching tombstone would not be returned.
     * @returns An array of rooms representing the upgrade
     * history.
     */
    public getRoomUpgradeHistory(roomId: string, verifyLinks = false): Room[] {
        let currentRoom = this.getRoom(roomId);
        if (!currentRoom) return [];

        const upgradeHistory = [currentRoom];

        // Work backwards first, looking at create events.
        let createEvent = currentRoom.currentState.getStateEvents(EventType.RoomCreate, "");
        while (createEvent) {
            const predecessor = createEvent.getContent()['predecessor'];
            if (predecessor && predecessor['room_id']) {
                const refRoom = this.getRoom(predecessor['room_id']);
                if (!refRoom) break; // end of the chain

                if (verifyLinks) {
                    const tombstone = refRoom.currentState.getStateEvents(EventType.RoomTombstone, "");

                    if (!tombstone
                        || tombstone.getContent()['replacement_room'] !== refRoom.roomId) {
                        break;
                    }
                }

                // Insert at the front because we're working backwards from the currentRoom
                upgradeHistory.splice(0, 0, refRoom);
                createEvent = refRoom.currentState.getStateEvents(EventType.RoomCreate, "");
            } else {
                // No further create events to look at
                break;
            }
        }

        // Work forwards next, looking at tombstone events
        let tombstoneEvent = currentRoom.currentState.getStateEvents(EventType.RoomTombstone, "");
        while (tombstoneEvent) {
            const refRoom = this.getRoom(tombstoneEvent.getContent()['replacement_room']);
            if (!refRoom) break; // end of the chain
            if (refRoom.roomId === currentRoom.roomId) break; // Tombstone is referencing it's own room

            if (verifyLinks) {
                createEvent = refRoom.currentState.getStateEvents(EventType.RoomCreate, "");
                if (!createEvent || !createEvent.getContent()['predecessor']) break;

                const predecessor = createEvent.getContent()['predecessor'];
                if (predecessor['room_id'] !== currentRoom.roomId) break;
            }

            // Push to the end because we're looking forwards
            upgradeHistory.push(refRoom);
            const roomIds = new Set(upgradeHistory.map((ref) => ref.roomId));
            if (roomIds.size < upgradeHistory.length) {
                // The last room added to the list introduced a previous roomId
                // To avoid recursion, return the last rooms - 1
                return upgradeHistory.slice(0, upgradeHistory.length - 1);
            }

            // Set the current room to the reference room so we know where we're at
            currentRoom = refRoom;
            tombstoneEvent = currentRoom.currentState.getStateEvents(EventType.RoomTombstone, "");
        }

        return upgradeHistory;
    }

    /**
     * @param reason - Optional.
     * @returns Promise which resolves: `{}` an empty object.
     * @returns Rejects: with an error response.
     */
    public invite(roomId: string, userId: string, reason?: string): Promise<{}> {
        return this.membershipChange(roomId, userId, "invite", reason);
    }

    /**
     * Invite a user to a room based on their email address.
     * @param roomId - The room to invite the user to.
     * @param email - The email address to invite.
     * @returns Promise which resolves: `{}` an empty object.
     * @returns Rejects: with an error response.
     */
    public inviteByEmail(roomId: string, email: string): Promise<{}> {
        return this.inviteByThreePid(roomId, "email", email);
    }

    /**
     * Invite a user to a room based on a third-party identifier.
     * @param roomId - The room to invite the user to.
     * @param medium - The medium to invite the user e.g. "email".
     * @param address - The address for the specified medium.
     * @returns Promise which resolves: `{}` an empty object.
     * @returns Rejects: with an error response.
     */
    public async inviteByThreePid(roomId: string, medium: string, address: string): Promise<{}> {
        const path = utils.encodeUri(
            "/rooms/$roomId/invite",
            { $roomId: roomId },
        );

        const identityServerUrl = this.getIdentityServerUrl(true);
        if (!identityServerUrl) {
            return Promise.reject(new MatrixError({
                error: "No supplied identity server URL",
                errcode: "ORG.MATRIX.JSSDK_MISSING_PARAM",
            }));
        }
        const params: Record<string, string> = {
            id_server: identityServerUrl,
            medium: medium,
            address: address,
        };

        if (
            this.identityServer?.getAccessToken &&
            await this.doesServerAcceptIdentityAccessToken()
        ) {
            const identityAccessToken = await this.identityServer.getAccessToken();
            if (identityAccessToken) {
                params['id_access_token'] = identityAccessToken;
            }
        }

        return this.http.authedRequest(Method.Post, path, undefined, params);
    }

    /**
     * @returns Promise which resolves: `{}` an empty object.
     * @returns Rejects: with an error response.
     */
    public leave(roomId: string): Promise<{}> {
        return this.membershipChange(roomId, undefined, "leave");
    }

    /**
     * Leaves all rooms in the chain of room upgrades based on the given room. By
     * default, this will leave all the previous and upgraded rooms, including the
     * given room. To only leave the given room and any previous rooms, keeping the
     * upgraded (modern) rooms untouched supply `false` to `includeFuture`.
     * @param roomId - The room ID to start leaving at
     * @param includeFuture - If true, the whole chain (past and future) of
     * upgraded rooms will be left.
     * @returns Promise which resolves when completed with an object keyed
     * by room ID and value of the error encountered when leaving or null.
     */
    public leaveRoomChain(
        roomId: string,
        includeFuture = true,
    ): Promise<{ [roomId: string]: Error | MatrixError | null }> {
        const upgradeHistory = this.getRoomUpgradeHistory(roomId);

        let eligibleToLeave = upgradeHistory;
        if (!includeFuture) {
            eligibleToLeave = [];
            for (const room of upgradeHistory) {
                eligibleToLeave.push(room);
                if (room.roomId === roomId) {
                    break;
                }
            }
        }

        const populationResults: { [roomId: string]: Error } = {};
        const promises: Promise<any>[] = [];

        const doLeave = (roomId: string): Promise<void> => {
            return this.leave(roomId).then(() => {
                delete populationResults[roomId];
            }).catch((err) => {
                // suppress error
                populationResults[roomId] = err;
            });
        };

        for (const room of eligibleToLeave) {
            promises.push(doLeave(room.roomId));
        }

        return Promise.all(promises).then(() => populationResults);
    }

    /**
     * @param reason - Optional.
     * @returns Promise which resolves: TODO
     * @returns Rejects: with an error response.
     */
    public ban(roomId: string, userId: string, reason?: string): Promise<{}> {
        return this.membershipChange(roomId, userId, "ban", reason);
    }

    /**
     * @param deleteRoom - True to delete the room from the store on success.
     * Default: true.
     * @returns Promise which resolves: `{}` an empty object.
     * @returns Rejects: with an error response.
     */
    public forget(roomId: string, deleteRoom = true): Promise<{}> {
        const promise = this.membershipChange(roomId, undefined, "forget");
        if (!deleteRoom) {
            return promise;
        }
        return promise.then((response) => {
            this.store.removeRoom(roomId);
            this.emit(ClientEvent.DeleteRoom, roomId);
            return response;
        });
    }

    /**
     * @returns Promise which resolves: Object (currently empty)
     * @returns Rejects: with an error response.
     */
    public unban(roomId: string, userId: string): Promise<{}> {
        // unbanning != set their state to leave: this used to be
        // the case, but was then changed so that leaving was always
        // a revoking of privilege, otherwise two people racing to
        // kick / ban someone could end up banning and then un-banning
        // them.
        const path = utils.encodeUri("/rooms/$roomId/unban", {
            $roomId: roomId,
        });
        const data = {
            user_id: userId,
        };
        return this.http.authedRequest(Method.Post, path, undefined, data);
    }

    /**
     * @param reason - Optional.
     * @returns Promise which resolves: `{}` an empty object.
     * @returns Rejects: with an error response.
     */
    public kick(roomId: string, userId: string, reason?: string): Promise<{}> {
        const path = utils.encodeUri("/rooms/$roomId/kick", {
            $roomId: roomId,
        });
        const data = {
            user_id: userId,
            reason: reason,
        };
        return this.http.authedRequest(Method.Post, path, undefined, data);
    }

    private membershipChange(
        roomId: string,
        userId: string | undefined,
        membership: string,
        reason?: string,
    ): Promise<{}> { // API returns an empty object
        const path = utils.encodeUri("/rooms/$room_id/$membership", {
            $room_id: roomId,
            $membership: membership,
        });
        return this.http.authedRequest(
            Method.Post, path, undefined, {
                user_id: userId,  // may be undefined e.g. on leave
                reason: reason,
            },
        );
    }

    /**
     * Obtain a dict of actions which should be performed for this event according
     * to the push rules for this user.  Caches the dict on the event.
     * @param event - The event to get push actions for.
     * @param forceRecalculate - forces to recalculate actions for an event
     * Useful when an event just got decrypted
     * @returns A dict of actions to perform.
     */
    public getPushActionsForEvent(event: MatrixEvent, forceRecalculate = false): IActionsObject | null {
        if (!event.getPushActions() || forceRecalculate) {
            event.setPushActions(this.pushProcessor.actionsForEvent(event));
        }
        return event.getPushActions();
    }

    /**
     * @param info - The kind of info to set (e.g. 'avatar_url')
     * @param data - The JSON object to set.
     * @returns
     * @returns Rejects: with an error response.
     */
    // eslint-disable-next-line camelcase
    public setProfileInfo(info: "avatar_url", data: { avatar_url: string }): Promise<{}>;
    public setProfileInfo(info: "displayname", data: { displayname: string }): Promise<{}>;
    public setProfileInfo(info: "avatar_url" | "displayname", data: object): Promise<{}> {
        const path = utils.encodeUri("/profile/$userId/$info", {
            $userId: this.credentials.userId!,
            $info: info,
        });
        return this.http.authedRequest(Method.Put, path, undefined, data);
    }

    /**
     * @returns Promise which resolves: `{}` an empty object.
     * @returns Rejects: with an error response.
     */
    public async setDisplayName(name: string): Promise<{}> {
        const prom = await this.setProfileInfo("displayname", { displayname: name });
        // XXX: synthesise a profile update for ourselves because Synapse is broken and won't
        const user = this.getUser(this.getUserId()!);
        if (user) {
            user.displayName = name;
            user.emit(UserEvent.DisplayName, user.events.presence, user);
        }
        return prom;
    }

    /**
     * @returns Promise which resolves: `{}` an empty object.
     * @returns Rejects: with an error response.
     */
    public async setAvatarUrl(url: string): Promise<{}> {
        const prom = await this.setProfileInfo("avatar_url", { avatar_url: url });
        // XXX: synthesise a profile update for ourselves because Synapse is broken and won't
        const user = this.getUser(this.getUserId()!);
        if (user) {
            user.avatarUrl = url;
            user.emit(UserEvent.AvatarUrl, user.events.presence, user);
        }
        return prom;
    }

    /**
     * Turn an MXC URL into an HTTP one. <strong>This method is experimental and
     * may change.</strong>
     * @param mxcUrl - The MXC URL
     * @param width - The desired width of the thumbnail.
     * @param height - The desired height of the thumbnail.
     * @param resizeMethod - The thumbnail resize method to use, either
     * "crop" or "scale".
     * @param allowDirectLinks - If true, return any non-mxc URLs
     * directly. Fetching such URLs will leak information about the user to
     * anyone they share a room with. If false, will return null for such URLs.
     * @returns the avatar URL or null.
     */
    public mxcUrlToHttp(
        mxcUrl: string,
        width?: number,
        height?: number,
        resizeMethod?: string,
        allowDirectLinks?: boolean,
    ): string | null {
        return getHttpUriForMxc(this.baseUrl, mxcUrl, width, height, resizeMethod, allowDirectLinks);
    }

    /**
     * @param opts - Options to apply
     * @returns Promise which resolves
     * @returns Rejects: with an error response.
     * @throws If 'presence' isn't a valid presence enum value.
     */
    public async setPresence(opts: IPresenceOpts): Promise<void> {
        const path = utils.encodeUri("/presence/$userId/status", {
            $userId: this.credentials.userId!,
        });

        const validStates = ["offline", "online", "unavailable"];
        if (validStates.indexOf(opts.presence) === -1) {
            throw new Error("Bad presence value: " + opts.presence);
        }
        await this.http.authedRequest(Method.Put, path, undefined, opts);
    }

    /**
     * @param userId - The user to get presence for
     * @returns Promise which resolves: The presence state for this user.
     * @returns Rejects: with an error response.
     */
    public getPresence(userId: string): Promise<IStatusResponse> {
        const path = utils.encodeUri("/presence/$userId/status", {
            $userId: userId,
        });

        return this.http.authedRequest(Method.Get, path);
    }

    /**
     * Retrieve older messages from the given room and put them in the timeline.
     *
     * If this is called multiple times whilst a request is ongoing, the <i>same</i>
     * Promise will be returned. If there was a problem requesting scrollback, there
     * will be a small delay before another request can be made (to prevent tight-looping
     * when there is no connection).
     *
     * @param room - The room to get older messages in.
     * @param limit - Optional. The maximum number of previous events to
     * pull in. Default: 30.
     * @returns Promise which resolves: Room. If you are at the beginning
     * of the timeline, `Room.oldState.paginationToken` will be
     * `null`.
     * @returns Rejects: with an error response.
     */
    public scrollback(room: Room, limit = 30): Promise<Room> {
        let timeToWaitMs = 0;

        let info = this.ongoingScrollbacks[room.roomId] || {};
        if (info.promise) {
            return info.promise;
        } else if (info.errorTs) {
            const timeWaitedMs = Date.now() - info.errorTs;
            timeToWaitMs = Math.max(SCROLLBACK_DELAY_MS - timeWaitedMs, 0);
        }

        if (room.oldState.paginationToken === null) {
            return Promise.resolve(room); // already at the start.
        }
        // attempt to grab more events from the store first
        const numAdded = this.store.scrollback(room, limit).length;
        if (numAdded === limit) {
            // store contained everything we needed.
            return Promise.resolve(room);
        }
        // reduce the required number of events appropriately
        limit = limit - numAdded;

        const promise = new Promise<Room>((resolve, reject) => {
            // wait for a time before doing this request
            // (which may be 0 in order not to special case the code paths)
            sleep(timeToWaitMs).then(() => {
                return this.createMessagesRequest(
                    room.roomId,
                    room.oldState.paginationToken,
                    limit,
                    Direction.Backward,
                );
            }).then((res: IMessagesResponse) => {
                const matrixEvents = res.chunk.map(this.getEventMapper());
                if (res.state) {
                    const stateEvents = res.state.map(this.getEventMapper());
                    room.currentState.setUnknownStateEvents(stateEvents);
                }

                const [timelineEvents, threadedEvents] = room.partitionThreadedEvents(matrixEvents);

                this.processBeaconEvents(room, timelineEvents);
                room.addEventsToTimeline(timelineEvents, true, room.getLiveTimeline());
                this.processThreadEvents(room, threadedEvents, true);

                room.oldState.paginationToken = res.end ?? null;
                if (res.chunk.length === 0) {
                    room.oldState.paginationToken = null;
                }
                this.store.storeEvents(room, matrixEvents, res.end ?? null, true);
                delete this.ongoingScrollbacks[room.roomId];
                resolve(room);
            }).catch((err) => {
                this.ongoingScrollbacks[room.roomId] = {
                    errorTs: Date.now(),
                };
                reject(err);
            });
        });

        info = { promise };

        this.ongoingScrollbacks[room.roomId] = info;
        return promise;
    }

    public getEventMapper(options?: MapperOpts): EventMapper {
        return eventMapperFor(this, options || {});
    }

    /**
     * Get an EventTimeline for the given event
     *
     * <p>If the EventTimelineSet object already has the given event in its store, the
     * corresponding timeline will be returned. Otherwise, a /context request is
     * made, and used to construct an EventTimeline.
     * If the event does not belong to this EventTimelineSet then undefined will be returned.
     *
     * @param timelineSet -  The timelineSet to look for the event in, must be bound to a room
     * @param eventId -  The ID of the event to look for
     *
     * @returns Promise which resolves:
     *    {@link EventTimeline} including the given event
     */
    public async getEventTimeline(timelineSet: EventTimelineSet, eventId: string): Promise<Optional<EventTimeline>> {
        // don't allow any timeline support unless it's been enabled.
        if (!this.timelineSupport) {
            throw new Error("timeline support is disabled. Set the 'timelineSupport'" +
                " parameter to true when creating MatrixClient to enable it.");
        }

        if (!timelineSet?.room) {
            throw new Error("getEventTimeline only supports room timelines");
        }

        if (timelineSet.getTimelineForEvent(eventId)) {
            return timelineSet.getTimelineForEvent(eventId);
        }

        if (timelineSet.thread && this.supportsExperimentalThreads()) {
            return this.getThreadTimeline(timelineSet, eventId);
        }

        const path = utils.encodeUri(
            "/rooms/$roomId/context/$eventId", {
                $roomId: timelineSet.room.roomId,
                $eventId: eventId,
            },
        );

        let params: Record<string, string | string[]> | undefined = undefined;
        if (this.clientOpts?.lazyLoadMembers) {
            params = { filter: JSON.stringify(Filter.LAZY_LOADING_MESSAGES_FILTER) };
        }

        // TODO: we should implement a backoff (as per scrollback()) to deal more nicely with HTTP errors.
        const res = await this.http.authedRequest<IContextResponse>(Method.Get, path, params);
        if (!res.event) {
            throw new Error("'event' not in '/context' result - homeserver too old?");
        }

        // by the time the request completes, the event might have ended up in the timeline.
        if (timelineSet.getTimelineForEvent(eventId)) {
            return timelineSet.getTimelineForEvent(eventId);
        }

        const mapper = this.getEventMapper();
        const event = mapper(res.event);
        if (event.isRelation(THREAD_RELATION_TYPE.name)) {
            logger.warn("Tried loading a regular timeline at the position of a thread event");
            return undefined;
        }
        const events = [
            // Order events from most recent to oldest (reverse-chronological).
            // We start with the last event, since that's the point at which we have known state.
            // events_after is already backwards; events_before is forwards.
            ...res.events_after.reverse().map(mapper),
            event,
            ...res.events_before.map(mapper),
        ];

        // Here we handle non-thread timelines only, but still process any thread events to populate thread summaries.
        let timeline = timelineSet.getTimelineForEvent(events[0].getId());
        if (timeline) {
            timeline.getState(EventTimeline.BACKWARDS)!.setUnknownStateEvents(res.state.map(mapper));
        } else {
            timeline = timelineSet.addTimeline();
            timeline.initialiseState(res.state.map(mapper));
            timeline.getState(EventTimeline.FORWARDS)!.paginationToken = res.end;
        }

        const [timelineEvents, threadedEvents] = timelineSet.room.partitionThreadedEvents(events);
        timelineSet.addEventsToTimeline(timelineEvents, true, timeline, res.start);
        // The target event is not in a thread but process the contextual events, so we can show any threads around it.
        this.processThreadEvents(timelineSet.room, threadedEvents, true);
        this.processBeaconEvents(timelineSet.room, timelineEvents);

        // There is no guarantee that the event ended up in "timeline" (we might have switched to a neighbouring
        // timeline) - so check the room's index again. On the other hand, there's no guarantee the event ended up
        // anywhere, if it was later redacted, so we just return the timeline we first thought of.
        return timelineSet.getTimelineForEvent(eventId)
            ?? timelineSet.room.findThreadForEvent(event)?.liveTimeline // for Threads degraded support
            ?? timeline;
    }

    public async getThreadTimeline(timelineSet: EventTimelineSet, eventId: string): Promise<EventTimeline | undefined> {
        if (!this.supportsExperimentalThreads()) {
            throw new Error("could not get thread timeline: no client support");
        }

        if (!timelineSet.room) {
            throw new Error("could not get thread timeline: not a room timeline");
        }

        if (!timelineSet.thread) {
            throw new Error("could not get thread timeline: not a thread timeline");
        }

        const path = utils.encodeUri(
            "/rooms/$roomId/context/$eventId", {
                $roomId: timelineSet.room.roomId,
                $eventId: eventId,
            },
        );

        const params: Record<string, string | string[]> = {
            limit: "0",
        };
        if (this.clientOpts?.lazyLoadMembers) {
            params.filter = JSON.stringify(Filter.LAZY_LOADING_MESSAGES_FILTER);
        }

        // TODO: we should implement a backoff (as per scrollback()) to deal more nicely with HTTP errors.
        const res = await this.http.authedRequest<IContextResponse>(Method.Get, path, params);
        const mapper = this.getEventMapper();
        const event = mapper(res.event);

        if (!timelineSet.canContain(event)) {
            return undefined;
        }

        if (Thread.hasServerSideSupport) {
            if (Thread.hasServerSideFwdPaginationSupport) {
                if (!timelineSet.thread) {
                    throw new Error("could not get thread timeline: not a thread timeline");
                }

                const thread = timelineSet.thread;
                const resOlder: IRelationsResponse = await this.fetchRelations(
                    timelineSet.room.roomId,
                    thread.id,
                    THREAD_RELATION_TYPE.name,
                    null,
                    { dir: Direction.Backward, from: res.start },
                );
                const resNewer: IRelationsResponse = await this.fetchRelations(
                    timelineSet.room.roomId,
                    thread.id,
                    THREAD_RELATION_TYPE.name,
                    null,
                    { dir: Direction.Forward, from: res.end },
                );
                const events = [
                    // Order events from most recent to oldest (reverse-chronological).
                    // We start with the last event, since that's the point at which we have known state.
                    // events_after is already backwards; events_before is forwards.
                    ...resNewer.chunk.reverse().map(mapper),
                    event,
                    ...resOlder.chunk.map(mapper),
                ];
                for (const event of events) {
                    await timelineSet.thread?.processEvent(event);
                }

                // Here we handle non-thread timelines only, but still process any thread events to populate thread summaries.
                let timeline = timelineSet.getTimelineForEvent(event.getId());
                if (timeline) {
                    timeline.getState(EventTimeline.BACKWARDS)!.setUnknownStateEvents(res.state.map(mapper));
                } else {
                    timeline = timelineSet.addTimeline();
                    timeline.initialiseState(res.state.map(mapper));
                }

                timelineSet.addEventsToTimeline(events, true, timeline, resNewer.next_batch);
                if (!resOlder.next_batch) {
                    const originalEvent = await this.fetchRoomEvent(timelineSet.room.roomId, thread.id);
                    timelineSet.addEventsToTimeline([mapper(originalEvent)], true, timeline, null);
                }
                timeline.setPaginationToken(resOlder.next_batch ?? null, Direction.Backward);
                timeline.setPaginationToken(resNewer.next_batch ?? null, Direction.Forward);
                this.processBeaconEvents(timelineSet.room, events);

                // There is no guarantee that the event ended up in "timeline" (we might have switched to a neighbouring
                // timeline) - so check the room's index again. On the other hand, there's no guarantee the event ended up
                // anywhere, if it was later redacted, so we just return the timeline we first thought of.
                return timelineSet.getTimelineForEvent(eventId)
                    ?? timeline;
            } else {
                // Where the event is a thread reply (not a root) and running in MSC-enabled mode the Thread timeline only
                // functions contiguously, so we have to jump through some hoops to get our target event in it.
                // XXX: workaround for https://github.com/vector-im/element-meta/issues/150

                const thread = timelineSet.thread;

                const resOlder = await this.fetchRelations(
                    timelineSet.room.roomId,
                    thread.id,
                    THREAD_RELATION_TYPE.name,
                    null,
                    { dir: Direction.Backward, from: res.start },
                );
                const eventsNewer: IEvent[] = [];
                let nextBatch: Optional<string> = res.end;
                while (nextBatch) {
                    const resNewer: IRelationsResponse = await this.fetchRelations(
                        timelineSet.room.roomId,
                        thread.id,
                        THREAD_RELATION_TYPE.name,
                        null,
                        { dir: Direction.Forward, from: nextBatch },
                    );
                    nextBatch = resNewer.next_batch ?? null;
                    eventsNewer.push(...resNewer.chunk);
                }
                const events = [
                    // Order events from most recent to oldest (reverse-chronological).
                    // We start with the last event, since that's the point at which we have known state.
                    // events_after is already backwards; events_before is forwards.
                    ...eventsNewer.reverse().map(mapper),
                    event,
                    ...resOlder.chunk.map(mapper),
                ];
                for (const event of events) {
                    await timelineSet.thread?.processEvent(event);
                }

                // Here we handle non-thread timelines only, but still process any thread events to populate thread
                // summaries.
                const timeline = timelineSet.getLiveTimeline();
                timeline.getState(EventTimeline.BACKWARDS)!.setUnknownStateEvents(res.state.map(mapper));

                timelineSet.addEventsToTimeline(events, true, timeline, null);
                if (!resOlder.next_batch) {
                    const originalEvent = await this.fetchRoomEvent(timelineSet.room.roomId, thread.id);
                    timelineSet.addEventsToTimeline([mapper(originalEvent)], true, timeline, null);
                }
                timeline.setPaginationToken(resOlder.next_batch ?? null, Direction.Backward);
                timeline.setPaginationToken(null, Direction.Forward);
                this.processBeaconEvents(timelineSet.room, events);

                return timeline;
            }
        }
    }

    /**
     * Get an EventTimeline for the latest events in the room. This will just
     * call `/messages` to get the latest message in the room, then use
     * `client.getEventTimeline(...)` to construct a new timeline from it.
     *
     * @param timelineSet -  The timelineSet to find or add the timeline to
     *
     * @returns Promise which resolves:
     *    {@link EventTimeline} timeline with the latest events in the room
     */
    public async getLatestTimeline(timelineSet: EventTimelineSet): Promise<Optional<EventTimeline>> {
        // don't allow any timeline support unless it's been enabled.
        if (!this.timelineSupport) {
            throw new Error("timeline support is disabled. Set the 'timelineSupport'" +
                " parameter to true when creating MatrixClient to enable it.");
        }

        if (!timelineSet.room) {
            throw new Error("getLatestTimeline only supports room timelines");
        }

        let event;
        if (timelineSet.threadListType !== null) {
            const res = await this.createThreadListMessagesRequest(
                timelineSet.room.roomId,
                null,
                1,
                Direction.Backward,
                timelineSet.threadListType,
                timelineSet.getFilter(),
            );
            event = res.chunk?.[0];
        } else if (timelineSet.thread && Thread.hasServerSideSupport) {
            const res = await this.fetchRelations(
                timelineSet.room.roomId,
                timelineSet.thread.id,
                THREAD_RELATION_TYPE.name,
                null,
                { dir: Direction.Backward, limit: 1 },
            );
            event = res.chunk?.[0];
        } else {
            const messagesPath = utils.encodeUri(
                "/rooms/$roomId/messages", {
                    $roomId: timelineSet.room.roomId,
                },
            );

            const params: Record<string, string | string[]> = {
                dir: 'b',
            };
            if (this.clientOpts?.lazyLoadMembers) {
                params.filter = JSON.stringify(Filter.LAZY_LOADING_MESSAGES_FILTER);
            }

            const res = await this.http.authedRequest<IMessagesResponse>(Method.Get, messagesPath, params);
            event = res.chunk?.[0];
        }
        if (!event) {
            throw new Error("No message returned when trying to construct getLatestTimeline");
        }

        return this.getEventTimeline(timelineSet, event.event_id);
    }

    /**
     * Makes a request to /messages with the appropriate lazy loading filter set.
     * XXX: if we do get rid of scrollback (as it's not used at the moment),
     * we could inline this method again in paginateEventTimeline as that would
     * then be the only call-site
     * @param limit - the maximum amount of events the retrieve
     * @param dir - 'f' or 'b'
     * @param timelineFilter - the timeline filter to pass
     */
    // XXX: Intended private, used in code.
    public createMessagesRequest(
        roomId: string,
        fromToken: string | null,
        limit = 30,
        dir: Direction,
        timelineFilter?: Filter,
    ): Promise<IMessagesResponse> {
        const path = utils.encodeUri("/rooms/$roomId/messages", { $roomId: roomId });

        const params: Record<string, string> = {
            limit: limit.toString(),
            dir: dir,
        };

        if (fromToken) {
            params.from = fromToken;
        }

        let filter: IRoomEventFilter | null = null;
        if (this.clientOpts?.lazyLoadMembers) {
            // create a shallow copy of LAZY_LOADING_MESSAGES_FILTER,
            // so the timelineFilter doesn't get written into it below
            filter = Object.assign({}, Filter.LAZY_LOADING_MESSAGES_FILTER);
        }
        if (timelineFilter) {
            // XXX: it's horrific that /messages' filter parameter doesn't match
            // /sync's one - see https://matrix.org/jira/browse/SPEC-451
            filter = filter || {};
            Object.assign(filter, timelineFilter.getRoomTimelineFilterComponent()?.toJSON());
        }
        if (filter) {
            params.filter = JSON.stringify(filter);
        }
        return this.http.authedRequest(Method.Get, path, params);
    }

    /**
     * Makes a request to /messages with the appropriate lazy loading filter set.
     * XXX: if we do get rid of scrollback (as it's not used at the moment),
     * we could inline this method again in paginateEventTimeline as that would
     * then be the only call-site
     * @param limit - the maximum amount of events the retrieve
     * @param dir - 'f' or 'b'
     * @param timelineFilter - the timeline filter to pass
     */
    // XXX: Intended private, used by room.fetchRoomThreads
    public createThreadListMessagesRequest(
        roomId: string,
        fromToken: string | null,
        limit = 30,
        dir = Direction.Backward,
        threadListType: ThreadFilterType | null = ThreadFilterType.All,
        timelineFilter?: Filter,
    ): Promise<IMessagesResponse> {
        const path = utils.encodeUri("/rooms/$roomId/threads", { $roomId: roomId });

        const params: Record<string, string> = {
            limit: limit.toString(),
            dir: dir,
            include: threadFilterTypeToFilter(threadListType),
        };

        if (fromToken) {
            params.from = fromToken;
        }

        let filter: IRoomEventFilter = {};
        if (this.clientOpts?.lazyLoadMembers) {
            // create a shallow copy of LAZY_LOADING_MESSAGES_FILTER,
            // so the timelineFilter doesn't get written into it below
            filter = {
                ...Filter.LAZY_LOADING_MESSAGES_FILTER,
            };
        }
        if (timelineFilter) {
            // XXX: it's horrific that /messages' filter parameter doesn't match
            // /sync's one - see https://matrix.org/jira/browse/SPEC-451
            filter = {
                ...filter,
                ...timelineFilter.getRoomTimelineFilterComponent()?.toJSON(),
            };
        }
        if (Object.keys(filter).length) {
            params.filter = JSON.stringify(filter);
        }

        const opts = {
            prefix: Thread.hasServerSideListSupport === FeatureSupport.Stable
                ? "/_matrix/client/v1"
                : "/_matrix/client/unstable/org.matrix.msc3856",
        };

        return this.http.authedRequest<IThreadedMessagesResponse>(Method.Get, path, params, undefined, opts)
            .then(res => ({
                ...res,
                chunk: res.chunk?.reverse(),
                start: res.prev_batch,
                end: res.next_batch,
            }));
    }

    /**
     * Take an EventTimeline, and back/forward-fill results.
     *
     * @param eventTimeline - timeline object to be updated
     *
     * @returns Promise which resolves to a boolean: false if there are no
     *    events and we reached either end of the timeline; else true.
     */
    public paginateEventTimeline(eventTimeline: EventTimeline, opts: IPaginateOpts): Promise<boolean> {
        const isNotifTimeline = (eventTimeline.getTimelineSet() === this.notifTimelineSet);
        const room = this.getRoom(eventTimeline.getRoomId()!);
        const threadListType = eventTimeline.getTimelineSet().threadListType;
        const thread = eventTimeline.getTimelineSet().thread;

        // TODO: we should implement a backoff (as per scrollback()) to deal more
        // nicely with HTTP errors.
        opts = opts || {};
        const backwards = opts.backwards || false;

        if (isNotifTimeline) {
            if (!backwards) {
                throw new Error("paginateNotifTimeline can only paginate backwards");
            }
        }

        const dir = backwards ? EventTimeline.BACKWARDS : EventTimeline.FORWARDS;

        const token = eventTimeline.getPaginationToken(dir);
        const pendingRequest = eventTimeline.paginationRequests[dir];

        if (pendingRequest) {
            // already a request in progress - return the existing promise
            return pendingRequest;
        }

        let path: string;
        let params: Record<string, string>;
        let promise: Promise<boolean>;

        if (isNotifTimeline) {
            path = "/notifications";
            params = {
                limit: (opts.limit ?? 30).toString(),
                only: 'highlight',
            };

            if (token && token !== "end") {
                params.from = token;
            }

            promise = this.http.authedRequest<INotificationsResponse>(
                Method.Get, path, params,
            ).then(async (res) => {
                const token = res.next_token;
                const matrixEvents: MatrixEvent[] = [];

                for (let i = 0; i < res.notifications.length; i++) {
                    const notification = res.notifications[i];
                    const event = this.getEventMapper()(notification.event);
                    event.setPushActions(
                        PushProcessor.actionListToActionsObject(notification.actions),
                    );
                    event.event.room_id = notification.room_id; // XXX: gutwrenching
                    matrixEvents[i] = event;
                }

                // No need to partition events for threads here, everything lives
                // in the notification timeline set
                const timelineSet = eventTimeline.getTimelineSet();
                timelineSet.addEventsToTimeline(matrixEvents, backwards, eventTimeline, token);
                this.processBeaconEvents(timelineSet.room, matrixEvents);

                // if we've hit the end of the timeline, we need to stop trying to
                // paginate. We need to keep the 'forwards' token though, to make sure
                // we can recover from gappy syncs.
                if (backwards && !res.next_token) {
                    eventTimeline.setPaginationToken(null, dir);
                }
                return Boolean(res.next_token);
            }).finally(() => {
                eventTimeline.paginationRequests[dir] = null;
            });
            eventTimeline.paginationRequests[dir] = promise;
        } else if (threadListType !== null) {
            if (!room) {
                throw new Error("Unknown room " + eventTimeline.getRoomId());
            }

            if (!Thread.hasServerSideFwdPaginationSupport && dir === Direction.Forward) {
                throw new Error("Cannot paginate threads forwards without server-side support for MSC 3715");
            }

            promise = this.createThreadListMessagesRequest(
                eventTimeline.getRoomId()!,
                token,
                opts.limit,
                dir,
                threadListType,
                eventTimeline.getFilter(),
            ).then((res) => {
                if (res.state) {
                    const roomState = eventTimeline.getState(dir)!;
                    const stateEvents = res.state.map(this.getEventMapper());
                    roomState.setUnknownStateEvents(stateEvents);
                }
                const token = res.end;
                const matrixEvents = res.chunk.map(this.getEventMapper());

                const timelineSet = eventTimeline.getTimelineSet();
                timelineSet.addEventsToTimeline(matrixEvents, backwards, eventTimeline, token);
                this.processBeaconEvents(room, matrixEvents);
                this.processThreadRoots(room, matrixEvents, backwards);

                // if we've hit the end of the timeline, we need to stop trying to
                // paginate. We need to keep the 'forwards' token though, to make sure
                // we can recover from gappy syncs.
                if (backwards && res.end == res.start) {
                    eventTimeline.setPaginationToken(null, dir);
                }
                return res.end !== res.start;
            }).finally(() => {
                eventTimeline.paginationRequests[dir] = null;
            });
            eventTimeline.paginationRequests[dir] = promise;
        } else if (thread) {
            const room = this.getRoom(eventTimeline.getRoomId() ?? undefined);
            if (!room) {
                throw new Error("Unknown room " + eventTimeline.getRoomId());
            }

            promise = this.fetchRelations(
                eventTimeline.getRoomId() ?? "",
                thread.id,
                THREAD_RELATION_TYPE.name,
                null,
                { dir, limit: opts.limit, from: token ?? undefined },
            ).then(async (res) => {
                const mapper = this.getEventMapper();
                const matrixEvents = res.chunk.map(mapper);

                // Process latest events first
                for (const event of matrixEvents.slice().reverse()) {
                    await thread?.processEvent(event);
                    const sender = event.getSender()!;
                    if (!backwards || thread?.getEventReadUpTo(sender) === null) {
                        room.addLocalEchoReceipt(sender, event, ReceiptType.Read);
                    }
                }

                const newToken = res.next_batch;

                const timelineSet = eventTimeline.getTimelineSet();
                timelineSet.addEventsToTimeline(matrixEvents, backwards, eventTimeline, newToken ?? null);
                if (!newToken && backwards) {
                    const originalEvent = await this.fetchRoomEvent(eventTimeline.getRoomId() ?? "", thread.id);
                    timelineSet.addEventsToTimeline([mapper(originalEvent)], true, eventTimeline, null);
                }
                this.processBeaconEvents(timelineSet.room, matrixEvents);

                // if we've hit the end of the timeline, we need to stop trying to
                // paginate. We need to keep the 'forwards' token though, to make sure
                // we can recover from gappy syncs.
                if (backwards && !newToken) {
                    eventTimeline.setPaginationToken(null, dir);
                }
                return Boolean(newToken);
            }).finally(() => {
                eventTimeline.paginationRequests[dir] = null;
            });
            eventTimeline.paginationRequests[dir] = promise;
        } else {
            if (!room) {
                throw new Error("Unknown room " + eventTimeline.getRoomId());
            }

            promise = this.createMessagesRequest(
                eventTimeline.getRoomId()!,
                token,
                opts.limit,
                dir,
                eventTimeline.getFilter(),
            ).then((res) => {
                if (res.state) {
                    const roomState = eventTimeline.getState(dir)!;
                    const stateEvents = res.state.map(this.getEventMapper());
                    roomState.setUnknownStateEvents(stateEvents);
                }
                const token = res.end;
                const matrixEvents = res.chunk.map(this.getEventMapper());

                const timelineSet = eventTimeline.getTimelineSet();
                const [timelineEvents] = room.partitionThreadedEvents(matrixEvents);
                timelineSet.addEventsToTimeline(timelineEvents, backwards, eventTimeline, token);
                this.processBeaconEvents(room, timelineEvents);
                this.processThreadRoots(room,
                    timelineEvents.filter(it => it.isRelation(THREAD_RELATION_TYPE.name)),
                    false);

                const atEnd = res.end === undefined || res.end === res.start;

                // if we've hit the end of the timeline, we need to stop trying to
                // paginate. We need to keep the 'forwards' token though, to make sure
                // we can recover from gappy syncs.
                if (backwards && atEnd) {
                    eventTimeline.setPaginationToken(null, dir);
                }
                return !atEnd;
            }).finally(() => {
                eventTimeline.paginationRequests[dir] = null;
            });
            eventTimeline.paginationRequests[dir] = promise;
        }

        return promise;
    }

    /**
     * Reset the notifTimelineSet entirely, paginating in some historical notifs as
     * a starting point for subsequent pagination.
     */
    public resetNotifTimelineSet(): void {
        if (!this.notifTimelineSet) {
            return;
        }

        // FIXME: This thing is a total hack, and results in duplicate events being
        // added to the timeline both from /sync and /notifications, and lots of
        // slow and wasteful processing and pagination.  The correct solution is to
        // extend /messages or /search or something to filter on notifications.

        // use the fictitious token 'end'. in practice we would ideally give it
        // the oldest backwards pagination token from /sync, but /sync doesn't
        // know about /notifications, so we have no choice but to start paginating
        // from the current point in time.  This may well overlap with historical
        // notifs which are then inserted into the timeline by /sync responses.
        this.notifTimelineSet.resetLiveTimeline('end');

        // we could try to paginate a single event at this point in order to get
        // a more valid pagination token, but it just ends up with an out of order
        // timeline. given what a mess this is and given we're going to have duplicate
        // events anyway, just leave it with the dummy token for now.
        /*
        this.paginateNotifTimeline(this._notifTimelineSet.getLiveTimeline(), {
            backwards: true,
            limit: 1
        });
        */
    }

    /**
     * Peek into a room and receive updates about the room. This only works if the
     * history visibility for the room is world_readable.
     * @param roomId - The room to attempt to peek into.
     * @returns Promise which resolves: Room object
     * @returns Rejects: with an error response.
     */
    public peekInRoom(roomId: string): Promise<Room> {
        this.peekSync?.stopPeeking();
        this.peekSync = new SyncApi(this, this.clientOpts);
        return this.peekSync.peek(roomId);
    }

    /**
     * Stop any ongoing room peeking.
     */
    public stopPeeking(): void {
        if (this.peekSync) {
            this.peekSync.stopPeeking();
            this.peekSync = null;
        }
    }

    /**
     * Set r/w flags for guest access in a room.
     * @param roomId - The room to configure guest access in.
     * @param opts - Options
     * @returns Promise which resolves
     * @returns Rejects: with an error response.
     */
    public setGuestAccess(roomId: string, opts: IGuestAccessOpts): Promise<void> {
        const writePromise = this.sendStateEvent(roomId, EventType.RoomGuestAccess, {
            guest_access: opts.allowJoin ? "can_join" : "forbidden",
        }, "");

        let readPromise: Promise<any> = Promise.resolve<any>(undefined);
        if (opts.allowRead) {
            readPromise = this.sendStateEvent(roomId, EventType.RoomHistoryVisibility, {
                history_visibility: "world_readable",
            }, "");
        }

        return Promise.all([readPromise, writePromise]).then(); // .then() to hide results for contract
    }

    /**
     * Requests an email verification token for the purposes of registration.
     * This API requests a token from the homeserver.
     * The doesServerRequireIdServerParam() method can be used to determine if
     * the server requires the id_server parameter to be provided.
     *
     * Parameters and return value are as for requestEmailToken

     * @param email - As requestEmailToken
     * @param clientSecret - As requestEmailToken
     * @param sendAttempt - As requestEmailToken
     * @param nextLink - As requestEmailToken
     * @returns Promise which resolves: As requestEmailToken
     */
    public requestRegisterEmailToken(
        email: string,
        clientSecret: string,
        sendAttempt: number,
        nextLink?: string,
    ): Promise<IRequestTokenResponse> {
        return this.requestTokenFromEndpoint(
            "/register/email/requestToken",
            {
                email: email,
                client_secret: clientSecret,
                send_attempt: sendAttempt,
                next_link: nextLink,
            },
        );
    }

    /**
     * Requests a text message verification token for the purposes of registration.
     * This API requests a token from the homeserver.
     * The doesServerRequireIdServerParam() method can be used to determine if
     * the server requires the id_server parameter to be provided.
     *
     * @param phoneCountry - The ISO 3166-1 alpha-2 code for the country in which
     *    phoneNumber should be parsed relative to.
     * @param phoneNumber - The phone number, in national or international format
     * @param clientSecret - As requestEmailToken
     * @param sendAttempt - As requestEmailToken
     * @param nextLink - As requestEmailToken
     * @returns Promise which resolves: As requestEmailToken
     */
    public requestRegisterMsisdnToken(
        phoneCountry: string,
        phoneNumber: string,
        clientSecret: string,
        sendAttempt: number,
        nextLink?: string,
    ): Promise<IRequestMsisdnTokenResponse> {
        return this.requestTokenFromEndpoint(
            "/register/msisdn/requestToken",
            {
                country: phoneCountry,
                phone_number: phoneNumber,
                client_secret: clientSecret,
                send_attempt: sendAttempt,
                next_link: nextLink,
            },
        );
    }

    /**
     * Requests an email verification token for the purposes of adding a
     * third party identifier to an account.
     * This API requests a token from the homeserver.
     * The doesServerRequireIdServerParam() method can be used to determine if
     * the server requires the id_server parameter to be provided.
     * If an account with the given email address already exists and is
     * associated with an account other than the one the user is authed as,
     * it will either send an email to the address informing them of this
     * or return M_THREEPID_IN_USE (which one is up to the homeserver).
     *
     * @param email - As requestEmailToken
     * @param clientSecret - As requestEmailToken
     * @param sendAttempt - As requestEmailToken
     * @param nextLink - As requestEmailToken
     * @returns Promise which resolves: As requestEmailToken
     */
    public requestAdd3pidEmailToken(
        email: string,
        clientSecret: string,
        sendAttempt: number,
        nextLink?: string,
    ): Promise<IRequestTokenResponse> {
        return this.requestTokenFromEndpoint(
            "/account/3pid/email/requestToken",
            {
                email: email,
                client_secret: clientSecret,
                send_attempt: sendAttempt,
                next_link: nextLink,
            },
        );
    }

    /**
     * Requests a text message verification token for the purposes of adding a
     * third party identifier to an account.
     * This API proxies the identity server /validate/email/requestToken API,
     * adding specific behaviour for the addition of phone numbers to an
     * account, as requestAdd3pidEmailToken.
     *
     * @param phoneCountry - As requestRegisterMsisdnToken
     * @param phoneNumber - As requestRegisterMsisdnToken
     * @param clientSecret - As requestEmailToken
     * @param sendAttempt - As requestEmailToken
     * @param nextLink - As requestEmailToken
     * @returns Promise which resolves: As requestEmailToken
     */
    public requestAdd3pidMsisdnToken(
        phoneCountry: string,
        phoneNumber: string,
        clientSecret: string,
        sendAttempt: number,
        nextLink?: string,
    ): Promise<IRequestMsisdnTokenResponse> {
        return this.requestTokenFromEndpoint(
            "/account/3pid/msisdn/requestToken",
            {
                country: phoneCountry,
                phone_number: phoneNumber,
                client_secret: clientSecret,
                send_attempt: sendAttempt,
                next_link: nextLink,
            },
        );
    }

    /**
     * Requests an email verification token for the purposes of resetting
     * the password on an account.
     * This API proxies the identity server /validate/email/requestToken API,
     * adding specific behaviour for the password resetting. Specifically,
     * if no account with the given email address exists, it may either
     * return M_THREEPID_NOT_FOUND or send an email
     * to the address informing them of this (which one is up to the homeserver).
     *
     * requestEmailToken calls the equivalent API directly on the identity server,
     * therefore bypassing the password reset specific logic.
     *
     * @param email - As requestEmailToken
     * @param clientSecret - As requestEmailToken
     * @param sendAttempt - As requestEmailToken
     * @param nextLink - As requestEmailToken
     * @returns Promise which resolves: As requestEmailToken
     */
    public requestPasswordEmailToken(
        email: string,
        clientSecret: string,
        sendAttempt: number,
        nextLink?: string,
    ): Promise<IRequestTokenResponse> {
        return this.requestTokenFromEndpoint(
            "/account/password/email/requestToken",
            {
                email: email,
                client_secret: clientSecret,
                send_attempt: sendAttempt,
                next_link: nextLink,
            },
        );
    }

    /**
     * Requests a text message verification token for the purposes of resetting
     * the password on an account.
     * This API proxies the identity server /validate/email/requestToken API,
     * adding specific behaviour for the password resetting, as requestPasswordEmailToken.
     *
     * @param phoneCountry - As requestRegisterMsisdnToken
     * @param phoneNumber - As requestRegisterMsisdnToken
     * @param clientSecret - As requestEmailToken
     * @param sendAttempt - As requestEmailToken
     * @param nextLink - As requestEmailToken
     * @returns Promise which resolves: As requestEmailToken
     */
    public requestPasswordMsisdnToken(
        phoneCountry: string,
        phoneNumber: string,
        clientSecret: string,
        sendAttempt: number,
        nextLink: string,
    ): Promise<IRequestMsisdnTokenResponse> {
        return this.requestTokenFromEndpoint(
            "/account/password/msisdn/requestToken",
            {
                country: phoneCountry,
                phone_number: phoneNumber,
                client_secret: clientSecret,
                send_attempt: sendAttempt,
                next_link: nextLink,
            },
        );
    }

    /**
     * Internal utility function for requesting validation tokens from usage-specific
     * requestToken endpoints.
     *
     * @param endpoint - The endpoint to send the request to
     * @param params - Parameters for the POST request
     * @returns Promise which resolves: As requestEmailToken
     */
    private async requestTokenFromEndpoint<T extends IRequestTokenResponse>(
        endpoint: string,
        params: Record<string, any>,
    ): Promise<T> {
        const postParams = Object.assign({}, params);

        // If the HS supports separate add and bind, then requestToken endpoints
        // don't need an IS as they are all validated by the HS directly.
        if (!await this.doesServerSupportSeparateAddAndBind() && this.idBaseUrl) {
            const idServerUrl = new URL(this.idBaseUrl);
            postParams.id_server = idServerUrl.host;

            if (this.identityServer?.getAccessToken && await this.doesServerAcceptIdentityAccessToken()) {
                const identityAccessToken = await this.identityServer.getAccessToken();
                if (identityAccessToken) {
                    postParams.id_access_token = identityAccessToken;
                }
            }
        }

        return this.http.request(Method.Post, endpoint, undefined, postParams);
    }

    /**
     * Get the room-kind push rule associated with a room.
     * @param scope - "global" or device-specific.
     * @param roomId - the id of the room.
     * @returns the rule or undefined.
     */
    public getRoomPushRule(scope: "global" | "device", roomId: string): IPushRule | undefined {
        // There can be only room-kind push rule per room
        // and its id is the room id.
        if (this.pushRules) {
            return this.pushRules[scope]?.room?.find(rule => rule.rule_id === roomId);
        } else {
            throw new Error(
                "SyncApi.sync() must be done before accessing to push rules.",
            );
        }
    }

    /**
     * Set a room-kind muting push rule in a room.
     * The operation also updates MatrixClient.pushRules at the end.
     * @param scope - "global" or device-specific.
     * @param roomId - the id of the room.
     * @param mute - the mute state.
     * @returns Promise which resolves: result object
     * @returns Rejects: with an error response.
     */
    public setRoomMutePushRule(scope: "global" | "device", roomId: string, mute: boolean): Promise<void> | undefined {
        let promise: Promise<unknown> | undefined;
        let hasDontNotifyRule = false;

        // Get the existing room-kind push rule if any
        const roomPushRule = this.getRoomPushRule(scope, roomId);
        if (roomPushRule?.actions.includes(PushRuleActionName.DontNotify)) {
            hasDontNotifyRule = true;
        }

        if (!mute) {
            // Remove the rule only if it is a muting rule
            if (hasDontNotifyRule) {
                promise = this.deletePushRule(scope, PushRuleKind.RoomSpecific, roomPushRule!.rule_id);
            }
        } else {
            if (!roomPushRule) {
                promise = this.addPushRule(scope, PushRuleKind.RoomSpecific, roomId, {
                    actions: [PushRuleActionName.DontNotify],
                });
            } else if (!hasDontNotifyRule) {
                // Remove the existing one before setting the mute push rule
                // This is a workaround to SYN-590 (Push rule update fails)
                const deferred = utils.defer();
                this.deletePushRule(scope, PushRuleKind.RoomSpecific, roomPushRule.rule_id).then(() => {
                    this.addPushRule(scope, PushRuleKind.RoomSpecific, roomId, {
                        actions: [PushRuleActionName.DontNotify],
                    }).then(() => {
                        deferred.resolve();
                    }).catch((err) => {
                        deferred.reject(err);
                    });
                }).catch((err) => {
                    deferred.reject(err);
                });

                promise = deferred.promise;
            }
        }

        if (promise) {
            return new Promise<void>((resolve, reject) => {
                // Update this.pushRules when the operation completes
                promise!.then(() => {
                    this.getPushRules().then((result) => {
                        this.pushRules = result;
                        resolve();
                    }).catch((err) => {
                        reject(err);
                    });
                }).catch((err: Error) => {
                    // Update it even if the previous operation fails. This can help the
                    // app to recover when push settings has been modified from another client
                    this.getPushRules().then((result) => {
                        this.pushRules = result;
                        reject(err);
                    }).catch((err2) => {
                        reject(err);
                    });
                });
            });
        }
    }

    public searchMessageText(opts: ISearchOpts): Promise<ISearchResponse> {
        const roomEvents: ISearchRequestBody["search_categories"]["room_events"] = {
            search_term: opts.query,
        };

        if ('keys' in opts) {
            roomEvents.keys = opts.keys;
        }

        return this.search({
            body: {
                search_categories: {
                    room_events: roomEvents,
                },
            },
        });
    }

    /**
     * Perform a server-side search for room events.
     *
     * The returned promise resolves to an object containing the fields:
     *
     *  * count:       estimate of the number of results
     *  * next_batch:  token for back-pagination; if undefined, there are no more results
     *  * highlights:  a list of words to highlight from the stemming algorithm
     *  * results:     a list of results
     *
     * Each entry in the results list is a SearchResult.
     *
     * @returns Promise which resolves: result object
     * @returns Rejects: with an error response.
     */
    public searchRoomEvents(opts: IEventSearchOpts): Promise<ISearchResults> {
        // TODO: support search groups

        const body = {
            search_categories: {
                room_events: {
                    search_term: opts.term,
                    filter: opts.filter,
                    order_by: SearchOrderBy.Recent,
                    event_context: {
                        before_limit: 1,
                        after_limit: 1,
                        include_profile: true,
                    },
                },
            },
        };

        const searchResults: ISearchResults = {
            _query: body,
            results: [],
            highlights: [],
        };

        return this.search({ body: body }).then(res => this.processRoomEventsSearch(searchResults, res));
    }

    /**
     * Take a result from an earlier searchRoomEvents call, and backfill results.
     *
     * @param searchResults -  the results object to be updated
     * @returns Promise which resolves: updated result object
     * @returns Rejects: with an error response.
     */
    public backPaginateRoomEventsSearch<T extends ISearchResults>(searchResults: T): Promise<T> {
        // TODO: we should implement a backoff (as per scrollback()) to deal more
        // nicely with HTTP errors.

        if (!searchResults.next_batch) {
            return Promise.reject(new Error("Cannot backpaginate event search any further"));
        }

        if (searchResults.pendingRequest) {
            // already a request in progress - return the existing promise
            return searchResults.pendingRequest as Promise<T>;
        }

        const searchOpts = {
            body: searchResults._query!,
            next_batch: searchResults.next_batch,
        };

        const promise = this.search(searchOpts, searchResults.abortSignal)
            .then(res => this.processRoomEventsSearch(searchResults, res))
            .finally(() => {
                searchResults.pendingRequest = undefined;
            });
        searchResults.pendingRequest = promise;

        return promise;
    }

    /**
     * helper for searchRoomEvents and backPaginateRoomEventsSearch. Processes the
     * response from the API call and updates the searchResults
     *
     * @returns searchResults
     * @internal
     */
    // XXX: Intended private, used in code
    public processRoomEventsSearch<T extends ISearchResults>(searchResults: T, response: ISearchResponse): T {
        const roomEvents = response.search_categories.room_events;

        searchResults.count = roomEvents.count;
        searchResults.next_batch = roomEvents.next_batch;

        // combine the highlight list with our existing list;
        const highlights = new Set<string>(roomEvents.highlights);
        searchResults.highlights.forEach((hl) => {
            highlights.add(hl);
        });

        // turn it back into a list.
        searchResults.highlights = Array.from(highlights);

        const mapper = this.getEventMapper();

        // append the new results to our existing results
        const resultsLength = roomEvents.results?.length ?? 0;
        for (let i = 0; i < resultsLength; i++) {
            const sr = SearchResult.fromJson(roomEvents.results[i], mapper);
            const room = this.getRoom(sr.context.getEvent().getRoomId());
            if (room) {
                // Copy over a known event sender if we can
                for (const ev of sr.context.getTimeline()) {
                    const sender = room.getMember(ev.getSender()!);
                    if (!ev.sender && sender) ev.sender = sender;
                }
            }
            searchResults.results.push(sr);
        }
        return searchResults;
    }

    /**
     * Populate the store with rooms the user has left.
     * @returns Promise which resolves: TODO - Resolved when the rooms have
     * been added to the data store.
     * @returns Rejects: with an error response.
     */
    public syncLeftRooms(): Promise<Room[]> {
        // Guard against multiple calls whilst ongoing and multiple calls post success
        if (this.syncedLeftRooms) {
            return Promise.resolve([]); // don't call syncRooms again if it succeeded.
        }
        if (this.syncLeftRoomsPromise) {
            return this.syncLeftRoomsPromise; // return the ongoing request
        }
        const syncApi = new SyncApi(this, this.clientOpts);
        this.syncLeftRoomsPromise = syncApi.syncLeftRooms();

        // cleanup locks
        this.syncLeftRoomsPromise.then(() => {
            logger.log("Marking success of sync left room request");
            this.syncedLeftRooms = true; // flip the bit on success
        }).finally(() => {
            this.syncLeftRoomsPromise = undefined; // cleanup ongoing request state
        });

        return this.syncLeftRoomsPromise;
    }

    /**
     * Create a new filter.
     * @param content - The HTTP body for the request
     * @returns Promise which resolves to a Filter object.
     * @returns Rejects: with an error response.
     */
    public createFilter(content: IFilterDefinition): Promise<Filter> {
        const path = utils.encodeUri("/user/$userId/filter", {
            $userId: this.credentials.userId!,
        });
        return this.http.authedRequest<IFilterResponse>(Method.Post, path, undefined, content)
            .then((response) => {
                // persist the filter
                const filter = Filter.fromJson(this.credentials.userId, response.filter_id, content);
                this.store.storeFilter(filter);
                return filter;
            });
    }

    /**
     * Retrieve a filter.
     * @param userId - The user ID of the filter owner
     * @param filterId - The filter ID to retrieve
     * @param allowCached - True to allow cached filters to be returned.
     * Default: True.
     * @returns Promise which resolves: a Filter object
     * @returns Rejects: with an error response.
     */
    public getFilter(userId: string, filterId: string, allowCached: boolean): Promise<Filter> {
        if (allowCached) {
            const filter = this.store.getFilter(userId, filterId);
            if (filter) {
                return Promise.resolve(filter);
            }
        }

        const path = utils.encodeUri("/user/$userId/filter/$filterId", {
            $userId: userId,
            $filterId: filterId,
        });

        return this.http.authedRequest<IFilterDefinition>(Method.Get, path).then((response) => {
            // persist the filter
            const filter = Filter.fromJson(userId, filterId, response);
            this.store.storeFilter(filter);
            return filter;
        });
    }

    /**
     * @returns Filter ID
     */
    public async getOrCreateFilter(filterName: string, filter: Filter): Promise<string> {
        const filterId = this.store.getFilterIdByName(filterName);
        let existingId: string | undefined;

        if (filterId) {
            // check that the existing filter matches our expectations
            try {
                const existingFilter = await this.getFilter(this.credentials.userId!, filterId, true);
                if (existingFilter) {
                    const oldDef = existingFilter.getDefinition();
                    const newDef = filter.getDefinition();

                    if (utils.deepCompare(oldDef, newDef)) {
                        // super, just use that.
                        // debuglog("Using existing filter ID %s: %s", filterId,
                        //          JSON.stringify(oldDef));
                        existingId = filterId;
                    }
                }
            } catch (error) {
                // Synapse currently returns the following when the filter cannot be found:
                // {
                //     errcode: "M_UNKNOWN",
                //     name: "M_UNKNOWN",
                //     message: "No row found",
                // }
                if ((<MatrixError>error).errcode !== "M_UNKNOWN" && (<MatrixError>error).errcode !== "M_NOT_FOUND") {
                    throw error;
                }
            }
            // if the filter doesn't exist anymore on the server, remove from store
            if (!existingId) {
                this.store.setFilterIdByName(filterName, undefined);
            }
        }

        if (existingId) {
            return existingId;
        }

        // create a new filter
        const createdFilter = await this.createFilter(filter.getDefinition());

        this.store.setFilterIdByName(filterName, createdFilter.filterId);
        return createdFilter.filterId!;
    }

    /**
     * Gets a bearer token from the homeserver that the user can
     * present to a third party in order to prove their ownership
     * of the Matrix account they are logged into.
     * @returns Promise which resolves: Token object
     * @returns Rejects: with an error response.
     */
    public getOpenIdToken(): Promise<IOpenIDToken> {
        const path = utils.encodeUri("/user/$userId/openid/request_token", {
            $userId: this.credentials.userId!,
        });

        return this.http.authedRequest(Method.Post, path, undefined, {});
    }

    private startCallEventHandler = (): void => {
        if (this.isInitialSyncComplete()) {
            this.callEventHandler!.start();
            this.groupCallEventHandler!.start();
            this.off(ClientEvent.Sync, this.startCallEventHandler);
        }
    };

    /**
     * @returns Promise which resolves: ITurnServerResponse object
     * @returns Rejects: with an error response.
     */
    public turnServer(): Promise<ITurnServerResponse> {
        return this.http.authedRequest(Method.Get, "/voip/turnServer");
    }

    /**
     * Get the TURN servers for this homeserver.
     * @returns The servers or an empty list.
     */
    public getTurnServers(): ITurnServer[] {
        return this.turnServers || [];
    }

    /**
     * Get the unix timestamp (in milliseconds) at which the current
     * TURN credentials (from getTurnServers) expire
     * @returns The expiry timestamp in milliseconds
     */
    public getTurnServersExpiry(): number {
        return this.turnServersExpiry;
    }

    public get pollingTurnServers(): boolean {
        return this.checkTurnServersIntervalID !== undefined;
    }

    // XXX: Intended private, used in code.
    public async checkTurnServers(): Promise<boolean | undefined> {
        if (!this.canSupportVoip) {
            return;
        }

        let credentialsGood = false;
        const remainingTime = this.turnServersExpiry - Date.now();
        if (remainingTime > TURN_CHECK_INTERVAL) {
            logger.debug("TURN creds are valid for another " + remainingTime + " ms: not fetching new ones.");
            credentialsGood = true;
        } else {
            logger.debug("Fetching new TURN credentials");
            try {
                const res = await this.turnServer();
                if (res.uris) {
                    logger.log("Got TURN URIs: " + res.uris + " refresh in " + res.ttl + " secs");
                    // map the response to a format that can be fed to RTCPeerConnection
                    const servers: ITurnServer = {
                        urls: res.uris,
                        username: res.username,
                        credential: res.password,
                    };
                    this.turnServers = [servers];
                    // The TTL is in seconds but we work in ms
                    this.turnServersExpiry = Date.now() + (res.ttl * 1000);
                    credentialsGood = true;
                    this.emit(ClientEvent.TurnServers, this.turnServers);
                }
            } catch (err) {
                logger.error("Failed to get TURN URIs", err);
                if ((<HTTPError>err).httpStatus === 403) {
                    // We got a 403, so there's no point in looping forever.
                    logger.info("TURN access unavailable for this account: stopping credentials checks");
                    if (this.checkTurnServersIntervalID !== null) global.clearInterval(this.checkTurnServersIntervalID);
                    this.checkTurnServersIntervalID = undefined;
                    this.emit(ClientEvent.TurnServersError, <HTTPError>err, true); // fatal
                } else {
                    // otherwise, if we failed for whatever reason, try again the next time we're called.
                    this.emit(ClientEvent.TurnServersError, <Error>err, false); // non-fatal
                }
            }
        }

        return credentialsGood;
    }

    /**
     * Set whether to allow a fallback ICE server should be used for negotiating a
     * WebRTC connection if the homeserver doesn't provide any servers. Defaults to
     * false.
     *
     */
    public setFallbackICEServerAllowed(allow: boolean): void {
        this.fallbackICEServerAllowed = allow;
    }

    /**
     * Get whether to allow a fallback ICE server should be used for negotiating a
     * WebRTC connection if the homeserver doesn't provide any servers. Defaults to
     * false.
     *
     * @returns
     */
    public isFallbackICEServerAllowed(): boolean {
        return this.fallbackICEServerAllowed;
    }

    /**
     * Determines if the current user is an administrator of the Synapse homeserver.
     * Returns false if untrue or the homeserver does not appear to be a Synapse
     * homeserver. <strong>This function is implementation specific and may change
     * as a result.</strong>
     * @returns true if the user appears to be a Synapse administrator.
     */
    public isSynapseAdministrator(): Promise<boolean> {
        const path = utils.encodeUri(
            "/_synapse/admin/v1/users/$userId/admin",
            { $userId: this.getUserId()! },
        );
        return this.http.authedRequest<{ admin: boolean }>(
            Method.Get, path, undefined, undefined, { prefix: '' },
        ).then(r => r.admin); // pull out the specific boolean we want
    }

    /**
     * Performs a whois lookup on a user using Synapse's administrator API.
     * <strong>This function is implementation specific and may change as a
     * result.</strong>
     * @param userId - the User ID to look up.
     * @returns the whois response - see Synapse docs for information.
     */
    public whoisSynapseUser(userId: string): Promise<ISynapseAdminWhoisResponse> {
        const path = utils.encodeUri(
            "/_synapse/admin/v1/whois/$userId",
            { $userId: userId },
        );
        return this.http.authedRequest(Method.Get, path, undefined, undefined, { prefix: '' });
    }

    /**
     * Deactivates a user using Synapse's administrator API. <strong>This
     * function is implementation specific and may change as a result.</strong>
     * @param userId - the User ID to deactivate.
     * @returns the deactivate response - see Synapse docs for information.
     */
    public deactivateSynapseUser(userId: string): Promise<ISynapseAdminDeactivateResponse> {
        const path = utils.encodeUri(
            "/_synapse/admin/v1/deactivate/$userId",
            { $userId: userId },
        );
        return this.http.authedRequest(Method.Post, path, undefined, undefined, { prefix: '' });
    }

    private async fetchClientWellKnown(): Promise<void> {
        // `getRawClientConfig` does not throw or reject on network errors, instead
        // it absorbs errors and returns `{}`.
        this.clientWellKnownPromise = AutoDiscovery.getRawClientConfig(this.getDomain() ?? undefined);
        this.clientWellKnown = await this.clientWellKnownPromise;
        this.emit(ClientEvent.ClientWellKnown, this.clientWellKnown);
    }

    public getClientWellKnown(): IClientWellKnown | undefined {
        return this.clientWellKnown;
    }

    public waitForClientWellKnown(): Promise<IClientWellKnown> {
        if (!this.clientRunning) {
            throw new Error("Client is not running");
        }
        return this.clientWellKnownPromise!;
    }

    /**
     * store client options with boolean/string/numeric values
     * to know in the next session what flags the sync data was
     * created with (e.g. lazy loading)
     * @param opts - the complete set of client options
     * @returns for store operation
     */
    public storeClientOptions(): Promise<void> { // XXX: Intended private, used in code
        const primTypes = ["boolean", "string", "number"];
        const serializableOpts = Object.entries(this.clientOpts!)
            .filter(([key, value]) => {
                return primTypes.includes(typeof value);
            })
            .reduce<Record<string, any>>((obj, [key, value]) => {
                obj[key] = value;
                return obj;
            }, {});
        return this.store.storeClientOptions(serializableOpts);
    }

    /**
     * Gets a set of room IDs in common with another user
     * @param userId - The userId to check.
     * @returns Promise which resolves to a set of rooms
     * @returns Rejects: with an error response.
     */
    public async _unstable_getSharedRooms(userId: string): Promise<string[]> { // eslint-disable-line
        const sharedRoomsSupport = await this.doesServerSupportUnstableFeature("uk.half-shot.msc2666");
        const mutualRoomsSupport = await this.doesServerSupportUnstableFeature("uk.half-shot.msc2666.mutual_rooms");

        if (!sharedRoomsSupport && !mutualRoomsSupport) {
            throw Error('Server does not support mutual_rooms API');
        }

        const path = utils.encodeUri(
            `/uk.half-shot.msc2666/user/${mutualRoomsSupport ? 'mutual_rooms' : 'shared_rooms'}/$userId`,
            { $userId: userId },
        );

        const res = await this.http.authedRequest<{ joined: string[] }>(
            Method.Get, path, undefined, undefined,
            { prefix: ClientPrefix.Unstable },
        );
        return res.joined;
    }

    /**
     * Get the API versions supported by the server, along with any
     * unstable APIs it supports
     * @returns The server /versions response
     */
    public async getVersions(): Promise<IServerVersions> {
        if (this.serverVersionsPromise) {
            return this.serverVersionsPromise;
        }

        this.serverVersionsPromise = this.http.request<IServerVersions>(
            Method.Get, "/_matrix/client/versions",
            undefined, // queryParams
            undefined, // data
            {
                prefix: '',
            },
        ).catch(e => {
            // Need to unset this if it fails, otherwise we'll never retry
            this.serverVersionsPromise = undefined;
            // but rethrow the exception to anything that was waiting
            throw e;
        });

        const serverVersions = await this.serverVersionsPromise;
        this.canSupport = await buildFeatureSupportMap(serverVersions);

        // We can set flag values to use their stable or unstable version
        const support = this.canSupport.get(Feature.ThreadUnreadNotifications);
        UNREAD_THREAD_NOTIFICATIONS.setPreferUnstable(support === ServerSupport.Unstable);

        return this.serverVersionsPromise;
    }

    /**
     * Check if a particular spec version is supported by the server.
     * @param version - The spec version (such as "r0.5.0") to check for.
     * @returns Whether it is supported
     */
    public async isVersionSupported(version: string): Promise<boolean> {
        const { versions } = await this.getVersions();
        return versions && versions.includes(version);
    }

    /**
     * Query the server to see if it supports members lazy loading
     * @returns true if server supports lazy loading
     */
    public async doesServerSupportLazyLoading(): Promise<boolean> {
        const response = await this.getVersions();
        if (!response) return false;

        const versions = response["versions"];
        const unstableFeatures = response["unstable_features"];

        return (versions && versions.includes("r0.5.0"))
            || (unstableFeatures && unstableFeatures["m.lazy_load_members"]);
    }

    /**
     * Query the server to see if the `id_server` parameter is required
     * when registering with an 3pid, adding a 3pid or resetting password.
     * @returns true if id_server parameter is required
     */
    public async doesServerRequireIdServerParam(): Promise<boolean> {
        const response = await this.getVersions();
        if (!response) return true;

        const versions = response["versions"];

        // Supporting r0.6.0 is the same as having the flag set to false
        if (versions && versions.includes("r0.6.0")) {
            return false;
        }

        const unstableFeatures = response["unstable_features"];
        if (!unstableFeatures) return true;
        if (unstableFeatures["m.require_identity_server"] === undefined) {
            return true;
        } else {
            return unstableFeatures["m.require_identity_server"];
        }
    }

    /**
     * Query the server to see if the `id_access_token` parameter can be safely
     * passed to the homeserver. Some homeservers may trigger errors if they are not
     * prepared for the new parameter.
     * @returns true if id_access_token can be sent
     */
    public async doesServerAcceptIdentityAccessToken(): Promise<boolean> {
        const response = await this.getVersions();
        if (!response) return false;

        const versions = response["versions"];
        const unstableFeatures = response["unstable_features"];
        return (versions && versions.includes("r0.6.0"))
            || (unstableFeatures && unstableFeatures["m.id_access_token"]);
    }

    /**
     * Query the server to see if it supports separate 3PID add and bind functions.
     * This affects the sequence of API calls clients should use for these operations,
     * so it's helpful to be able to check for support.
     * @returns true if separate functions are supported
     */
    public async doesServerSupportSeparateAddAndBind(): Promise<boolean> {
        const response = await this.getVersions();
        if (!response) return false;

        const versions = response["versions"];
        const unstableFeatures = response["unstable_features"];

        return versions?.includes("r0.6.0") || unstableFeatures?.["m.separate_add_and_bind"];
    }

    /**
     * Query the server to see if it lists support for an unstable feature
     * in the /versions response
     * @param feature - the feature name
     * @returns true if the feature is supported
     */
    public async doesServerSupportUnstableFeature(feature: string): Promise<boolean> {
        const response = await this.getVersions();
        if (!response) return false;
        const unstableFeatures = response["unstable_features"];
        return unstableFeatures && !!unstableFeatures[feature];
    }

    /**
     * Query the server to see if it is forcing encryption to be enabled for
     * a given room preset, based on the /versions response.
     * @param presetName - The name of the preset to check.
     * @returns true if the server is forcing encryption
     * for the preset.
     */
    public async doesServerForceEncryptionForPreset(presetName: Preset): Promise<boolean> {
        const response = await this.getVersions();
        if (!response) return false;
        const unstableFeatures = response["unstable_features"];

        // The preset name in the versions response will be without the _chat suffix.
        const versionsPresetName = presetName.includes("_chat")
            ? presetName.substring(0, presetName.indexOf("_chat"))
            : presetName;

        return unstableFeatures && !!unstableFeatures[`io.element.e2ee_forced.${versionsPresetName}`];
    }

    public async doesServerSupportThread(): Promise<{
        threads: FeatureSupport;
        list: FeatureSupport;
        fwdPagination: FeatureSupport;
    }> {
        if (await this.isVersionSupported("v1.4")) {
            return {
                threads: FeatureSupport.Stable,
                list: FeatureSupport.Stable,
                fwdPagination: FeatureSupport.Stable,
            };
        }

        try {
            const [
                threadUnstable, threadStable,
                listUnstable, listStable,
                fwdPaginationUnstable, fwdPaginationStable,
            ] = await Promise.all([
                this.doesServerSupportUnstableFeature("org.matrix.msc3440"),
                this.doesServerSupportUnstableFeature("org.matrix.msc3440.stable"),
                this.doesServerSupportUnstableFeature("org.matrix.msc3856"),
                this.doesServerSupportUnstableFeature("org.matrix.msc3856.stable"),
                this.doesServerSupportUnstableFeature("org.matrix.msc3715"),
                this.doesServerSupportUnstableFeature("org.matrix.msc3715.stable"),
            ]);

            return {
                threads: determineFeatureSupport(threadStable, threadUnstable),
                list: determineFeatureSupport(listStable, listUnstable),
                fwdPagination: determineFeatureSupport(fwdPaginationStable, fwdPaginationUnstable),
            };
        } catch (e) {
            return {
                threads: FeatureSupport.None,
                list: FeatureSupport.None,
                fwdPagination: FeatureSupport.None,
            };
        }
    }

    /**
     * Query the server to see if it supports the MSC2457 `logout_devices` parameter when setting password
     * @returns true if server supports the `logout_devices` parameter
     */
    public doesServerSupportLogoutDevices(): Promise<boolean> {
        return this.isVersionSupported("r0.6.1");
    }

    /**
     * Get if lazy loading members is being used.
     * @returns Whether or not members are lazy loaded by this client
     */
    public hasLazyLoadMembersEnabled(): boolean {
        return !!this.clientOpts?.lazyLoadMembers;
    }

    /**
     * Set a function which is called when /sync returns a 'limited' response.
     * It is called with a room ID and returns a boolean. It should return 'true' if the SDK
     * can SAFELY remove events from this room. It may not be safe to remove events if there
     * are other references to the timelines for this room, e.g because the client is
     * actively viewing events in this room.
     * Default: returns false.
     * @param cb - The callback which will be invoked.
     */
    public setCanResetTimelineCallback(cb: ResetTimelineCallback): void {
        this.canResetTimelineCallback = cb;
    }

    /**
     * Get the callback set via `setCanResetTimelineCallback`.
     * @returns The callback or null
     */
    public getCanResetTimelineCallback(): ResetTimelineCallback | undefined {
        return this.canResetTimelineCallback;
    }

    /**
     * Returns relations for a given event. Handles encryption transparently,
     * with the caveat that the amount of events returned might be 0, even though you get a nextBatch.
     * When the returned promise resolves, all messages should have finished trying to decrypt.
     * @param roomId - the room of the event
     * @param eventId - the id of the event
     * @param relationType - the rel_type of the relations requested
     * @param eventType - the event type of the relations requested
     * @param opts - options with optional values for the request.
     * @returns an object with `events` as `MatrixEvent[]` and optionally `nextBatch` if more relations are available.
     */
    public async relations(
        roomId: string,
        eventId: string,
        relationType?: RelationType | string | null,
        eventType?: EventType | string | null,
        opts: IRelationsRequestOpts = { dir: Direction.Backward },
    ): Promise<{
        originalEvent?: MatrixEvent | null;
        events: MatrixEvent[];
        nextBatch?: string | null;
        prevBatch?: string | null;
    }> {
        const fetchedEventType = eventType ? this.getEncryptedIfNeededEventType(roomId, eventType) : null;
        const [eventResult, result] = await Promise.all([
            this.fetchRoomEvent(roomId, eventId),
            this.fetchRelations(roomId, eventId, relationType, fetchedEventType, opts),
        ]);
        const mapper = this.getEventMapper();

        const originalEvent = eventResult ? mapper(eventResult) : undefined;
        let events = result.chunk.map(mapper);

        if (fetchedEventType === EventType.RoomMessageEncrypted) {
            const allEvents = originalEvent ? events.concat(originalEvent) : events;
            await Promise.all(allEvents.map(e => this.decryptEventIfNeeded(e)));
            if (eventType !== null) {
                events = events.filter(e => e.getType() === eventType);
            }
        }

        if (originalEvent && relationType === RelationType.Replace) {
            events = events.filter(e => e.getSender() === originalEvent.getSender());
        }
        return {
            originalEvent: originalEvent ?? null,
            events,
            nextBatch: result.next_batch ?? null,
            prevBatch: result.prev_batch ?? null,
        };
    }

    /**
     * The app may wish to see if we have a key cached without
     * triggering a user interaction.
     */
    public getCrossSigningCacheCallbacks(): ICacheCallbacks | undefined {
        // XXX: Private member access
        return this.crypto?.crossSigningInfo.getCacheCallbacks();
    }

    /**
     * Generates a random string suitable for use as a client secret. <strong>This
     * method is experimental and may change.</strong>
     * @returns A new client secret
     */
    public generateClientSecret(): string {
        return randomString(32);
    }

    /**
     * Attempts to decrypt an event
     * @param event - The event to decrypt
     * @returns A decryption promise
     */
    public decryptEventIfNeeded(event: MatrixEvent, options?: IDecryptOptions): Promise<void> {
        if (event.shouldAttemptDecryption() && this.isCryptoEnabled()) {
            event.attemptDecryption(this.crypto!, options);
        }

        if (event.isBeingDecrypted()) {
            return event.getDecryptionPromise()!;
        } else {
            return Promise.resolve();
        }
    }

    private termsUrlForService(serviceType: SERVICE_TYPES, baseUrl: string): URL {
        switch (serviceType) {
            case SERVICE_TYPES.IS:
                return this.http.getUrl("/terms", undefined, IdentityPrefix.V2, baseUrl);
            case SERVICE_TYPES.IM:
                return this.http.getUrl("/terms", undefined, "/_matrix/integrations/v1", baseUrl);
            default:
                throw new Error('Unsupported service type');
        }
    }

    /**
     * Get the Homeserver URL of this client
     * @returns Homeserver URL of this client
     */
    public getHomeserverUrl(): string {
        return this.baseUrl;
    }

    /**
     * Get the identity server URL of this client
     * @param stripProto - whether or not to strip the protocol from the URL
     * @returns Identity server URL of this client
     */
    public getIdentityServerUrl(stripProto = false): string | undefined {
        if (stripProto && (this.idBaseUrl?.startsWith("http://") || this.idBaseUrl?.startsWith("https://"))) {
            return this.idBaseUrl.split("://")[1];
        }
        return this.idBaseUrl;
    }

    /**
     * Set the identity server URL of this client
     * @param url - New identity server URL
     */
    public setIdentityServerUrl(url: string): void {
        this.idBaseUrl = utils.ensureNoTrailingSlash(url);
        this.http.setIdBaseUrl(this.idBaseUrl);
    }

    /**
     * Get the access token associated with this account.
     * @returns The access_token or null
     */
    public getAccessToken(): string | null {
        return this.http.opts.accessToken || null;
    }

    /**
     * Set the access token associated with this account.
     * @param token - The new access token.
     */
    public setAccessToken(token: string): void {
        this.http.opts.accessToken = token;
    }

    /**
     * @returns true if there is a valid access_token for this client.
     */
    public isLoggedIn(): boolean {
        return this.http.opts.accessToken !== undefined;
    }

    /**
     * Make up a new transaction id
     *
     * @returns a new, unique, transaction id
     */
    public makeTxnId(): string {
        return "m" + new Date().getTime() + "." + (this.txnCtr++);
    }

    /**
     * Check whether a username is available prior to registration. An error response
     * indicates an invalid/unavailable username.
     * @param username - The username to check the availability of.
     * @returns Promise which resolves: to boolean of whether the username is available.
     */
    public isUsernameAvailable(username: string): Promise<boolean> {
        return this.http.authedRequest<{ available: true }>(
            Method.Get, '/register/available', { username },
        ).then((response) => {
            return response.available;
        }).catch(response => {
            if (response.errcode === "M_USER_IN_USE") {
                return false;
            }
            return Promise.reject(response);
        });
    }

    /**
     * @param bindThreepids - Set key 'email' to true to bind any email
     *     threepid uses during registration in the identity server. Set 'msisdn' to
     *     true to bind msisdn.
     * @returns Promise which resolves: TODO
     * @returns Rejects: with an error response.
     */
    public register(
        username: string,
        password: string,
        sessionId: string | null,
        auth: { session?: string, type: string },
        bindThreepids?: boolean | null | { email?: boolean, msisdn?: boolean },
        guestAccessToken?: string,
        inhibitLogin?: boolean,
    ): Promise<IAuthData> {
        // backwards compat
        if (bindThreepids === true) {
            bindThreepids = { email: true };
        } else if (bindThreepids === null || bindThreepids === undefined || bindThreepids === false) {
            bindThreepids = {};
        }
        if (sessionId) {
            auth.session = sessionId;
        }

        const params: IRegisterRequestParams = {
            auth: auth,
            refresh_token: true, // always ask for a refresh token - does nothing if unsupported
        };
        if (username !== undefined && username !== null) {
            params.username = username;
        }
        if (password !== undefined && password !== null) {
            params.password = password;
        }
        if (bindThreepids.email) {
            params.bind_email = true;
        }
        if (bindThreepids.msisdn) {
            params.bind_msisdn = true;
        }
        if (guestAccessToken !== undefined && guestAccessToken !== null) {
            params.guest_access_token = guestAccessToken;
        }
        if (inhibitLogin !== undefined && inhibitLogin !== null) {
            params.inhibit_login = inhibitLogin;
        }
        // Temporary parameter added to make the register endpoint advertise
        // msisdn flows. This exists because there are clients that break
        // when given stages they don't recognise. This parameter will cease
        // to be necessary once these old clients are gone.
        // Only send it if we send any params at all (the password param is
        // mandatory, so if we send any params, we'll send the password param)
        if (password !== undefined && password !== null) {
            params.x_show_msisdn = true;
        }

        return this.registerRequest(params);
    }

    /**
     * Register a guest account.
     * This method returns the auth info needed to create a new authenticated client,
     * Remember to call `setGuest(true)` on the (guest-)authenticated client, e.g:
     * ```javascript
     * const tmpClient = await sdk.createClient(MATRIX_INSTANCE);
     * const { user_id, device_id, access_token } = tmpClient.registerGuest();
     * const client = createClient({
     *   baseUrl: MATRIX_INSTANCE,
     *   accessToken: access_token,
     *   userId: user_id,
     *   deviceId: device_id,
     * })
     * client.setGuest(true);
     * ```
     *
     * @param body - JSON HTTP body to provide.
     * @returns Promise which resolves: JSON object that contains:
     *                   `{ user_id, device_id, access_token, home_server }`
     * @returns Rejects: with an error response.
     */
    public registerGuest({ body }: { body?: any } = {}): Promise<any> { // TODO: Types
        return this.registerRequest(body || {}, "guest");
    }

    /**
     * @param data - parameters for registration request
     * @param kind - type of user to register. may be "guest"
     * @returns Promise which resolves: to the /register response
     * @returns Rejects: with an error response.
     */
    public registerRequest(data: IRegisterRequestParams, kind?: string): Promise<IAuthData> {
        const params: { kind?: string } = {};
        if (kind) {
            params.kind = kind;
        }

        return this.http.request(Method.Post, "/register", params, data);
    }

    /**
     * Refreshes an access token using a provided refresh token. The refresh token
     * must be valid for the current access token known to the client instance.
     *
     * Note that this function will not cause a logout if the token is deemed
     * unknown by the server - the caller is responsible for managing logout
     * actions on error.
     * @param refreshToken - The refresh token.
     * @returns Promise which resolves to the new token.
     * @returns Rejects with an error response.
     */
    public refreshToken(refreshToken: string): Promise<IRefreshTokenResponse> {
        return this.http.authedRequest(
            Method.Post,
            "/refresh",
            undefined,
            { refresh_token: refreshToken },
            {
                prefix: ClientPrefix.V1,
                inhibitLogoutEmit: true, // we don't want to cause logout loops
            },
        );
    }

    /**
     * @returns Promise which resolves to the available login flows
     * @returns Rejects: with an error response.
     */
    public loginFlows(): Promise<ILoginFlowsResponse> {
        return this.http.request(Method.Get, "/login");
    }

    /**
     * @returns Promise which resolves: TODO
     * @returns Rejects: with an error response.
     */
    public login(loginType: string, data: any): Promise<any> { // TODO: Types
        const loginData = {
            type: loginType,
        };

        // merge data into loginData
        Object.assign(loginData, data);

        return this.http.authedRequest<{
            access_token?: string;
            user_id?: string;
        }>(Method.Post, "/login", undefined, loginData).then(response => {
            if (response.access_token && response.user_id) {
                this.http.opts.accessToken = response.access_token;
                this.credentials = {
                    userId: response.user_id,
                };
            }
            return response;
        });
    }

    /**
     * @returns Promise which resolves: TODO
     * @returns Rejects: with an error response.
     */
    public loginWithPassword(user: string, password: string): Promise<any> { // TODO: Types
        return this.login("m.login.password", {
            user: user,
            password: password,
        });
    }

    /**
     * @param relayState - URL Callback after SAML2 Authentication
     * @returns Promise which resolves: TODO
     * @returns Rejects: with an error response.
     */
    public loginWithSAML2(relayState: string): Promise<any> { // TODO: Types
        return this.login("m.login.saml2", {
            relay_state: relayState,
        });
    }

    /**
     * @param redirectUrl - The URL to redirect to after the HS
     * authenticates with CAS.
     * @returns The HS URL to hit to begin the CAS login process.
     */
    public getCasLoginUrl(redirectUrl: string): string {
        return this.getSsoLoginUrl(redirectUrl, "cas");
    }

    /**
     * @param redirectUrl - The URL to redirect to after the HS
     *     authenticates with the SSO.
     * @param loginType - The type of SSO login we are doing (sso or cas).
     *     Defaults to 'sso'.
     * @param idpId - The ID of the Identity Provider being targeted, optional.
     * @param action - the SSO flow to indicate to the IdP, optional.
     * @returns The HS URL to hit to begin the SSO login process.
     */
    public getSsoLoginUrl(
        redirectUrl: string,
        loginType = "sso",
        idpId?: string,
        action?: SSOAction,
    ): string {
        let url = "/login/" + loginType + "/redirect";
        if (idpId) {
            url += "/" + idpId;
        }

        const params = {
            redirectUrl,
            [SSO_ACTION_PARAM.unstable!]: action,
        };

        return this.http.getUrl(url, params, ClientPrefix.R0).href;
    }

    /**
     * @param token - Login token previously received from homeserver
     * @returns Promise which resolves: TODO
     * @returns Rejects: with an error response.
     */
    public loginWithToken(token: string): Promise<any> { // TODO: Types
        return this.login("m.login.token", {
            token: token,
        });
    }

    /**
     * Logs out the current session.
     * Obviously, further calls that require authorisation should fail after this
     * method is called. The state of the MatrixClient object is not affected:
     * it is up to the caller to either reset or destroy the MatrixClient after
     * this method succeeds.
     * @param stopClient - whether to stop the client before calling /logout to prevent invalid token errors.
     * @returns Promise which resolves: On success, the empty object `{}`
     */
    public async logout(stopClient = false): Promise<{}> {
        if (this.crypto?.backupManager?.getKeyBackupEnabled()) {
            try {
                while (await this.crypto.backupManager.backupPendingKeys(200) > 0);
            } catch (err) {
                logger.error(
                    "Key backup request failed when logging out. Some keys may be missing from backup",
                    err,
                );
            }
        }

        if (stopClient) {
            this.stopClient();
            this.http.abort();
        }

        return this.http.authedRequest(Method.Post, '/logout');
    }

    /**
     * Deactivates the logged-in account.
     * Obviously, further calls that require authorisation should fail after this
     * method is called. The state of the MatrixClient object is not affected:
     * it is up to the caller to either reset or destroy the MatrixClient after
     * this method succeeds.
     * @param auth - Optional. Auth data to supply for User-Interactive auth.
     * @param erase - Optional. If set, send as `erase` attribute in the
     * JSON request body, indicating whether the account should be erased. Defaults
     * to false.
     * @returns Promise which resolves: On success, the empty object
     */
    public deactivateAccount(auth?: any, erase?: boolean): Promise<{}> {
        const body: any = {};
        if (auth) {
            body.auth = auth;
        }
        if (erase !== undefined) {
            body.erase = erase;
        }

        return this.http.authedRequest(Method.Post, '/account/deactivate', undefined, body);
    }

    /**
     * Make a request for an `m.login.token` to be issued as per
     * [MSC3882](https://github.com/matrix-org/matrix-spec-proposals/pull/3882).
     * The server may require User-Interactive auth.
     * Note that this is UNSTABLE and subject to breaking changes without notice.
     * @param auth - Optional. Auth data to supply for User-Interactive auth.
     * @returns Promise which resolves: On success, the token response
     * or UIA auth data.
     */
    public requestLoginToken(auth?: IAuthData): Promise<UIAResponse<LoginTokenPostResponse>> {
        const body: UIARequest<{}> = { auth };
        return this.http.authedRequest(
            Method.Post,
            "/org.matrix.msc3882/login/token",
            undefined, // no query params
            body,
            { prefix: ClientPrefix.Unstable },
        );
    }

    /**
     * Get the fallback URL to use for unknown interactive-auth stages.
     *
     * @param loginType -     the type of stage being attempted
     * @param authSessionId - the auth session ID provided by the homeserver
     *
     * @returns HS URL to hit to for the fallback interface
     */
    public getFallbackAuthUrl(loginType: string, authSessionId: string): string {
        const path = utils.encodeUri("/auth/$loginType/fallback/web", {
            $loginType: loginType,
        });

        return this.http.getUrl(path, {
            session: authSessionId,
        }, ClientPrefix.R0).href;
    }

    /**
     * Create a new room.
     * @param options - a list of options to pass to the /createRoom API.
     * @returns Promise which resolves: `{room_id: {string}}`
     * @returns Rejects: with an error response.
     */
    public async createRoom(options: ICreateRoomOpts): Promise<{ room_id: string }> { // eslint-disable-line camelcase
        // some valid options include: room_alias_name, visibility, invite

        // inject the id_access_token if inviting 3rd party addresses
        const invitesNeedingToken = (options.invite_3pid || [])
            .filter(i => !i.id_access_token);
        if (
            invitesNeedingToken.length > 0 &&
            this.identityServer?.getAccessToken &&
            await this.doesServerAcceptIdentityAccessToken()
        ) {
            const identityAccessToken = await this.identityServer.getAccessToken();
            if (identityAccessToken) {
                for (const invite of invitesNeedingToken) {
                    invite.id_access_token = identityAccessToken;
                }
            }
        }

        return this.http.authedRequest(Method.Post, "/createRoom", undefined, options);
    }

    /**
     * Fetches relations for a given event
     * @param roomId - the room of the event
     * @param eventId - the id of the event
     * @param relationType - the rel_type of the relations requested
     * @param eventType - the event type of the relations requested
     * @param opts - options with optional values for the request.
    * @returns the response, with chunk, prev_batch and, next_batch.
     */
    public fetchRelations(
        roomId: string,
        eventId: string,
        relationType?: RelationType | string | null,
        eventType?: EventType | string | null,
        opts: IRelationsRequestOpts = { dir: Direction.Backward },
    ): Promise<IRelationsResponse> {
        let params = opts as QueryDict;
        if (Thread.hasServerSideFwdPaginationSupport === FeatureSupport.Experimental) {
            params = replaceParam("dir", "org.matrix.msc3715.dir", params);
        }
        const queryString = utils.encodeParams(params);

        let templatedUrl = "/rooms/$roomId/relations/$eventId";
        if (relationType !== null) {
            templatedUrl += "/$relationType";
            if (eventType !== null) {
                templatedUrl += "/$eventType";
            }
        } else if (eventType !== null) {
            logger.warn(`eventType: ${eventType} ignored when fetching
            relations as relationType is null`);
            eventType = null;
        }

        const path = utils.encodeUri(
            templatedUrl + "?" + queryString, {
                $roomId: roomId,
                $eventId: eventId,
                $relationType: relationType!,
                $eventType: eventType!,
            });
        return this.http.authedRequest(
            Method.Get, path, undefined, undefined, {
                prefix: ClientPrefix.V1,
            },
        );
    }

    /**
     * @returns Promise which resolves: TODO
     * @returns Rejects: with an error response.
     */
    public roomState(roomId: string): Promise<IStateEventWithRoomId[]> {
        const path = utils.encodeUri("/rooms/$roomId/state", { $roomId: roomId });
        return this.http.authedRequest(Method.Get, path);
    }

    /**
     * Get an event in a room by its event id.
     *
     * @returns Promise which resolves to an object containing the event.
     * @returns Rejects: with an error response.
     */
    public fetchRoomEvent(roomId: string, eventId: string): Promise<Partial<IEvent>> {
        const path = utils.encodeUri(
            "/rooms/$roomId/event/$eventId", {
                $roomId: roomId,
                $eventId: eventId,
            },
        );
        return this.http.authedRequest(Method.Get, path);
    }

    /**
     * @param includeMembership - the membership type to include in the response
     * @param excludeMembership - the membership type to exclude from the response
     * @param atEventId - the id of the event for which moment in the timeline the members should be returned for
     * @returns Promise which resolves: dictionary of userid to profile information
     * @returns Rejects: with an error response.
     */
    public members(
        roomId: string,
        includeMembership?: string,
        excludeMembership?: string,
        atEventId?: string,
    ): Promise<{ [userId: string]: IStateEventWithRoomId[] }> {
        const queryParams: Record<string, string> = {};
        if (includeMembership) {
            queryParams.membership = includeMembership;
        }
        if (excludeMembership) {
            queryParams.not_membership = excludeMembership;
        }
        if (atEventId) {
            queryParams.at = atEventId;
        }

        const queryString = utils.encodeParams(queryParams);

        const path = utils.encodeUri("/rooms/$roomId/members?" + queryString,
            { $roomId: roomId });
        return this.http.authedRequest(Method.Get, path);
    }

    /**
     * Upgrades a room to a new protocol version
     * @param newVersion - The target version to upgrade to
     * @returns Promise which resolves: Object with key 'replacement_room'
     * @returns Rejects: with an error response.
     */
    public upgradeRoom(
        roomId: string,
        newVersion: string,
    ): Promise<{ replacement_room: string }> { // eslint-disable-line camelcase
        const path = utils.encodeUri("/rooms/$roomId/upgrade", { $roomId: roomId });
        return this.http.authedRequest(Method.Post, path, undefined, { new_version: newVersion });
    }

    /**
     * Retrieve a state event.
     * @returns Promise which resolves: TODO
     * @returns Rejects: with an error response.
     */
    public getStateEvent(
        roomId: string,
        eventType: string,
        stateKey: string,
    ): Promise<Record<string, any>> {
        const pathParams = {
            $roomId: roomId,
            $eventType: eventType,
            $stateKey: stateKey,
        };
        let path = utils.encodeUri("/rooms/$roomId/state/$eventType", pathParams);
        if (stateKey !== undefined) {
            path = utils.encodeUri(path + "/$stateKey", pathParams);
        }
        return this.http.authedRequest(Method.Get, path);
    }

    /**
     * @param opts - Options for the request function.
     * @returns Promise which resolves: TODO
     * @returns Rejects: with an error response.
     */
    public sendStateEvent(
        roomId: string,
        eventType: string,
        content: any,
        stateKey = "",
        opts: IRequestOpts = {},
    ): Promise<ISendEventResponse> {
        const pathParams = {
            $roomId: roomId,
            $eventType: eventType,
            $stateKey: stateKey,
        };
        let path = utils.encodeUri("/rooms/$roomId/state/$eventType", pathParams);
        if (stateKey !== undefined) {
            path = utils.encodeUri(path + "/$stateKey", pathParams);
        }
        return this.http.authedRequest(Method.Put, path, undefined, content, opts);
    }

    /**
     * @returns Promise which resolves: TODO
     * @returns Rejects: with an error response.
     */
    public roomInitialSync(roomId: string, limit: number): Promise<IRoomInitialSyncResponse> {
        const path = utils.encodeUri("/rooms/$roomId/initialSync",
            { $roomId: roomId },
        );

        return this.http.authedRequest(Method.Get, path, { limit: limit?.toString() ?? "30" });
    }

    /**
     * Set a marker to indicate the point in a room before which the user has read every
     * event. This can be retrieved from room account data (the event type is `m.fully_read`)
     * and displayed as a horizontal line in the timeline that is visually distinct to the
     * position of the user's own read receipt.
     * @param roomId - ID of the room that has been read
     * @param rmEventId - ID of the event that has been read
     * @param rrEventId - ID of the event tracked by the read receipt. This is here
     * for convenience because the RR and the RM are commonly updated at the same time as
     * each other. Optional.
     * @param rpEventId - rpEvent the m.read.private read receipt event for when we
     * don't want other users to see the read receipts. This is experimental. Optional.
     * @returns Promise which resolves: the empty object, `{}`.
     */
    public async setRoomReadMarkersHttpRequest(
        roomId: string,
        rmEventId: string,
        rrEventId?: string,
        rpEventId?: string,
    ): Promise<{}> {
        const path = utils.encodeUri("/rooms/$roomId/read_markers", {
            $roomId: roomId,
        });

        const content: IContent = {
            [ReceiptType.FullyRead]: rmEventId,
            [ReceiptType.Read]: rrEventId,
        };

        if (
            (await this.doesServerSupportUnstableFeature("org.matrix.msc2285.stable"))
            || (await this.isVersionSupported("v1.4"))
        ) {
            content[ReceiptType.ReadPrivate] = rpEventId;
        }

        return this.http.authedRequest(Method.Post, path, undefined, content);
    }

    /**
     * @returns Promise which resolves: A list of the user's current rooms
     * @returns Rejects: with an error response.
     */
    public getJoinedRooms(): Promise<IJoinedRoomsResponse> {
        const path = utils.encodeUri("/joined_rooms", {});
        return this.http.authedRequest(Method.Get, path);
    }

    /**
     * Retrieve membership info. for a room.
     * @param roomId - ID of the room to get membership for
     * @returns Promise which resolves: A list of currently joined users
     *                                 and their profile data.
     * @returns Rejects: with an error response.
     */
    public getJoinedRoomMembers(roomId: string): Promise<IJoinedMembersResponse> {
        const path = utils.encodeUri("/rooms/$roomId/joined_members", {
            $roomId: roomId,
        });
        return this.http.authedRequest(Method.Get, path);
    }

    /**
     * @param options - Options for this request
     * @param server - The remote server to query for the room list.
     *                                Optional. If unspecified, get the local home
     *                                server's public room list.
     * @param limit - Maximum number of entries to return
     * @param since - Token to paginate from
     * @returns Promise which resolves: IPublicRoomsResponse
     * @returns Rejects: with an error response.
     */
    public publicRooms(
        { server, limit, since, ...options }: IRoomDirectoryOptions = {},
    ): Promise<IPublicRoomsResponse> {
        const queryParams: QueryDict = { server, limit, since };
        if (Object.keys(options).length === 0) {
            return this.http.authedRequest(Method.Get, "/publicRooms", queryParams);
        } else {
            return this.http.authedRequest(Method.Post, "/publicRooms", queryParams, options);
        }
    }

    /**
     * Create an alias to room ID mapping.
     * @param alias - The room alias to create.
     * @param roomId - The room ID to link the alias to.
     * @returns Promise which resolves: an empty object `{}`
     * @returns Rejects: with an error response.
     */
    public createAlias(alias: string, roomId: string): Promise<{}> {
        const path = utils.encodeUri("/directory/room/$alias", {
            $alias: alias,
        });
        const data = {
            room_id: roomId,
        };
        return this.http.authedRequest(Method.Put, path, undefined, data);
    }

    /**
     * Delete an alias to room ID mapping. This alias must be on your local server,
     * and you must have sufficient access to do this operation.
     * @param alias - The room alias to delete.
     * @returns Promise which resolves: an empty object `{}`.
     * @returns Rejects: with an error response.
     */
    public deleteAlias(alias: string): Promise<{}> {
        const path = utils.encodeUri("/directory/room/$alias", {
            $alias: alias,
        });
        return this.http.authedRequest(Method.Delete, path);
    }

    /**
     * Gets the local aliases for the room. Note: this includes all local aliases, unlike the
     * curated list from the m.room.canonical_alias state event.
     * @param roomId - The room ID to get local aliases for.
     * @returns Promise which resolves: an object with an `aliases` property, containing an array of local aliases
     * @returns Rejects: with an error response.
     */
    public getLocalAliases(roomId: string): Promise<{ aliases: string[] }> {
        const path = utils.encodeUri("/rooms/$roomId/aliases", { $roomId: roomId });
        const prefix = ClientPrefix.V3;
        return this.http.authedRequest(Method.Get, path, undefined, undefined, { prefix });
    }

    /**
     * Get room info for the given alias.
     * @param alias - The room alias to resolve.
     * @returns Promise which resolves: Object with room_id and servers.
     * @returns Rejects: with an error response.
     */
    public getRoomIdForAlias(
        alias: string,
    ): Promise<{ room_id: string, servers: string[] }> { // eslint-disable-line camelcase
        // TODO: deprecate this or resolveRoomAlias
        const path = utils.encodeUri("/directory/room/$alias", {
            $alias: alias,
        });
        return this.http.authedRequest(Method.Get, path);
    }

    /**
     * @returns Promise which resolves: Object with room_id and servers.
     * @returns Rejects: with an error response.
     */
    // eslint-disable-next-line camelcase
    public resolveRoomAlias(roomAlias: string): Promise<{ room_id: string, servers: string[] }> {
        // TODO: deprecate this or getRoomIdForAlias
        const path = utils.encodeUri("/directory/room/$alias", { $alias: roomAlias });
        return this.http.request(Method.Get, path);
    }

    /**
     * Get the visibility of a room in the current HS's room directory
     * @returns Promise which resolves: TODO
     * @returns Rejects: with an error response.
     */
    public getRoomDirectoryVisibility(roomId: string): Promise<{ visibility: Visibility }> {
        const path = utils.encodeUri("/directory/list/room/$roomId", {
            $roomId: roomId,
        });
        return this.http.authedRequest(Method.Get, path);
    }

    /**
     * Set the visbility of a room in the current HS's room directory
     * @param visibility - "public" to make the room visible
     *                 in the public directory, or "private" to make
     *                 it invisible.
     * @returns Promise which resolves: to an empty object `{}`
     * @returns Rejects: with an error response.
     */
    public setRoomDirectoryVisibility(roomId: string, visibility: Visibility): Promise<{}> {
        const path = utils.encodeUri("/directory/list/room/$roomId", {
            $roomId: roomId,
        });
        return this.http.authedRequest(Method.Put, path, undefined, { visibility });
    }

    /**
     * Set the visbility of a room bridged to a 3rd party network in
     * the current HS's room directory.
     * @param networkId - the network ID of the 3rd party
     *                 instance under which this room is published under.
     * @param visibility - "public" to make the room visible
     *                 in the public directory, or "private" to make
     *                 it invisible.
     * @returns Promise which resolves: result object
     * @returns Rejects: with an error response.
     */
    public setRoomDirectoryVisibilityAppService(
        networkId: string,
        roomId: string,
        visibility: "public" | "private",
    ): Promise<any> { // TODO: Types
        const path = utils.encodeUri("/directory/list/appservice/$networkId/$roomId", {
            $networkId: networkId,
            $roomId: roomId,
        });
        return this.http.authedRequest(Method.Put, path, undefined, { "visibility": visibility });
    }

    /**
     * Query the user directory with a term matching user IDs, display names and domains.
     * @param term - the term with which to search.
     * @param limit - the maximum number of results to return. The server will
     *                 apply a limit if unspecified.
     * @returns Promise which resolves: an array of results.
     */
    public searchUserDirectory({ term, limit }: { term: string, limit?: number }): Promise<IUserDirectoryResponse> {
        const body: any = {
            search_term: term,
        };

        if (limit !== undefined) {
            body.limit = limit;
        }

        return this.http.authedRequest(Method.Post, "/user_directory/search", undefined, body);
    }

    /**
     * Upload a file to the media repository on the homeserver.
     *
     * @param file - The object to upload. On a browser, something that
     *   can be sent to XMLHttpRequest.send (typically a File).  Under node.js,
     *   a a Buffer, String or ReadStream.
     *
     * @param opts -  options object
     *
     * @returns Promise which resolves to response object, as
     *    determined by this.opts.onlyData, opts.rawResponse, and
     *    opts.onlyContentUri.  Rejects with an error (usually a MatrixError).
     */
    public uploadContent(file: FileType, opts?: UploadOpts): Promise<UploadResponse> {
        return this.http.uploadContent(file, opts);
    }

    /**
     * Cancel a file upload in progress
     * @param upload - The object returned from uploadContent
     * @returns true if canceled, otherwise false
     */
    public cancelUpload(upload: Promise<UploadResponse>): boolean {
        return this.http.cancelUpload(upload);
    }

    /**
     * Get a list of all file uploads in progress
     * @returns Array of objects representing current uploads.
     * Currently in progress is element 0. Keys:
     *  - promise: The promise associated with the upload
     *  - loaded: Number of bytes uploaded
     *  - total: Total number of bytes to upload
     */
    public getCurrentUploads(): Upload[] {
        return this.http.getCurrentUploads();
    }

    /**
     * @param info - The kind of info to retrieve (e.g. 'displayname',
     * 'avatar_url').
     * @returns Promise which resolves: TODO
     * @returns Rejects: with an error response.
     */
    public getProfileInfo(
        userId: string,
        info?: string,
        // eslint-disable-next-line camelcase
    ): Promise<{ avatar_url?: string, displayname?: string }> {
        const path = info ?
            utils.encodeUri("/profile/$userId/$info",
                { $userId: userId, $info: info }) :
            utils.encodeUri("/profile/$userId",
                { $userId: userId });
        return this.http.authedRequest(Method.Get, path);
    }

    /**
     * @returns Promise which resolves to a list of the user's threepids.
     * @returns Rejects: with an error response.
     */
    public getThreePids(): Promise<{ threepids: IThreepid[] }> {
        return this.http.authedRequest(Method.Get, "/account/3pid");
    }

    /**
     * Add a 3PID to your homeserver account and optionally bind it to an identity
     * server as well. An identity server is required as part of the `creds` object.
     *
     * This API is deprecated, and you should instead use `addThreePidOnly`
     * for homeservers that support it.
     *
     * @returns Promise which resolves: on success
     * @returns Rejects: with an error response.
     */
    public addThreePid(creds: any, bind: boolean): Promise<any> { // TODO: Types
        const path = "/account/3pid";
        const data = {
            'threePidCreds': creds,
            'bind': bind,
        };
        return this.http.authedRequest(Method.Post, path, undefined, data);
    }

    /**
     * Add a 3PID to your homeserver account. This API does not use an identity
     * server, as the homeserver is expected to handle 3PID ownership validation.
     *
     * You can check whether a homeserver supports this API via
     * `doesServerSupportSeparateAddAndBind`.
     *
     * @param data - A object with 3PID validation data from having called
     * `account/3pid/<medium>/requestToken` on the homeserver.
     * @returns Promise which resolves: to an empty object `{}`
     * @returns Rejects: with an error response.
     */
    public async addThreePidOnly(data: IAddThreePidOnlyBody): Promise<{}> {
        const path = "/account/3pid/add";
        const prefix = await this.isVersionSupported("r0.6.0") ? ClientPrefix.R0 : ClientPrefix.Unstable;
        return this.http.authedRequest(Method.Post, path, undefined, data, { prefix });
    }

    /**
     * Bind a 3PID for discovery onto an identity server via the homeserver. The
     * identity server handles 3PID ownership validation and the homeserver records
     * the new binding to track where all 3PIDs for the account are bound.
     *
     * You can check whether a homeserver supports this API via
     * `doesServerSupportSeparateAddAndBind`.
     *
     * @param data - A object with 3PID validation data from having called
     * `validate/<medium>/requestToken` on the identity server. It should also
     * contain `id_server` and `id_access_token` fields as well.
     * @returns Promise which resolves: to an empty object `{}`
     * @returns Rejects: with an error response.
     */
    public async bindThreePid(data: IBindThreePidBody): Promise<{}> {
        const path = "/account/3pid/bind";
        const prefix = await this.isVersionSupported("r0.6.0") ? ClientPrefix.R0 : ClientPrefix.Unstable;
        return this.http.authedRequest(Method.Post, path, undefined, data, { prefix });
    }

    /**
     * Unbind a 3PID for discovery on an identity server via the homeserver. The
     * homeserver removes its record of the binding to keep an updated record of
     * where all 3PIDs for the account are bound.
     *
     * @param medium - The threepid medium (eg. 'email')
     * @param address - The threepid address (eg. 'bob\@example.com')
     *        this must be as returned by getThreePids.
     * @returns Promise which resolves: on success
     * @returns Rejects: with an error response.
     */
    public async unbindThreePid(
        medium: string,
        address: string,
        // eslint-disable-next-line camelcase
    ): Promise<{ id_server_unbind_result: IdServerUnbindResult }> {
        const path = "/account/3pid/unbind";
        const data = {
            medium,
            address,
            id_server: this.getIdentityServerUrl(true),
        };
        const prefix = await this.isVersionSupported("r0.6.0") ? ClientPrefix.R0 : ClientPrefix.Unstable;
        return this.http.authedRequest(Method.Post, path, undefined, data, { prefix });
    }

    /**
     * @param medium - The threepid medium (eg. 'email')
     * @param address - The threepid address (eg. 'bob\@example.com')
     *        this must be as returned by getThreePids.
     * @returns Promise which resolves: The server response on success
     *     (generally the empty JSON object)
     * @returns Rejects: with an error response.
     */
    public deleteThreePid(
        medium: string,
        address: string,
        // eslint-disable-next-line camelcase
    ): Promise<{ id_server_unbind_result: IdServerUnbindResult }> {
        const path = "/account/3pid/delete";
        return this.http.authedRequest(Method.Post, path, undefined, { medium, address });
    }

    /**
     * Make a request to change your password.
     * @param newPassword - The new desired password.
     * @param logoutDevices - Should all sessions be logged out after the password change. Defaults to true.
     * @returns Promise which resolves: to an empty object `{}`
     * @returns Rejects: with an error response.
     */
    public setPassword(
        authDict: IAuthDict,
        newPassword: string,
        logoutDevices?: boolean,
    ): Promise<{}> {
        const path = "/account/password";
        const data = {
            'auth': authDict,
            'new_password': newPassword,
            'logout_devices': logoutDevices,
        };

        return this.http.authedRequest<{}>(Method.Post, path, undefined, data);
    }

    /**
     * Gets all devices recorded for the logged-in user
     * @returns Promise which resolves: result object
     * @returns Rejects: with an error response.
     */
    public getDevices(): Promise<{ devices: IMyDevice[] }> {
        return this.http.authedRequest(Method.Get, "/devices");
    }

    /**
     * Gets specific device details for the logged-in user
     * @param deviceId -  device to query
     * @returns Promise which resolves: result object
     * @returns Rejects: with an error response.
     */
    public getDevice(deviceId: string): Promise<IMyDevice> {
        const path = utils.encodeUri("/devices/$device_id", {
            $device_id: deviceId,
        });
        return this.http.authedRequest(Method.Get, path);
    }

    /**
     * Update the given device
     *
     * @param deviceId -  device to update
     * @param body -       body of request
     * @returns Promise which resolves: to an empty object `{}`
     * @returns Rejects: with an error response.
     */
    // eslint-disable-next-line camelcase
    public setDeviceDetails(deviceId: string, body: { display_name: string }): Promise<{}> {
        const path = utils.encodeUri("/devices/$device_id", {
            $device_id: deviceId,
        });

        return this.http.authedRequest(Method.Put, path, undefined, body);
    }

    /**
     * Delete the given device
     *
     * @param deviceId -  device to delete
     * @param auth - Optional. Auth data to supply for User-Interactive auth.
     * @returns Promise which resolves: result object
     * @returns Rejects: with an error response.
     */
    public deleteDevice(deviceId: string, auth?: IAuthDict): Promise<IAuthData | {}> {
        const path = utils.encodeUri("/devices/$device_id", {
            $device_id: deviceId,
        });

        const body: any = {};

        if (auth) {
            body.auth = auth;
        }

        return this.http.authedRequest(Method.Delete, path, undefined, body);
    }

    /**
     * Delete multiple device
     *
     * @param devices - IDs of the devices to delete
     * @param auth - Optional. Auth data to supply for User-Interactive auth.
     * @returns Promise which resolves: result object
     * @returns Rejects: with an error response.
     */
    public deleteMultipleDevices(devices: string[], auth?: IAuthDict): Promise<IAuthData | {}> {
        const body: any = { devices };

        if (auth) {
            body.auth = auth;
        }

        const path = "/delete_devices";
        return this.http.authedRequest(Method.Post, path, undefined, body);
    }

    /**
     * Gets all pushers registered for the logged-in user
     *
     * @returns Promise which resolves: Array of objects representing pushers
     * @returns Rejects: with an error response.
     */
    public async getPushers(): Promise<{ pushers: IPusher[] }> {
        const response = await this.http.authedRequest<{ pushers: IPusher[] }>(Method.Get, "/pushers");

        // Migration path for clients that connect to a homeserver that does not support
        // MSC3881 yet, see https://github.com/matrix-org/matrix-spec-proposals/blob/kerry/remote-push-toggle/proposals/3881-remote-push-notification-toggling.md#migration
        if (!await this.doesServerSupportUnstableFeature("org.matrix.msc3881")) {
            response.pushers = response.pushers.map(pusher => {
                if (!pusher.hasOwnProperty(PUSHER_ENABLED.name)) {
                    pusher[PUSHER_ENABLED.name] = true;
                }
                return pusher;
            });
        }

        return response;
    }

    /**
     * Adds a new pusher or updates an existing pusher
     *
     * @param pusher - Object representing a pusher
     * @returns Promise which resolves: Empty json object on success
     * @returns Rejects: with an error response.
     */
    public setPusher(pusher: IPusherRequest): Promise<{}> {
        const path = "/pushers/set";
        return this.http.authedRequest(Method.Post, path, undefined, pusher);
    }

    /**
     * Persists local notification settings
     * @returns Promise which resolves: an empty object
     * @returns Rejects: with an error response.
     */
    public setLocalNotificationSettings(
        deviceId: string,
        notificationSettings: LocalNotificationSettings,
    ): Promise<{}> {
        const key = `${LOCAL_NOTIFICATION_SETTINGS_PREFIX.name}.${deviceId}`;
        return this.setAccountData(key, notificationSettings);
    }

    /**
     * Get the push rules for the account from the server.
     * @returns Promise which resolves to the push rules.
     * @returns Rejects: with an error response.
     */
    public getPushRules(): Promise<IPushRules> {
        return this.http.authedRequest<IPushRules>(Method.Get, "/pushrules/").then((rules: IPushRules) => {
            return PushProcessor.rewriteDefaultRules(rules);
        });
    }

    /**
     * @returns Promise which resolves: an empty object `{}`
     * @returns Rejects: with an error response.
     */
    public addPushRule(
        scope: string,
        kind: PushRuleKind,
        ruleId: Exclude<string, RuleId>,
        body: Pick<IPushRule, "actions" | "conditions" | "pattern">,
    ): Promise<{}> {
        // NB. Scope not uri encoded because devices need the '/'
        const path = utils.encodeUri("/pushrules/" + scope + "/$kind/$ruleId", {
            $kind: kind,
            $ruleId: ruleId,
        });
        return this.http.authedRequest(Method.Put, path, undefined, body);
    }

    /**
     * @returns Promise which resolves: an empty object `{}`
     * @returns Rejects: with an error response.
     */
    public deletePushRule(
        scope: string,
        kind: PushRuleKind,
        ruleId: Exclude<string, RuleId>,
    ): Promise<{}> {
        // NB. Scope not uri encoded because devices need the '/'
        const path = utils.encodeUri("/pushrules/" + scope + "/$kind/$ruleId", {
            $kind: kind,
            $ruleId: ruleId,
        });
        return this.http.authedRequest(Method.Delete, path);
    }

    /**
     * Enable or disable a push notification rule.
     * @returns Promise which resolves: to an empty object `{}`
     * @returns Rejects: with an error response.
     */
    public setPushRuleEnabled(
        scope: string,
        kind: PushRuleKind,
        ruleId: RuleId | string,
        enabled: boolean,
    ): Promise<{}> {
        const path = utils.encodeUri("/pushrules/" + scope + "/$kind/$ruleId/enabled", {
            $kind: kind,
            $ruleId: ruleId,
        });
        return this.http.authedRequest(Method.Put, path, undefined, { "enabled": enabled });
    }

    /**
     * Set the actions for a push notification rule.
     * @returns Promise which resolves: to an empty object `{}`
     * @returns Rejects: with an error response.
     */
    public setPushRuleActions(
        scope: string,
        kind: PushRuleKind,
        ruleId: RuleId | string,
        actions: PushRuleAction[],
    ): Promise<{}> {
        const path = utils.encodeUri("/pushrules/" + scope + "/$kind/$ruleId/actions", {
            $kind: kind,
            $ruleId: ruleId,
        });
        return this.http.authedRequest(Method.Put, path, undefined, { "actions": actions });
    }

    /**
     * Perform a server-side search.
     * @param next_batch - the batch token to pass in the query string
     * @param body - the JSON object to pass to the request body.
     * @param abortSignal - optional signal used to cancel the http request.
     * @returns Promise which resolves to the search response object.
     * @returns Rejects: with an error response.
     */
    public search(
        { body, next_batch: nextBatch }: { body: ISearchRequestBody, next_batch?: string },
        abortSignal?: AbortSignal,
    ): Promise<ISearchResponse> {
        const queryParams: any = {};
        if (nextBatch) {
            queryParams.next_batch = nextBatch;
        }
        return this.http.authedRequest(Method.Post, "/search", queryParams, body, { abortSignal });
    }

    /**
     * Upload keys
     *
     * @param content -  body of upload request
     *
     * @param opts - this method no longer takes any opts,
     *  used to take opts.device_id but this was not removed from the spec as a redundant parameter
     *
     * @returns Promise which resolves: result object. Rejects: with
     *     an error response ({@link MatrixError}).
     */
    public uploadKeysRequest(
        content: IUploadKeysRequest,
        opts?: void,
    ): Promise<IKeysUploadResponse> {
        return this.http.authedRequest(Method.Post, "/keys/upload", undefined, content);
    }

    public uploadKeySignatures(content: KeySignatures): Promise<IUploadKeySignaturesResponse> {
        return this.http.authedRequest(
            Method.Post, '/keys/signatures/upload', undefined,
            content, {
                prefix: ClientPrefix.V3,
            },
        );
    }

    /**
     * Download device keys
     *
     * @param userIds -  list of users to get keys for
     *
     * @param token - sync token to pass in the query request, to help
     *   the HS give the most recent results
     *
     * @returns Promise which resolves: result object. Rejects: with
     *     an error response ({@link MatrixError}).
     */
    public downloadKeysForUsers(userIds: string[], { token }: { token?: string } = {}): Promise<IDownloadKeyResult> {
        const content: IQueryKeysRequest = {
            device_keys: {},
        };
        if (token !== undefined) {
            content.token = token;
        }
        userIds.forEach((u) => {
            content.device_keys[u] = [];
        });

        return this.http.authedRequest(Method.Post, "/keys/query", undefined, content);
    }

    /**
     * Claim one-time keys
     *
     * @param devices -  a list of [userId, deviceId] pairs
     *
     * @param keyAlgorithm -  desired key type
     *
     * @param timeout - the time (in milliseconds) to wait for keys from remote
     *     servers
     *
     * @returns Promise which resolves: result object. Rejects: with
     *     an error response ({@link MatrixError}).
     */
    public claimOneTimeKeys(
        devices: [string, string][],
        keyAlgorithm = "signed_curve25519",
        timeout?: number,
    ): Promise<IClaimOTKsResult> {
        const queries: Record<string, Record<string, string>> = {};

        if (keyAlgorithm === undefined) {
            keyAlgorithm = "signed_curve25519";
        }

        for (const [userId, deviceId] of devices) {
            const query = queries[userId] || {};
            queries[userId] = query;
            query[deviceId] = keyAlgorithm;
        }
        const content: IClaimKeysRequest = { one_time_keys: queries };
        if (timeout) {
            content.timeout = timeout;
        }
        const path = "/keys/claim";
        return this.http.authedRequest(Method.Post, path, undefined, content);
    }

    /**
     * Ask the server for a list of users who have changed their device lists
     * between a pair of sync tokens
     *
     *
     * @returns Promise which resolves: result object. Rejects: with
     *     an error response ({@link MatrixError}).
     */
    public getKeyChanges(oldToken: string, newToken: string): Promise<{ changed: string[], left: string[] }> {
        const qps = {
            from: oldToken,
            to: newToken,
        };

        return this.http.authedRequest(Method.Get, "/keys/changes", qps);
    }

    public uploadDeviceSigningKeys(auth?: IAuthData, keys?: CrossSigningKeys): Promise<{}> { // API returns empty object
        const data = Object.assign({}, keys);
        if (auth) Object.assign(data, { auth });
        return this.http.authedRequest(
            Method.Post, "/keys/device_signing/upload", undefined, data, {
                prefix: ClientPrefix.Unstable,
            },
        );
    }

    /**
     * Register with an identity server using the OpenID token from the user's
     * Homeserver, which can be retrieved via
     * {@link MatrixClient#getOpenIdToken}.
     *
     * Note that the `/account/register` endpoint (as well as IS authentication in
     * general) was added as part of the v2 API version.
     *
     * @returns Promise which resolves: with object containing an Identity
     * Server access token.
     * @returns Rejects: with an error response.
     */
    public registerWithIdentityServer(hsOpenIdToken: IOpenIDToken): Promise<{
        access_token: string;
        token: string;
    }> {
        if (!this.idBaseUrl) {
            throw new Error("No identity server base URL set");
        }

        const uri = this.http.getUrl("/account/register", undefined, IdentityPrefix.V2, this.idBaseUrl);
        return this.http.requestOtherUrl(Method.Post, uri, hsOpenIdToken);
    }

    /**
     * Requests an email verification token directly from an identity server.
     *
     * This API is used as part of binding an email for discovery on an identity
     * server. The validation data that results should be passed to the
     * `bindThreePid` method to complete the binding process.
     *
     * @param email - The email address to request a token for
     * @param clientSecret - A secret binary string generated by the client.
     *                 It is recommended this be around 16 ASCII characters.
     * @param sendAttempt - If an identity server sees a duplicate request
     *                 with the same sendAttempt, it will not send another email.
     *                 To request another email to be sent, use a larger value for
     *                 the sendAttempt param as was used in the previous request.
     * @param nextLink - Optional If specified, the client will be redirected
     *                 to this link after validation.
     * @param identityAccessToken - The `access_token` field of the identity
     * server `/account/register` response (see {@link registerWithIdentityServer}).
     *
     * @returns Promise which resolves: TODO
     * @returns Rejects: with an error response.
     * @throws Error if no identity server is set
     */
    public requestEmailToken(
        email: string,
        clientSecret: string,
        sendAttempt: number,
        nextLink: string,
        identityAccessToken?: string,
    ): Promise<any> { // TODO: Types
        const params = {
            client_secret: clientSecret,
            email: email,
            send_attempt: sendAttempt?.toString(),
            next_link: nextLink,
        };

        return this.http.idServerRequest(
            Method.Post, "/validate/email/requestToken",
            params, IdentityPrefix.V2, identityAccessToken,
        );
    }

    /**
     * Requests a MSISDN verification token directly from an identity server.
     *
     * This API is used as part of binding a MSISDN for discovery on an identity
     * server. The validation data that results should be passed to the
     * `bindThreePid` method to complete the binding process.
     *
     * @param phoneCountry - The ISO 3166-1 alpha-2 code for the country in
     *                 which phoneNumber should be parsed relative to.
     * @param phoneNumber - The phone number, in national or international
     *                 format
     * @param clientSecret - A secret binary string generated by the client.
     *                 It is recommended this be around 16 ASCII characters.
     * @param sendAttempt - If an identity server sees a duplicate request
     *                 with the same sendAttempt, it will not send another SMS.
     *                 To request another SMS to be sent, use a larger value for
     *                 the sendAttempt param as was used in the previous request.
     * @param nextLink - Optional If specified, the client will be redirected
     *                 to this link after validation.
     * @param identityAccessToken - The `access_token` field of the Identity
     * Server `/account/register` response (see {@link registerWithIdentityServer}).
     *
     * @returns Promise which resolves: TODO
     * @returns Rejects: with an error response.
     * @throws Error if no identity server is set
     */
    public requestMsisdnToken(
        phoneCountry: string,
        phoneNumber: string,
        clientSecret: string,
        sendAttempt: number,
        nextLink: string,
        identityAccessToken?: string,
    ): Promise<any> { // TODO: Types
        const params = {
            client_secret: clientSecret,
            country: phoneCountry,
            phone_number: phoneNumber,
            send_attempt: sendAttempt?.toString(),
            next_link: nextLink,
        };

        return this.http.idServerRequest(
            Method.Post, "/validate/msisdn/requestToken",
            params, IdentityPrefix.V2, identityAccessToken,
        );
    }

    /**
     * Submits a MSISDN token to the identity server
     *
     * This is used when submitting the code sent by SMS to a phone number.
     * The identity server has an equivalent API for email but the js-sdk does
     * not expose this, since email is normally validated by the user clicking
     * a link rather than entering a code.
     *
     * @param sid - The sid given in the response to requestToken
     * @param clientSecret - A secret binary string generated by the client.
     *                 This must be the same value submitted in the requestToken call.
     * @param msisdnToken - The MSISDN token, as enetered by the user.
     * @param identityAccessToken - The `access_token` field of the Identity
     * Server `/account/register` response (see {@link registerWithIdentityServer}).
     *
     * @returns Promise which resolves: Object, currently with no parameters.
     * @returns Rejects: with an error response.
     * @throws Error if No identity server is set
     */
    public submitMsisdnToken(
        sid: string,
        clientSecret: string,
        msisdnToken: string,
        identityAccessToken: string,
    ): Promise<any> { // TODO: Types
        const params = {
            sid: sid,
            client_secret: clientSecret,
            token: msisdnToken,
        };

        return this.http.idServerRequest(
            Method.Post, "/validate/msisdn/submitToken",
            params, IdentityPrefix.V2, identityAccessToken,
        );
    }

    /**
     * Submits a MSISDN token to an arbitrary URL.
     *
     * This is used when submitting the code sent by SMS to a phone number in the
     * newer 3PID flow where the homeserver validates 3PID ownership (as part of
     * `requestAdd3pidMsisdnToken`). The homeserver response may include a
     * `submit_url` to specify where the token should be sent, and this helper can
     * be used to pass the token to this URL.
     *
     * @param url - The URL to submit the token to
     * @param sid - The sid given in the response to requestToken
     * @param clientSecret - A secret binary string generated by the client.
     *                 This must be the same value submitted in the requestToken call.
     * @param msisdnToken - The MSISDN token, as enetered by the user.
     *
     * @returns Promise which resolves: Object, currently with no parameters.
     * @returns Rejects: with an error response.
     */
    public submitMsisdnTokenOtherUrl(
        url: string,
        sid: string,
        clientSecret: string,
        msisdnToken: string,
    ): Promise<any> { // TODO: Types
        const params = {
            sid: sid,
            client_secret: clientSecret,
            token: msisdnToken,
        };
        return this.http.requestOtherUrl(Method.Post, url, params);
    }

    /**
     * Gets the V2 hashing information from the identity server. Primarily useful for
     * lookups.
     * @param identityAccessToken - The access token for the identity server.
     * @returns The hashing information for the identity server.
     */
    public getIdentityHashDetails(identityAccessToken: string): Promise<any> { // TODO: Types
        return this.http.idServerRequest(
            Method.Get,
            "/hash_details",
            undefined,
            IdentityPrefix.V2,
            identityAccessToken,
        );
    }

    /**
     * Performs a hashed lookup of addresses against the identity server. This is
     * only supported on identity servers which have at least the version 2 API.
     * @param addressPairs - An array of 2 element arrays.
     * The first element of each pair is the address, the second is the 3PID medium.
     * Eg: `["email@example.org", "email"]`
     * @param identityAccessToken - The access token for the identity server.
     * @returns A collection of address mappings to
     * found MXIDs. Results where no user could be found will not be listed.
     */
    public async identityHashedLookup(
        addressPairs: [string, string][],
        identityAccessToken: string,
    ): Promise<{ address: string, mxid: string }[]> {
        const params: Record<string, string | string[]> = {
            // addresses: ["email@example.org", "10005550000"],
            // algorithm: "sha256",
            // pepper: "abc123"
        };

        // Get hash information first before trying to do a lookup
        const hashes = await this.getIdentityHashDetails(identityAccessToken);
        if (!hashes || !hashes['lookup_pepper'] || !hashes['algorithms']) {
            throw new Error("Unsupported identity server: bad response");
        }

        params['pepper'] = hashes['lookup_pepper'];

        const localMapping: Record<string, string> = {
            // hashed identifier => plain text address
            // For use in this function's return format
        };

        // When picking an algorithm, we pick the hashed over no hashes
        if (hashes['algorithms'].includes('sha256')) {
            // Abuse the olm hashing
            const olmutil = new global.Olm.Utility();
            params["addresses"] = addressPairs.map(p => {
                const addr = p[0].toLowerCase(); // lowercase to get consistent hashes
                const med = p[1].toLowerCase();
                const hashed = olmutil.sha256(`${addr} ${med} ${params['pepper']}`)
                    .replace(/\+/g, '-').replace(/\//g, '_'); // URL-safe base64
                // Map the hash to a known (case-sensitive) address. We use the case
                // sensitive version because the caller might be expecting that.
                localMapping[hashed] = p[0];
                return hashed;
            });
            params["algorithm"] = "sha256";
        } else if (hashes['algorithms'].includes('none')) {
            params["addresses"] = addressPairs.map(p => {
                const addr = p[0].toLowerCase(); // lowercase to get consistent hashes
                const med = p[1].toLowerCase();
                const unhashed = `${addr} ${med}`;
                // Map the unhashed values to a known (case-sensitive) address. We use
                // the case-sensitive version because the caller might be expecting that.
                localMapping[unhashed] = p[0];
                return unhashed;
            });
            params["algorithm"] = "none";
        } else {
            throw new Error("Unsupported identity server: unknown hash algorithm");
        }

        const response = await this.http.idServerRequest<{
            mappings: { [address: string]: string };
        }>(Method.Post, "/lookup", params, IdentityPrefix.V2, identityAccessToken);

        if (!response?.['mappings']) return []; // no results

        const foundAddresses: { address: string, mxid: string }[] = [];
        for (const hashed of Object.keys(response['mappings'])) {
            const mxid = response['mappings'][hashed];
            const plainAddress = localMapping[hashed];
            if (!plainAddress) {
                throw new Error("Identity server returned more results than expected");
            }

            foundAddresses.push({ address: plainAddress, mxid });
        }
        return foundAddresses;
    }

    /**
     * Looks up the public Matrix ID mapping for a given 3rd party
     * identifier from the identity server
     *
     * @param medium - The medium of the threepid, eg. 'email'
     * @param address - The textual address of the threepid
     * @param identityAccessToken - The `access_token` field of the Identity
     * Server `/account/register` response (see {@link registerWithIdentityServer}).
     *
     * @returns Promise which resolves: A threepid mapping
     *                                 object or the empty object if no mapping
     *                                 exists
     * @returns Rejects: with an error response.
     */
    public async lookupThreePid(
        medium: string,
        address: string,
        identityAccessToken: string,
    ): Promise<any> { // TODO: Types
        // Note: we're using the V2 API by calling this function, but our
        // function contract requires a V1 response. We therefore have to
        // convert it manually.
        const response = await this.identityHashedLookup([[address, medium]], identityAccessToken);
        const result = response.find(p => p.address === address);
        if (!result) {
            return {};
        }

        const mapping = {
            address,
            medium,
            mxid: result.mxid,

            // We can't reasonably fill these parameters:
            // not_before
            // not_after
            // ts
            // signatures
        };

        return mapping;
    }

    /**
     * Looks up the public Matrix ID mappings for multiple 3PIDs.
     *
     * @param query - Array of arrays containing
     * [medium, address]
     * @param identityAccessToken - The `access_token` field of the Identity
     * Server `/account/register` response (see {@link registerWithIdentityServer}).
     *
     * @returns Promise which resolves: Lookup results from IS.
     * @returns Rejects: with an error response.
     */
    public async bulkLookupThreePids(query: [string, string][], identityAccessToken: string): Promise<any> { // TODO: Types
        // Note: we're using the V2 API by calling this function, but our
        // function contract requires a V1 response. We therefore have to
        // convert it manually.
        const response = await this.identityHashedLookup(
            // We have to reverse the query order to get [address, medium] pairs
            query.map(p => [p[1], p[0]]), identityAccessToken,
        );

        const v1results: [medium: string, address: string, mxid: string][] = [];
        for (const mapping of response) {
            const originalQuery = query.find(p => p[1] === mapping.address);
            if (!originalQuery) {
                throw new Error("Identity sever returned unexpected results");
            }

            v1results.push([
                originalQuery[0], // medium
                mapping.address,
                mapping.mxid,
            ]);
        }

        return { threepids: v1results };
    }

    /**
     * Get account info from the identity server. This is useful as a neutral check
     * to verify that other APIs are likely to approve access by testing that the
     * token is valid, terms have been agreed, etc.
     *
     * @param identityAccessToken - The `access_token` field of the Identity
     * Server `/account/register` response (see {@link registerWithIdentityServer}).
     *
     * @returns Promise which resolves: an object with account info.
     * @returns Rejects: with an error response.
     */
    public getIdentityAccount(identityAccessToken: string): Promise<any> { // TODO: Types
        return this.http.idServerRequest(
            Method.Get, "/account",
            undefined, IdentityPrefix.V2, identityAccessToken,
        );
    }

    /**
     * Send an event to a specific list of devices.
     * This is a low-level API that simply wraps the HTTP API
     * call to send to-device messages. We recommend using
     * queueToDevice() which is a higher level API.
     *
     * @param eventType -  type of event to send
     *    content to send. Map from user_id to device_id to content object.
     * @param txnId -     transaction id. One will be made up if not
     *    supplied.
     * @returns Promise which resolves: to an empty object `{}`
     */
    public sendToDevice(
        eventType: string,
        contentMap: { [userId: string]: { [deviceId: string]: Record<string, any> } },
        txnId?: string,
    ): Promise<{}> {
        const path = utils.encodeUri("/sendToDevice/$eventType/$txnId", {
            $eventType: eventType,
            $txnId: txnId ? txnId : this.makeTxnId(),
        });

        const body = {
            messages: contentMap,
        };

        const targets = Object.keys(contentMap).reduce<Record<string, string[]>>((obj, key) => {
            obj[key] = Object.keys(contentMap[key]);
            return obj;
        }, {});
        logger.log(`PUT ${path}`, targets);

        return this.http.authedRequest(Method.Put, path, undefined, body);
    }

    /**
     * Sends events directly to specific devices using Matrix's to-device
     * messaging system. The batch will be split up into appropriately sized
     * batches for sending and stored in the store so they can be retried
     * later if they fail to send. Retries will happen automatically.
     * @param batch - The to-device messages to send
     */
    public queueToDevice(batch: ToDeviceBatch): Promise<void> {
        return this.toDeviceMessageQueue.queueBatch(batch);
    }

    /**
     * Get the third party protocols that can be reached using
     * this HS
     * @returns Promise which resolves to the result object
     */
    public getThirdpartyProtocols(): Promise<{ [protocol: string]: IProtocol }> {
        return this.http.authedRequest<Record<string, IProtocol>>(
            Method.Get, "/thirdparty/protocols",
        ).then((response) => {
            // sanity check
            if (!response || typeof (response) !== 'object') {
                throw new Error(`/thirdparty/protocols did not return an object: ${response}`);
            }
            return response;
        });
    }

    /**
     * Get information on how a specific place on a third party protocol
     * may be reached.
     * @param protocol - The protocol given in getThirdpartyProtocols()
     * @param params - Protocol-specific parameters, as given in the
     *                        response to getThirdpartyProtocols()
     * @returns Promise which resolves to the result object
     */
    public getThirdpartyLocation(
        protocol: string,
        params: { searchFields?: string[] },
    ): Promise<IThirdPartyLocation[]> {
        const path = utils.encodeUri("/thirdparty/location/$protocol", {
            $protocol: protocol,
        });

        return this.http.authedRequest(Method.Get, path, params);
    }

    /**
     * Get information on how a specific user on a third party protocol
     * may be reached.
     * @param protocol - The protocol given in getThirdpartyProtocols()
     * @param params - Protocol-specific parameters, as given in the
     *                        response to getThirdpartyProtocols()
     * @returns Promise which resolves to the result object
     */
    public getThirdpartyUser(protocol: string, params: any): Promise<IThirdPartyUser[]> { // TODO: Types
        const path = utils.encodeUri("/thirdparty/user/$protocol", {
            $protocol: protocol,
        });

        return this.http.authedRequest(Method.Get, path, params);
    }

    public getTerms(serviceType: SERVICE_TYPES, baseUrl: string): Promise<any> { // TODO: Types
        const url = this.termsUrlForService(serviceType, baseUrl);
        return this.http.requestOtherUrl(Method.Get, url);
    }

    public agreeToTerms(
        serviceType: SERVICE_TYPES,
        baseUrl: string,
        accessToken: string,
        termsUrls: string[],
    ): Promise<{}> {
        const url = this.termsUrlForService(serviceType, baseUrl);
        const headers = {
            Authorization: "Bearer " + accessToken,
        };
        return this.http.requestOtherUrl(Method.Post, url, {
            user_accepts: termsUrls,
        }, { headers });
    }

    /**
     * Reports an event as inappropriate to the server, which may then notify the appropriate people.
     * @param roomId - The room in which the event being reported is located.
     * @param eventId - The event to report.
     * @param score - The score to rate this content as where -100 is most offensive and 0 is inoffensive.
     * @param reason - The reason the content is being reported. May be blank.
     * @returns Promise which resolves to an empty object if successful
     */
    public reportEvent(roomId: string, eventId: string, score: number, reason: string): Promise<{}> {
        const path = utils.encodeUri("/rooms/$roomId/report/$eventId", {
            $roomId: roomId,
            $eventId: eventId,
        });

        return this.http.authedRequest(Method.Post, path, undefined, { score, reason });
    }

    /**
     * Fetches or paginates a room hierarchy as defined by MSC2946.
     * Falls back gracefully to sourcing its data from `getSpaceSummary` if this API is not yet supported by the server.
     * @param roomId - The ID of the space-room to use as the root of the summary.
     * @param limit - The maximum number of rooms to return per page.
     * @param maxDepth - The maximum depth in the tree from the root room to return.
     * @param suggestedOnly - Whether to only return rooms with suggested=true.
     * @param fromToken - The opaque token to paginate a previous request.
     * @returns the response, with next_batch & rooms fields.
     */
    public getRoomHierarchy(
        roomId: string,
        limit?: number,
        maxDepth?: number,
        suggestedOnly = false,
        fromToken?: string,
    ): Promise<IRoomHierarchy> {
        const path = utils.encodeUri("/rooms/$roomId/hierarchy", {
            $roomId: roomId,
        });

        const queryParams: QueryDict = {
            suggested_only: String(suggestedOnly),
            max_depth: maxDepth?.toString(),
            from: fromToken,
            limit: limit?.toString(),
        };

        return this.http.authedRequest<IRoomHierarchy>(Method.Get, path, queryParams, undefined, {
            prefix: ClientPrefix.V1,
        }).catch(e => {
            if (e.errcode === "M_UNRECOGNIZED") {
                // fall back to the prefixed hierarchy API.
                return this.http.authedRequest<IRoomHierarchy>(Method.Get, path, queryParams, undefined, {
                    prefix: "/_matrix/client/unstable/org.matrix.msc2946",
                });
            }

            throw e;
        });
    }

    /**
     * Creates a new file tree space with the given name. The client will pick
     * defaults for how it expects to be able to support the remaining API offered
     * by the returned class.
     *
     * Note that this is UNSTABLE and may have breaking changes without notice.
     * @param name - The name of the tree space.
     * @returns Promise which resolves to the created space.
     */
    public async unstableCreateFileTree(name: string): Promise<MSC3089TreeSpace> {
        const { room_id: roomId } = await this.createRoom({
            name: name,
            preset: Preset.PrivateChat,
            power_level_content_override: {
                ...DEFAULT_TREE_POWER_LEVELS_TEMPLATE,
                users: {
                    [this.getUserId()!]: 100,
                },
            },
            creation_content: {
                [RoomCreateTypeField]: RoomType.Space,
            },
            initial_state: [
                {
                    type: UNSTABLE_MSC3088_PURPOSE.name,
                    state_key: UNSTABLE_MSC3089_TREE_SUBTYPE.name,
                    content: {
                        [UNSTABLE_MSC3088_ENABLED.name]: true,
                    },
                },
                {
                    type: EventType.RoomEncryption,
                    state_key: "",
                    content: {
                        algorithm: olmlib.MEGOLM_ALGORITHM,
                    },
                },
            ],
        });
        return new MSC3089TreeSpace(this, roomId);
    }

    /**
     * Gets a reference to a tree space, if the room ID given is a tree space. If the room
     * does not appear to be a tree space then null is returned.
     *
     * Note that this is UNSTABLE and may have breaking changes without notice.
     * @param roomId - The room ID to get a tree space reference for.
     * @returns The tree space, or null if not a tree space.
     */
    public unstableGetFileTreeSpace(roomId: string): MSC3089TreeSpace | null {
        const room = this.getRoom(roomId);
        if (room?.getMyMembership() !== 'join') return null;

        const createEvent = room.currentState.getStateEvents(EventType.RoomCreate, "");
        const purposeEvent = room.currentState.getStateEvents(
            UNSTABLE_MSC3088_PURPOSE.name,
            UNSTABLE_MSC3089_TREE_SUBTYPE.name);

        if (!createEvent) throw new Error("Expected single room create event");

        if (!purposeEvent?.getContent()?.[UNSTABLE_MSC3088_ENABLED.name]) return null;
        if (createEvent.getContent()?.[RoomCreateTypeField] !== RoomType.Space) return null;

        return new MSC3089TreeSpace(this, roomId);
    }

    /**
     * Perform a single MSC3575 sliding sync request.
     * @param req - The request to make.
     * @param proxyBaseUrl - The base URL for the sliding sync proxy.
     * @param abortSignal - Optional signal to abort request mid-flight.
     * @returns The sliding sync response, or a standard error.
     * @throws on non 2xx status codes with an object with a field "httpStatus":number.
     */
    public slidingSync(
        req: MSC3575SlidingSyncRequest,
        proxyBaseUrl?: string,
        abortSignal?: AbortSignal,
    ): Promise<MSC3575SlidingSyncResponse> {
        const qps: Record<string, any> = {};
        if (req.pos) {
            qps.pos = req.pos;
            delete req.pos;
        }
        if (req.timeout) {
            qps.timeout = req.timeout;
            delete req.timeout;
        }
        const clientTimeout = req.clientTimeout;
        delete req.clientTimeout;
        return this.http.authedRequest<MSC3575SlidingSyncResponse>(
            Method.Post,
            "/sync",
            qps,
            req,
            {
                prefix: "/_matrix/client/unstable/org.matrix.msc3575",
                baseUrl: proxyBaseUrl,
                localTimeoutMs: clientTimeout,
                abortSignal,
            },
        );
    }

    /**
     * @experimental
     */
    public supportsExperimentalThreads(): boolean {
        return this.clientOpts?.experimentalThreadSupport || false;
    }

    /**
     * Fetches the summary of a room as defined by an initial version of MSC3266 and implemented in Synapse
     * Proposed at https://github.com/matrix-org/matrix-doc/pull/3266
     * @param roomIdOrAlias - The ID or alias of the room to get the summary of.
     * @param via - The list of servers which know about the room if only an ID was provided.
     */
    public async getRoomSummary(roomIdOrAlias: string, via?: string[]): Promise<IRoomSummary> {
        const path = utils.encodeUri("/rooms/$roomid/summary", { $roomid: roomIdOrAlias });
        return this.http.authedRequest(Method.Get, path, { via }, undefined, {
            prefix: "/_matrix/client/unstable/im.nheko.summary",
        });
    }

    /**
     * @experimental
     */
    public processThreadEvents(room: Room, threadedEvents: MatrixEvent[], toStartOfTimeline: boolean): void {
        room.processThreadedEvents(threadedEvents, toStartOfTimeline);
    }

    /**
     * @experimental
     */
    public processThreadRoots(room: Room, threadedEvents: MatrixEvent[], toStartOfTimeline: boolean): void {
        room.processThreadRoots(threadedEvents, toStartOfTimeline);
    }

    public processBeaconEvents(
        room?: Room,
        events?: MatrixEvent[],
    ): void {
        if (!events?.length) return;
        if (!room) return;

        room.currentState.processBeaconEvents(events, this);
    }

    /**
     * Fetches the user_id of the configured access token.
     */
    public async whoami(): Promise<{ user_id: string }> { // eslint-disable-line camelcase
        return this.http.authedRequest(Method.Get, "/account/whoami");
    }

    /**
     * Find the event_id closest to the given timestamp in the given direction.
<<<<<<< HEAD
     * @return {Promise} Resolves: A promise of an object containing the event_id and
     *    origin_server_ts of the closest event to the timestamp in the given direction
     * @return {module:http-api.MatrixError} Rejects: when the request fails
=======
     * @returns A promise of an object containing the event_id and
     *    origin_server_ts of the closest event to the timestamp in the given
     *    direction
>>>>>>> ae849fdd
     */
    public async timestampToEvent(
        roomId: string,
        timestamp: number,
        dir: Direction,
    ): Promise<ITimestampToEventResponse> {
        const path = utils.encodeUri("/rooms/$roomId/timestamp_to_event", {
            $roomId: roomId,
        });
        const queryParams = {
            ts: timestamp.toString(),
            dir: dir,
        };

        try {
            return await this.http.authedRequest(
                Method.Get,
                path,
                queryParams,
                undefined,
                {
                    prefix: ClientPrefix.V1,
                },
            );
        } catch (err) {
            // Fallback to the prefixed unstable endpoint. Since the stable endpoint is
            // new, we should also try the unstable endpoint before giving up. We can
            // remove this fallback request in a year (remove after 2023-11-28).
            if (
                (<MatrixError>err).errcode === "M_UNRECOGNIZED" && (
                    // XXX: The 400 status code check should be removed in the future
                    // when Synapse is compliant with MSC3743.
                    (<MatrixError>err).httpStatus === 400 ||
                    // This the correct standard status code for an unsupported
                    // endpoint according to MSC3743.
                    (<MatrixError>err).httpStatus === 404
                )
            ) {
                return await this.http.authedRequest(
                    Method.Get,
                    path,
                    queryParams,
                    undefined,
                    {
                        prefix: "/_matrix/client/unstable/org.matrix.msc3030",
                    },
                );
            }

            throw err;
        }
    }
}

/**
 * recalculates an accurate notifications count on event decryption.
 * Servers do not have enough knowledge about encrypted events to calculate an
 * accurate notification_count
 */
export function fixNotificationCountOnDecryption(cli: MatrixClient, event: MatrixEvent): void {
    const oldActions = event.getPushActions();
    const actions = cli.getPushActionsForEvent(event, true);

    const room = cli.getRoom(event.getRoomId());
    if (!room || !cli.getUserId()) return;

    const isThreadEvent = !!event.threadRootId && !event.isThreadRoot;

    const currentCount = room.getUnreadCountForEventContext(NotificationCountType.Highlight, event);

    // Ensure the unread counts are kept up to date if the event is encrypted
    // We also want to make sure that the notification count goes up if we already
    // have encrypted events to avoid other code from resetting 'highlight' to zero.
    const oldHighlight = !!oldActions?.tweaks?.highlight;
    const newHighlight = !!actions?.tweaks?.highlight;
    if (oldHighlight !== newHighlight || currentCount > 0) {
        // TODO: Handle mentions received while the client is offline
        // See also https://github.com/vector-im/element-web/issues/9069
        const hasReadEvent = isThreadEvent
            ? room.getThread(event.threadRootId)?.hasUserReadEvent(cli.getUserId()!, event.getId()!)
            : room.hasUserReadEvent(cli.getUserId()!, event.getId()!);

        if (!hasReadEvent) {
            let newCount = currentCount;
            if (newHighlight && !oldHighlight) newCount++;
            if (!newHighlight && oldHighlight) newCount--;

            if (isThreadEvent) {
                room.setThreadUnreadNotificationCount(
                    event.threadRootId,
                    NotificationCountType.Highlight,
                    newCount,
                );
            } else {
                room.setUnreadNotificationCount(NotificationCountType.Highlight, newCount);
            }

            // Fix 'Mentions Only' rooms from not having the right badge count
            const totalCount = (isThreadEvent
                ? room.getThreadUnreadNotificationCount(event.threadRootId, NotificationCountType.Total)
                : room.getRoomUnreadNotificationCount(NotificationCountType.Total)) ?? 0;

            if (totalCount < newCount) {
                if (isThreadEvent) {
                    room.setThreadUnreadNotificationCount(
                        event.threadRootId,
                        NotificationCountType.Total,
                        newCount,
                    );
                } else {
                    room.setUnreadNotificationCount(NotificationCountType.Total, newCount);
                }
            }
        }
    }
}<|MERGE_RESOLUTION|>--- conflicted
+++ resolved
@@ -9311,15 +9311,9 @@
 
     /**
      * Find the event_id closest to the given timestamp in the given direction.
-<<<<<<< HEAD
-     * @return {Promise} Resolves: A promise of an object containing the event_id and
+     * @return Resolves: A promise of an object containing the event_id and
      *    origin_server_ts of the closest event to the timestamp in the given direction
-     * @return {module:http-api.MatrixError} Rejects: when the request fails
-=======
-     * @returns A promise of an object containing the event_id and
-     *    origin_server_ts of the closest event to the timestamp in the given
-     *    direction
->>>>>>> ae849fdd
+     * @return Rejects: when the request fails (module:http-api.MatrixError)
      */
     public async timestampToEvent(
         roomId: string,
