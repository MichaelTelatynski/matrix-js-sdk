/*
Copyright 2015-2021 The Matrix.org Foundation C.I.C.

Licensed under the Apache License, Version 2.0 (the "License");
you may not use this file except in compliance with the License.
You may obtain a copy of the License at

    http://www.apache.org/licenses/LICENSE-2.0

Unless required by applicable law or agreed to in writing, software
distributed under the License is distributed on an "AS IS" BASIS,
WITHOUT WARRANTIES OR CONDITIONS OF ANY KIND, either express or implied.
See the License for the specific language governing permissions and
limitations under the License.
*/

/**
 * This is an internal module. See {@link MatrixClient} for the public class.
 * @module client
 */

import { EmoteEvent, IPartialEvent, MessageEvent, NoticeEvent } from "matrix-events-sdk";

import { ISyncStateData, SyncApi, SyncState } from "./sync";
import {
    EventStatus,
    IContent,
    IDecryptOptions,
    IEvent,
    MatrixEvent,
    MatrixEventEvent,
    MatrixEventHandlerMap,
} from "./models/event";
import { StubStore } from "./store/stub";
import { CallEvent, CallEventHandlerMap, createNewMatrixCall, MatrixCall, supportsMatrixCall } from "./webrtc/call";
import { Filter, IFilterDefinition } from "./filter";
import { CallEventHandlerEvent, CallEventHandler, CallEventHandlerEventHandlerMap } from './webrtc/callEventHandler';
import { GroupCallEventHandlerEvent, GroupCallEventHandlerEventHandlerMap } from './webrtc/groupCallEventHandler';
import * as utils from './utils';
import { sleep } from './utils';
import { Direction, EventTimeline } from "./models/event-timeline";
import { IActionsObject, PushProcessor } from "./pushprocessor";
import { AutoDiscovery, AutoDiscoveryAction } from "./autodiscovery";
import * as olmlib from "./crypto/olmlib";
import { decodeBase64, encodeBase64 } from "./crypto/olmlib";
import { IExportedDevice as IOlmDevice } from "./crypto/OlmDevice";
import { TypedReEmitter } from './ReEmitter';
import { IRoomEncryption, RoomList } from './crypto/RoomList';
import { logger } from './logger';
import { SERVICE_TYPES } from './service-types';
import {
    FileType,
    HttpApiEvent,
    HttpApiEventHandlerMap,
    IHttpOpts,
    IUpload,
    MatrixError,
    MatrixHttpApi,
    Method,
    PREFIX_IDENTITY_V2,
    PREFIX_MEDIA_R0,
    PREFIX_R0,
    PREFIX_UNSTABLE,
    PREFIX_V1,
    PREFIX_V3,
    retryNetworkOperation,
    UploadContentResponseType,
} from "./http-api";
import {
    Crypto,
    CryptoEvent,
    CryptoEventHandlerMap,
    fixBackupKey,
    IBootstrapCrossSigningOpts,
    ICheckOwnCrossSigningTrustOpts,
    IMegolmSessionData,
    isCryptoAvailable,
    VerificationMethod,
} from './crypto';
import { DeviceInfo, IDevice } from "./crypto/deviceinfo";
import { decodeRecoveryKey } from './crypto/recoverykey';
import { keyFromAuthData } from './crypto/key_passphrase';
import { User, UserEvent, UserEventHandlerMap } from "./models/user";
import { getHttpUriForMxc } from "./content-repo";
import { SearchResult } from "./models/search-result";
import {
    DEHYDRATION_ALGORITHM,
    IDehydratedDevice,
    IDehydratedDeviceKeyInfo,
    IDeviceKeys,
    IOneTimeKey,
} from "./crypto/dehydration";
import {
    IKeyBackupInfo,
    IKeyBackupPrepareOpts,
    IKeyBackupRestoreOpts,
    IKeyBackupRestoreResult,
    IKeyBackupRoomSessions,
    IKeyBackupSession,
} from "./crypto/keybackup";
import { IIdentityServerProvider } from "./@types/IIdentityServerProvider";
import { MatrixScheduler } from "./scheduler";
import {
    IAuthData,
    ICryptoCallbacks,
    IMinimalEvent,
    IRoomEvent,
    IStateEvent,
    NotificationCountType,
    BeaconEvent,
    BeaconEventHandlerMap,
    RoomEvent,
    RoomEventHandlerMap,
    RoomMemberEvent,
    RoomMemberEventHandlerMap,
    RoomStateEvent,
    RoomStateEventHandlerMap,
    INotificationsResponse,
    IFilterResponse,
    ITagsResponse,
    IStatusResponse,
    IPushRule,
    PushRuleActionName,
    IAuthDict,
} from "./matrix";
import {
    CrossSigningKey,
    IAddSecretStorageKeyOpts,
    ICreateSecretStorageOpts,
    IEncryptedEventInfo,
    IImportRoomKeysOpts,
    IRecoveryKey,
    ISecretStorageKeyInfo,
} from "./crypto/api";
import { EventTimelineSet } from "./models/event-timeline-set";
import { VerificationRequest } from "./crypto/verification/request/VerificationRequest";
import { VerificationBase as Verification } from "./crypto/verification/Base";
import * as ContentHelpers from "./content-helpers";
import { CrossSigningInfo, DeviceTrustLevel, ICacheCallbacks, UserTrustLevel } from "./crypto/CrossSigning";
import { Room } from "./models/room";
import {
    IAddThreePidOnlyBody,
    IBindThreePidBody,
    IContextResponse,
    ICreateRoomOpts,
    IEventSearchOpts,
    IGuestAccessOpts,
    IJoinRoomOpts,
    IPaginateOpts,
    IPresenceOpts,
    IRedactOpts,
    IRelationsRequestOpts,
    IRelationsResponse,
    IRoomDirectoryOptions,
    ISearchOpts,
    ISendEventResponse,
    IUploadOpts,
} from "./@types/requests";
import {
    EventType,
    MsgType,
    RelationType,
    RoomCreateTypeField,
    RoomType,
    UNSTABLE_MSC3088_ENABLED,
    UNSTABLE_MSC3088_PURPOSE,
    UNSTABLE_MSC3089_TREE_SUBTYPE,
} from "./@types/event";
import { IAbortablePromise, IdServerUnbindResult, IImageInfo, Preset, Visibility } from "./@types/partials";
import { EventMapper, eventMapperFor, MapperOpts } from "./event-mapper";
import { randomString } from "./randomstring";
import { BackupManager, IKeyBackup, IKeyBackupCheck, IPreparedKeyBackupVersion, TrustInfo } from "./crypto/backup";
import { DEFAULT_TREE_POWER_LEVELS_TEMPLATE, MSC3089TreeSpace } from "./models/MSC3089TreeSpace";
import { ISignatures } from "./@types/signed";
import { IStore } from "./store";
import { ISecretRequest } from "./crypto/SecretStorage";
import {
    IEventWithRoomId,
    ISearchRequestBody,
    ISearchResponse,
    ISearchResults,
    IStateEventWithRoomId,
    SearchOrderBy,
} from "./@types/search";
import { ISynapseAdminDeactivateResponse, ISynapseAdminWhoisResponse } from "./@types/synapse";
import { IHierarchyRoom } from "./@types/spaces";
import { IPusher, IPusherRequest, IPushRules, PushRuleAction, PushRuleKind, RuleId } from "./@types/PushRules";
import { IThreepid } from "./@types/threepids";
import { CryptoStore } from "./crypto/store/base";
import {
    GroupCall,
    IGroupCallDataChannelOptions,
    GroupCallIntent,
    GroupCallType,
} from "./webrtc/groupCall";
import { MediaHandler } from "./webrtc/mediaHandler";
import { GroupCallEventHandler } from "./webrtc/groupCallEventHandler";
import { IRefreshTokenResponse } from "./@types/auth";
import { TypedEventEmitter } from "./models/typed-event-emitter";
import { ReceiptType } from "./@types/read_receipts";
import { MSC3575SlidingSyncRequest, MSC3575SlidingSyncResponse, SlidingSync } from "./sliding-sync";
import { SlidingSyncSdk } from "./sliding-sync-sdk";
import { Thread, THREAD_RELATION_TYPE } from "./models/thread";
import { MBeaconInfoEventContent, M_BEACON_INFO } from "./@types/beacon";

export type Store = IStore;

export type Callback<T = any> = (err: Error | any | null, data?: T) => void;
export type ResetTimelineCallback = (roomId: string) => boolean;

const SCROLLBACK_DELAY_MS = 3000;
export const CRYPTO_ENABLED: boolean = isCryptoAvailable();
const CAPABILITIES_CACHE_MS = 21600000; // 6 hours - an arbitrary value
const TURN_CHECK_INTERVAL = 10 * 60 * 1000; // poll for turn credentials every 10 minutes

interface IExportedDevice {
    olmDevice: IOlmDevice;
    userId: string;
    deviceId: string;
}

export interface IKeysUploadResponse {
    one_time_key_counts: { // eslint-disable-line camelcase
        [algorithm: string]: number;
    };
}

export interface ICreateClientOpts {
    baseUrl: string;

    idBaseUrl?: string;

    /**
     * The data store used for sync data from the homeserver. If not specified,
     * this client will not store any HTTP responses. The `createClient` helper
     * will create a default store if needed.
     */
    store?: Store;

    /**
     * A store to be used for end-to-end crypto session data. If not specified,
     * end-to-end crypto will be disabled. The `createClient` helper will create
     * a default store if needed.
     */
    cryptoStore?: CryptoStore;

    /**
     * The scheduler to use. If not
     * specified, this client will not retry requests on failure. This client
     * will supply its own processing function to
     * {@link module:scheduler~MatrixScheduler#setProcessFunction}.
     */
    scheduler?: MatrixScheduler;

    /**
     * The function to invoke for HTTP
     * requests. The value of this property is typically <code>require("request")
     * </code> as it returns a function which meets the required interface. See
     * {@link requestFunction} for more information.
     */
    request?: IHttpOpts["request"];

    userId?: string;

    /**
     * A unique identifier for this device; used for tracking things like crypto
     * keys and access tokens. If not specified, end-to-end encryption will be
     * disabled.
     */
    deviceId?: string;

    accessToken?: string;

    /**
     * Identity server provider to retrieve the user's access token when accessing
     * the identity server. See also https://github.com/vector-im/element-web/issues/10615
     * which seeks to replace the previous approach of manual access tokens params
     * with this callback throughout the SDK.
     */
    identityServer?: IIdentityServerProvider;

    /**
     * The default maximum amount of
     * time to wait before timing out HTTP requests. If not specified, there is no timeout.
     */
    localTimeoutMs?: number;

    /**
     * Set to true to use
     * Authorization header instead of query param to send the access token to the server.
     *
     * Default false.
     */
    useAuthorizationHeader?: boolean;

    /**
     * Set to true to enable
     * improved timeline support ({@link module:client~MatrixClient#getEventTimeline getEventTimeline}). It is
     * disabled by default for compatibility with older clients - in particular to
     * maintain support for back-paginating the live timeline after a '/sync'
     * result with a gap.
     */
    timelineSupport?: boolean;

    /**
     * Extra query parameters to append
     * to all requests with this client. Useful for application services which require
     * <code>?user_id=</code>.
     */
    queryParams?: Record<string, string>;

    /**
     * Device data exported with
     * "exportDevice" method that must be imported to recreate this device.
     * Should only be useful for devices with end-to-end crypto enabled.
     * If provided, deviceId and userId should **NOT** be provided at the top
     * level (they are present in the exported data).
     */
    deviceToImport?: IExportedDevice;

    /**
     * Key used to pickle olm objects or other sensitive data.
     */
    pickleKey?: string;

    verificationMethods?: Array<VerificationMethod>;

    /**
     * Whether relaying calls through a TURN server should be forced. Default false.
     */
    forceTURN?: boolean;

    /**
     * Up to this many ICE candidates will be gathered when an incoming call arrives.
     * Gathering does not send data to the caller, but will communicate with the configured TURN
     * server. Default 0.
     */
    iceCandidatePoolSize?: number;

    /**
     * True to advertise support for call transfers to other parties on Matrix calls. Default false.
     */
    supportsCallTransfer?: boolean;

    /**
     * Whether to allow a fallback ICE server should be used for negotiating a
     * WebRTC connection if the homeserver doesn't provide any servers. Defaults to false.
     */
    fallbackICEServerAllowed?: boolean;

    /**
     * If true, to-device signalling for group calls will be encrypted
     * with Olm. Default: true.
     */
    useE2eForGroupCall?: boolean;

    cryptoCallbacks?: ICryptoCallbacks;

    /**
     * The user ID for the local SFU to use for group calling, if any
     */
    localSfu?: string;

    /**
     * The device ID for the local SFU to use for group calling, if any
     */
    localSfuDeviceId?: string;

    /**
     * False to disable E2EE for to-device calls. Default true.
     */
    encryptedCalls?: boolean;
}

export interface IMatrixClientCreateOpts extends ICreateClientOpts {
    /**
     * Whether to allow sending messages to encrypted rooms when encryption
     * is not available internally within this SDK. This is useful if you are using an external
     * E2E proxy, for example. Defaults to false.
     */
    usingExternalCrypto?: boolean;
}

export enum PendingEventOrdering {
    Chronological = "chronological",
    Detached = "detached",
}

export interface IStartClientOpts {
    /**
     * The event <code>limit=</code> to apply to initial sync. Default: 8.
     */
    initialSyncLimit?: number;

    /**
     * True to put <code>archived=true</code> on the <code>/initialSync</code> request. Default: false.
     */
    includeArchivedRooms?: boolean;

    /**
     * True to do /profile requests on every invite event if the displayname/avatar_url is not known for this user ID. Default: false.
     */
    resolveInvitesToProfiles?: boolean;

    /**
     * Controls where pending messages appear in a room's timeline. If "<b>chronological</b>", messages will
     * appear in the timeline when the call to <code>sendEvent</code> was made. If "<b>detached</b>",
     * pending messages will appear in a separate list, accessbile via {@link module:models/room#getPendingEvents}.
     * Default: "chronological".
     */
    pendingEventOrdering?: PendingEventOrdering;

    /**
     * The number of milliseconds to wait on /sync. Default: 30000 (30 seconds).
     */
    pollTimeout?: number;

    /**
     * The filter to apply to /sync calls. This will override the opts.initialSyncLimit, which would
     * normally result in a timeline limit filter.
     */
    filter?: Filter;

    /**
     * True to perform syncing without automatically updating presence.
     */
    disablePresence?: boolean;

    /**
     * True to not load all membership events during initial sync but fetch them when needed by calling
     * `loadOutOfBandMembers` This will override the filter option at this moment.
     */
    lazyLoadMembers?: boolean;

    /**
     * The number of seconds between polls to /.well-known/matrix/client, undefined to disable.
     * This should be in the order of hours. Default: undefined.
     */
    clientWellKnownPollPeriod?: number;

    /**
     * @experimental
     */
    experimentalThreadSupport?: boolean;

    /**
     * @experimental
     */
     slidingSync?: SlidingSync;
}

export interface IStoredClientOpts extends IStartClientOpts {
    crypto: Crypto;
    canResetEntireTimeline: ResetTimelineCallback;
}

export enum RoomVersionStability {
    Stable = "stable",
    Unstable = "unstable",
}

export interface IRoomVersionsCapability {
    default: string;
    available: Record<string, RoomVersionStability>;
}

export interface ICapability {
    enabled: boolean;
}

export interface IChangePasswordCapability extends ICapability {}

export interface IThreadsCapability extends ICapability {}

interface ICapabilities {
    [key: string]: any;
    "m.change_password"?: IChangePasswordCapability;
    "m.room_versions"?: IRoomVersionsCapability;
    "io.element.thread"?: IThreadsCapability;
}

/* eslint-disable camelcase */
export interface ICrossSigningKey {
    keys: { [algorithm: string]: string };
    signatures?: ISignatures;
    usage: string[];
    user_id: string;
}

enum CrossSigningKeyType {
    MasterKey = "master_key",
    SelfSigningKey = "self_signing_key",
    UserSigningKey = "user_signing_key",
}

export type CrossSigningKeys = Record<CrossSigningKeyType, ICrossSigningKey>;

export interface ISignedKey {
    keys: Record<string, string>;
    signatures: ISignatures;
    user_id: string;
    algorithms: string[];
    device_id: string;
}

export type KeySignatures = Record<string, Record<string, ICrossSigningKey | ISignedKey>>;
export interface IUploadKeySignaturesResponse {
    failures: Record<string, Record<string, {
        errcode: string;
        error: string;
    }>>;
}

export interface IPreviewUrlResponse {
    [key: string]: string | number;
    "og:title": string;
    "og:type": string;
    "og:url": string;
    "og:image"?: string;
    "og:image:type"?: string;
    "og:image:height"?: number;
    "og:image:width"?: number;
    "og:description"?: string;
    "matrix:image:size"?: number;
}

interface ITurnServerResponse {
    uris: string[];
    username: string;
    password: string;
    ttl: number;
}

interface ITurnServer {
    urls: string[];
    username: string;
    credential: string;
}

interface IServerVersions {
    versions: string[];
    unstable_features: Record<string, boolean>;
}

export interface IClientWellKnown {
    [key: string]: any;
    "m.homeserver"?: IWellKnownConfig;
    "m.identity_server"?: IWellKnownConfig;
}

export interface IWellKnownConfig {
    raw?: any; // todo typings
    action?: AutoDiscoveryAction;
    reason?: string;
    error?: Error | string;
    // eslint-disable-next-line
    base_url?: string | null;
}

interface IKeyBackupPath {
    path: string;
    queryData?: {
        version: string;
    };
}

interface IMediaConfig {
    [key: string]: any; // extensible
    "m.upload.size"?: number;
}

interface IThirdPartySigned {
    sender: string;
    mxid: string;
    token: string;
    signatures: ISignatures;
}

interface IJoinRequestBody {
    third_party_signed?: IThirdPartySigned;
}

interface ITagMetadata {
    [key: string]: any;
    order: number;
}

interface IMessagesResponse {
    start: string;
    end: string;
    chunk: IRoomEvent[];
    state: IStateEvent[];
}

export interface IRequestTokenResponse {
    sid: string;
    submit_url?: string;
}

export interface IRequestMsisdnTokenResponse extends IRequestTokenResponse {
    msisdn: string;
    success: boolean;
    intl_fmt: string;
}

export interface IUploadKeysRequest {
    device_keys?: Required<IDeviceKeys>;
    one_time_keys?: Record<string, IOneTimeKey>;
    "org.matrix.msc2732.fallback_keys"?: Record<string, IOneTimeKey>;
}

interface IOpenIDToken {
    access_token: string;
    token_type: "Bearer" | string;
    matrix_server_name: string;
    expires_in: number;
}

interface IRoomInitialSyncResponse {
    room_id: string;
    membership: "invite" | "join" | "leave" | "ban";
    messages?: {
        start?: string;
        end?: string;
        chunk: IEventWithRoomId[];
    };
    state?: IStateEventWithRoomId[];
    visibility: Visibility;
    account_data?: IMinimalEvent[];
    presence: Partial<IEvent>; // legacy and undocumented, api is deprecated so this won't get attention
}

interface IJoinedRoomsResponse {
    joined_rooms: string[];
}

interface IJoinedMembersResponse {
    joined: {
        [userId: string]: {
            display_name: string;
            avatar_url: string;
        };
    };
}

export interface IRegisterRequestParams {
    auth?: IAuthData;
    username?: string;
    password?: string;
    refresh_token?: boolean;
    guest_access_token?: string;
    x_show_msisdn?: boolean;
    bind_msisdn?: boolean;
    bind_email?: boolean;
    inhibit_login?: boolean;
    initial_device_display_name?: string;
}

export interface IPublicRoomsChunkRoom {
    room_id: string;
    name?: string;
    avatar_url?: string;
    topic?: string;
    canonical_alias?: string;
    aliases?: string[];
    world_readable: boolean;
    guest_can_join: boolean;
    num_joined_members: number;
}

interface IPublicRoomsResponse {
    chunk: IPublicRoomsChunkRoom[];
    next_batch?: string;
    prev_batch?: string;
    total_room_count_estimate?: number;
}

interface IUserDirectoryResponse {
    results: {
        user_id: string;
        display_name?: string;
        avatar_url?: string;
    }[];
    limited: boolean;
}

export interface IMyDevice {
    device_id: string;
    display_name?: string;
    last_seen_ip?: string;
    last_seen_ts?: number;
}

export interface IDownloadKeyResult {
    failures: { [serverName: string]: object };
    device_keys: {
        [userId: string]: {
            [deviceId: string]: IDeviceKeys & {
                unsigned?: {
                    device_display_name: string;
                };
            };
        };
    };
    // the following three fields were added in 1.1
    master_keys?: {
        [userId: string]: {
            keys: { [keyId: string]: string };
            usage: string[];
            user_id: string;
        };
    };
    self_signing_keys?: {
        [userId: string]: {
            keys: { [keyId: string]: string };
            signatures: ISignatures;
            usage: string[];
            user_id: string;
        };
    };
    user_signing_keys?: {
        [userId: string]: {
            keys: { [keyId: string]: string };
            signatures: ISignatures;
            usage: string[];
            user_id: string;
        };
    };
}

export interface IClaimOTKsResult {
    failures: { [serverName: string]: object };
    one_time_keys: {
        [userId: string]: {
            [deviceId: string]: {
                [keyId: string]: {
                    key: string;
                    signatures: ISignatures;
                };
            };
        };
    };
}

export interface IFieldType {
    regexp: string;
    placeholder: string;
}

export interface IInstance {
    desc: string;
    icon?: string;
    fields: object;
    network_id: string;
    // XXX: this is undocumented but we rely on it: https://github.com/matrix-org/matrix-doc/issues/3203
    instance_id: string;
}

export interface IProtocol {
    user_fields: string[];
    location_fields: string[];
    icon: string;
    field_types: Record<string, IFieldType>;
    instances: IInstance[];
}

interface IThirdPartyLocation {
    alias: string;
    protocol: string;
    fields: object;
}

interface IThirdPartyUser {
    userid: string;
    protocol: string;
    fields: object;
}

interface IRoomSummary extends Omit<IPublicRoomsChunkRoom, "canonical_alias" | "aliases"> {
    room_type?: RoomType;
    membership?: string;
    is_encrypted: boolean;
}

interface IRoomKeysResponse {
    sessions: IKeyBackupRoomSessions;
}

interface IRoomsKeysResponse {
    rooms: Record<string, IRoomKeysResponse>;
}

interface IRoomHierarchy {
    rooms: IHierarchyRoom[];
    next_batch?: string;
}

interface ITimestampToEventResponse {
    event_id: string;
    origin_server_ts: string;
}
/* eslint-enable camelcase */

// We're using this constant for methods overloading and inspect whether a variable
// contains an eventId or not. This was required to ensure backwards compatibility
// of methods for threads
// Probably not the most graceful solution but does a good enough job for now
const EVENT_ID_PREFIX = "$";

export enum ClientEvent {
    Sync = "sync",
    Event = "event",
    ToDeviceEvent = "toDeviceEvent",
    AccountData = "accountData",
    Room = "Room",
    DeleteRoom = "deleteRoom",
    SyncUnexpectedError = "sync.unexpectedError",
    ClientWellKnown = "WellKnown.client",
    ReceivedVoipEvent = "received_voip_event",
}

type RoomEvents = RoomEvent.Name
    | RoomEvent.Redaction
    | RoomEvent.RedactionCancelled
    | RoomEvent.Receipt
    | RoomEvent.Tags
    | RoomEvent.LocalEchoUpdated
    | RoomEvent.HistoryImportedWithinTimeline
    | RoomEvent.AccountData
    | RoomEvent.MyMembership
    | RoomEvent.Timeline
    | RoomEvent.TimelineReset;

type RoomStateEvents = RoomStateEvent.Events
    | RoomStateEvent.Members
    | RoomStateEvent.NewMember
    | RoomStateEvent.Update
    | RoomStateEvent.Marker
    ;

type CryptoEvents = CryptoEvent.KeySignatureUploadFailure
    | CryptoEvent.KeyBackupStatus
    | CryptoEvent.KeyBackupFailed
    | CryptoEvent.KeyBackupSessionsRemaining
    | CryptoEvent.RoomKeyRequest
    | CryptoEvent.RoomKeyRequestCancellation
    | CryptoEvent.VerificationRequest
    | CryptoEvent.DeviceVerificationChanged
    | CryptoEvent.UserTrustStatusChanged
    | CryptoEvent.KeysChanged
    | CryptoEvent.Warning
    | CryptoEvent.DevicesUpdated
    | CryptoEvent.WillUpdateDevices;

type MatrixEventEvents = MatrixEventEvent.Decrypted | MatrixEventEvent.Replaced | MatrixEventEvent.VisibilityChange;

type RoomMemberEvents = RoomMemberEvent.Name
    | RoomMemberEvent.Typing
    | RoomMemberEvent.PowerLevel
    | RoomMemberEvent.Membership;

type UserEvents = UserEvent.AvatarUrl
    | UserEvent.DisplayName
    | UserEvent.Presence
    | UserEvent.CurrentlyActive
    | UserEvent.LastPresenceTs;

type EmittedEvents = ClientEvent
    | RoomEvents
    | RoomStateEvents
    | CryptoEvents
    | MatrixEventEvents
    | RoomMemberEvents
    | UserEvents
    | CallEvent // re-emitted by call.ts using Object.values
    | CallEventHandlerEvent.Incoming
    | GroupCallEventHandlerEvent.Incoming
    | GroupCallEventHandlerEvent.Ended
    | GroupCallEventHandlerEvent.Participants
    | HttpApiEvent.SessionLoggedOut
    | HttpApiEvent.NoConsent
    | BeaconEvent;

export type ClientEventHandlerMap = {
    [ClientEvent.Sync]: (state: SyncState, lastState?: SyncState, data?: ISyncStateData) => void;
    [ClientEvent.Event]: (event: MatrixEvent) => void;
    [ClientEvent.ToDeviceEvent]: (event: MatrixEvent) => void;
    [ClientEvent.AccountData]: (event: MatrixEvent, lastEvent?: MatrixEvent) => void;
    [ClientEvent.Room]: (room: Room) => void;
    [ClientEvent.DeleteRoom]: (roomId: string) => void;
    [ClientEvent.SyncUnexpectedError]: (error: Error) => void;
    [ClientEvent.ClientWellKnown]: (data: IClientWellKnown) => void;
    [ClientEvent.ReceivedVoipEvent]: (event: MatrixEvent) => void;
} & RoomEventHandlerMap
    & RoomStateEventHandlerMap
    & CryptoEventHandlerMap
    & MatrixEventHandlerMap
    & RoomMemberEventHandlerMap
    & UserEventHandlerMap
    & CallEventHandlerEventHandlerMap
    & GroupCallEventHandlerEventHandlerMap
    & CallEventHandlerMap
    & HttpApiEventHandlerMap
    & BeaconEventHandlerMap;

/**
 * Represents a Matrix Client. Only directly construct this if you want to use
 * custom modules. Normally, {@link createClient} should be used
 * as it specifies 'sensible' defaults for these modules.
 */
export class MatrixClient extends TypedEventEmitter<EmittedEvents, ClientEventHandlerMap> {
    public static readonly RESTORE_BACKUP_ERROR_BAD_KEY = 'RESTORE_BACKUP_ERROR_BAD_KEY';

    public reEmitter = new TypedReEmitter<EmittedEvents, ClientEventHandlerMap>(this);
    public olmVersion: [number, number, number] = null; // populated after initCrypto
    public usingExternalCrypto = false;
    public store: Store;
    public deviceId?: string;
    public credentials: { userId?: string };
    public pickleKey: string;
    public scheduler: MatrixScheduler;
    public clientRunning = false;
    public timelineSupport = false;
    public urlPreviewCache: { [key: string]: Promise<IPreviewUrlResponse> } = {};
    public identityServer: IIdentityServerProvider;
    public http: MatrixHttpApi; // XXX: Intended private, used in code.
    public crypto: Crypto; // XXX: Intended private, used in code.
    public cryptoCallbacks: ICryptoCallbacks; // XXX: Intended private, used in code.
    public callEventHandler: CallEventHandler; // XXX: Intended private, used in code.
    public groupCallEventHandler: GroupCallEventHandler;
    public supportsCallTransfer = false; // XXX: Intended private, used in code.
    public forceTURN = false; // XXX: Intended private, used in code.
    public iceCandidatePoolSize = 0; // XXX: Intended private, used in code.
    public idBaseUrl: string;
    public baseUrl: string;

    // Note: these are all `protected` to let downstream consumers make mistakes if they want to.
    // We don't technically support this usage, but have reasons to do this.

    protected canSupportVoip = false;
    protected peekSync: SyncApi = null;
    protected isGuestAccount = false;
    protected ongoingScrollbacks: {[roomId: string]: {promise?: Promise<Room>, errorTs?: number}} = {};
    protected notifTimelineSet: EventTimelineSet = null;
    protected cryptoStore: CryptoStore;
    protected verificationMethods: VerificationMethod[];
    protected fallbackICEServerAllowed = false;
    protected roomList: RoomList;
    protected syncApi: SlidingSyncSdk | SyncApi;
    public pushRules: IPushRules;
    protected syncLeftRoomsPromise: Promise<Room[]>;
    protected syncedLeftRooms = false;
    protected clientOpts: IStoredClientOpts;
    protected clientWellKnownIntervalID: ReturnType<typeof setInterval>;
    protected canResetTimelineCallback: ResetTimelineCallback;

    // The pushprocessor caches useful things, so keep one and re-use it
    protected pushProcessor = new PushProcessor(this);

    // Promise to a response of the server's /versions response
    // TODO: This should expire: https://github.com/matrix-org/matrix-js-sdk/issues/1020
    protected serverVersionsPromise: Promise<IServerVersions>;

    public cachedCapabilities: {
        capabilities: ICapabilities;
        expiration: number;
    };
    protected clientWellKnown: IClientWellKnown;
    protected clientWellKnownPromise: Promise<IClientWellKnown>;
    protected turnServers: ITurnServer[] = [];
    protected turnServersExpiry = 0;
    protected checkTurnServersIntervalID: ReturnType<typeof setInterval>;
    protected exportedOlmDeviceToImport: IOlmDevice;
    protected txnCtr = 0;
    protected mediaHandler = new MediaHandler(this);
    protected sessionId: string;
    protected pendingEventEncryption = new Map<string, Promise<void>>();

<<<<<<< HEAD
    public localSfu: string;
    public localSfuDeviceId: string;
    public encryptedCalls: boolean;
=======
    private useE2eForGroupCall = true;
>>>>>>> b711781f

    constructor(opts: IMatrixClientCreateOpts) {
        super();

        opts.baseUrl = utils.ensureNoTrailingSlash(opts.baseUrl);
        opts.idBaseUrl = utils.ensureNoTrailingSlash(opts.idBaseUrl);

        this.baseUrl = opts.baseUrl;
        this.idBaseUrl = opts.idBaseUrl;
        this.identityServer = opts.identityServer;

        this.usingExternalCrypto = opts.usingExternalCrypto;
        this.store = opts.store || new StubStore();
        this.deviceId = opts.deviceId || null;
        this.sessionId = randomString(10);

        const userId = opts.userId || null;
        this.credentials = { userId };

        this.http = new MatrixHttpApi(this as ConstructorParameters<typeof MatrixHttpApi>[0], {
            baseUrl: opts.baseUrl,
            idBaseUrl: opts.idBaseUrl,
            accessToken: opts.accessToken,
            request: opts.request,
            prefix: PREFIX_R0,
            onlyData: true,
            extraParams: opts.queryParams,
            localTimeoutMs: opts.localTimeoutMs,
            useAuthorizationHeader: opts.useAuthorizationHeader,
        });

        if (opts.deviceToImport) {
            if (this.deviceId) {
                logger.warn(
                    'not importing device because device ID is provided to ' +
                    'constructor independently of exported data',
                );
            } else if (this.credentials.userId) {
                logger.warn(
                    'not importing device because user ID is provided to ' +
                    'constructor independently of exported data',
                );
            } else if (!opts.deviceToImport.deviceId) {
                logger.warn('not importing device because no device ID in exported data');
            } else {
                this.deviceId = opts.deviceToImport.deviceId;
                this.credentials.userId = opts.deviceToImport.userId;
                // will be used during async initialization of the crypto
                this.exportedOlmDeviceToImport = opts.deviceToImport.olmDevice;
            }
        } else if (opts.pickleKey) {
            this.pickleKey = opts.pickleKey;
        }

        this.scheduler = opts.scheduler;
        if (this.scheduler) {
            this.scheduler.setProcessFunction(async (eventToSend: MatrixEvent) => {
                const room = this.getRoom(eventToSend.getRoomId());
                if (eventToSend.status !== EventStatus.SENDING) {
                    this.updatePendingEventStatus(room, eventToSend, EventStatus.SENDING);
                }
                const res = await this.sendEventHttpRequest(eventToSend);
                if (room) {
                    // ensure we update pending event before the next scheduler run so that any listeners to event id
                    // updates on the synchronous event emitter get a chance to run first.
                    room.updatePendingEvent(eventToSend, EventStatus.SENT, res.event_id);
                }
                return res;
            });
        }

<<<<<<< HEAD
        this.encryptedCalls = opts.encryptedCalls;
        this.localSfu = opts.localSfu;
        this.localSfuDeviceId = opts.localSfuDeviceId;

        // try constructing a MatrixCall to see if we are running in an environment
        // which has WebRTC. If we are, listen for and handle m.call.* events.
        const call = createNewMatrixCall(this, undefined, undefined);
        if (call) {
=======
        if (supportsMatrixCall()) {
>>>>>>> b711781f
            this.callEventHandler = new CallEventHandler(this);
            this.groupCallEventHandler = new GroupCallEventHandler(this);
            this.canSupportVoip = true;
            // Start listening for calls after the initial sync is done
            // We do not need to backfill the call event buffer
            // with encrypted events that might never get decrypted
            this.on(ClientEvent.Sync, this.startCallEventHandler);
        }

        this.timelineSupport = Boolean(opts.timelineSupport);

        this.cryptoStore = opts.cryptoStore;
        this.verificationMethods = opts.verificationMethods;
        this.cryptoCallbacks = opts.cryptoCallbacks || {};

        this.forceTURN = opts.forceTURN || false;
        this.iceCandidatePoolSize = opts.iceCandidatePoolSize === undefined ? 0 : opts.iceCandidatePoolSize;
        this.supportsCallTransfer = opts.supportsCallTransfer || false;
        this.fallbackICEServerAllowed = opts.fallbackICEServerAllowed || false;

        if (opts.useE2eForGroupCall !== undefined) this.useE2eForGroupCall = opts.useE2eForGroupCall;

        // List of which rooms have encryption enabled: separate from crypto because
        // we still want to know which rooms are encrypted even if crypto is disabled:
        // we don't want to start sending unencrypted events to them.
        this.roomList = new RoomList(this.cryptoStore);

        // The SDK doesn't really provide a clean way for events to recalculate the push
        // actions for themselves, so we have to kinda help them out when they are encrypted.
        // We do this so that push rules are correctly executed on events in their decrypted
        // state, such as highlights when the user's name is mentioned.
        this.on(MatrixEventEvent.Decrypted, (event) => {
            const oldActions = event.getPushActions();
            const actions = this.getPushActionsForEvent(event, true);

            const room = this.getRoom(event.getRoomId());
            if (!room) return;

            const currentCount = room.getUnreadNotificationCount(NotificationCountType.Highlight);

            // Ensure the unread counts are kept up to date if the event is encrypted
            // We also want to make sure that the notification count goes up if we already
            // have encrypted events to avoid other code from resetting 'highlight' to zero.
            const oldHighlight = !!oldActions?.tweaks?.highlight;
            const newHighlight = !!actions?.tweaks?.highlight;
            if (oldHighlight !== newHighlight || currentCount > 0) {
                // TODO: Handle mentions received while the client is offline
                // See also https://github.com/vector-im/element-web/issues/9069
                if (!room.hasUserReadEvent(this.getUserId(), event.getId())) {
                    let newCount = currentCount;
                    if (newHighlight && !oldHighlight) newCount++;
                    if (!newHighlight && oldHighlight) newCount--;
                    room.setUnreadNotificationCount(NotificationCountType.Highlight, newCount);

                    // Fix 'Mentions Only' rooms from not having the right badge count
                    const totalCount = room.getUnreadNotificationCount(NotificationCountType.Total);
                    if (totalCount < newCount) {
                        room.setUnreadNotificationCount(NotificationCountType.Total, newCount);
                    }
                }
            }
        });

        // Like above, we have to listen for read receipts from ourselves in order to
        // correctly handle notification counts on encrypted rooms.
        // This fixes https://github.com/vector-im/element-web/issues/9421
        this.on(RoomEvent.Receipt, (event, room) => {
            if (room && this.isRoomEncrypted(room.roomId)) {
                // Figure out if we've read something or if it's just informational
                const content = event.getContent();
                const isSelf = Object.keys(content).filter(eid => {
                    const read = content[eid][ReceiptType.Read];
                    if (read && Object.keys(read).includes(this.getUserId())) return true;

                    const readPrivate = content[eid][ReceiptType.ReadPrivate];
                    if (readPrivate && Object.keys(readPrivate).includes(this.getUserId())) return true;

                    return false;
                }).length > 0;

                if (!isSelf) return;

                // Work backwards to determine how many events are unread. We also set
                // a limit for how back we'll look to avoid spinning CPU for too long.
                // If we hit the limit, we assume the count is unchanged.
                const maxHistory = 20;
                const events = room.getLiveTimeline().getEvents();

                let highlightCount = 0;

                for (let i = events.length - 1; i >= 0; i--) {
                    if (i === events.length - maxHistory) return; // limit reached

                    const event = events[i];

                    if (room.hasUserReadEvent(this.getUserId(), event.getId())) {
                        // If the user has read the event, then the counting is done.
                        break;
                    }

                    const pushActions = this.getPushActionsForEvent(event);
                    highlightCount += pushActions.tweaks &&
                    pushActions.tweaks.highlight ? 1 : 0;
                }

                // Note: we don't need to handle 'total' notifications because the counts
                // will come from the server.
                room.setUnreadNotificationCount(NotificationCountType.Highlight, highlightCount);
            }
        });
    }

    /**
     * High level helper method to begin syncing and poll for new events. To listen for these
     * events, add a listener for {@link module:client~MatrixClient#event:"event"}
     * via {@link module:client~MatrixClient#on}. Alternatively, listen for specific
     * state change events.
     * @param {Object=} opts Options to apply when syncing.
     */
    public async startClient(opts?: IStartClientOpts): Promise<void> {
        if (this.clientRunning) {
            // client is already running.
            return;
        }
        this.clientRunning = true;
        // backwards compat for when 'opts' was 'historyLen'.
        if (typeof opts === "number") {
            opts = {
                initialSyncLimit: opts,
            };
        }

        // Create our own user object artificially (instead of waiting for sync)
        // so it's always available, even if the user is not in any rooms etc.
        const userId = this.getUserId();
        if (userId) {
            this.store.storeUser(new User(userId));
        }

        if (this.crypto) {
            this.crypto.uploadDeviceKeys();
            this.crypto.start();
        }

        // periodically poll for turn servers if we support voip
        if (this.canSupportVoip) {
            this.checkTurnServersIntervalID = setInterval(() => {
                this.checkTurnServers();
            }, TURN_CHECK_INTERVAL);
            // noinspection ES6MissingAwait
            this.checkTurnServers();
        }

        if (this.syncApi) {
            // This shouldn't happen since we thought the client was not running
            logger.error("Still have sync object whilst not running: stopping old one");
            this.syncApi.stop();
        }

        try {
            const { serverSupport, stable } = await this.doesServerSupportThread();
            Thread.setServerSideSupport(serverSupport, stable);
        } catch (e) {
            // Most likely cause is that `doesServerSupportThread` returned `null` (as it
            // is allowed to do) and thus we enter "degraded mode" on threads.
            Thread.setServerSideSupport(false, true);
        }

        // shallow-copy the opts dict before modifying and storing it
        this.clientOpts = Object.assign({}, opts) as IStoredClientOpts;
        this.clientOpts.crypto = this.crypto;
        this.clientOpts.canResetEntireTimeline = (roomId) => {
            if (!this.canResetTimelineCallback) {
                return false;
            }
            return this.canResetTimelineCallback(roomId);
        };
        if (this.clientOpts.slidingSync) {
            this.syncApi = new SlidingSyncSdk(this.clientOpts.slidingSync, this, this.clientOpts);
        } else {
            this.syncApi = new SyncApi(this, this.clientOpts);
        }
        this.syncApi.sync();

        if (this.clientOpts.clientWellKnownPollPeriod !== undefined) {
            this.clientWellKnownIntervalID = setInterval(() => {
                this.fetchClientWellKnown();
            }, 1000 * this.clientOpts.clientWellKnownPollPeriod);
            this.fetchClientWellKnown();
        }
    }

    /**
     * High level helper method to stop the client from polling and allow a
     * clean shutdown.
     */
    public stopClient() {
        this.crypto?.stop(); // crypto might have been initialised even if the client wasn't fully started

        if (!this.clientRunning) return; // already stopped

        logger.log('stopping MatrixClient');

        this.clientRunning = false;

        this.syncApi?.stop();
        this.syncApi = null;

        this.peekSync?.stopPeeking();

        this.callEventHandler?.stop();
        this.groupCallEventHandler?.stop();

        global.clearInterval(this.checkTurnServersIntervalID);
        if (this.clientWellKnownIntervalID !== undefined) {
            global.clearInterval(this.clientWellKnownIntervalID);
        }
    }

    /**
     * Try to rehydrate a device if available.  The client must have been
     * initialized with a `cryptoCallback.getDehydrationKey` option, and this
     * function must be called before initCrypto and startClient are called.
     *
     * @return {Promise<string>} Resolves to undefined if a device could not be dehydrated, or
     *     to the new device ID if the dehydration was successful.
     * @return {module:http-api.MatrixError} Rejects: with an error response.
     */
    public async rehydrateDevice(): Promise<string> {
        if (this.crypto) {
            throw new Error("Cannot rehydrate device after crypto is initialized");
        }

        if (!this.cryptoCallbacks.getDehydrationKey) {
            return;
        }

        const getDeviceResult = await this.getDehydratedDevice();
        if (!getDeviceResult) {
            return;
        }

        if (!getDeviceResult.device_data || !getDeviceResult.device_id) {
            logger.info("no dehydrated device found");
            return;
        }

        const account = new global.Olm.Account();
        try {
            const deviceData = getDeviceResult.device_data;
            if (deviceData.algorithm !== DEHYDRATION_ALGORITHM) {
                logger.warn("Wrong algorithm for dehydrated device");
                return;
            }
            logger.log("unpickling dehydrated device");
            const key = await this.cryptoCallbacks.getDehydrationKey(
                deviceData,
                (k) => {
                    // copy the key so that it doesn't get clobbered
                    account.unpickle(new Uint8Array(k), deviceData.account);
                },
            );
            account.unpickle(key, deviceData.account);
            logger.log("unpickled device");

            const rehydrateResult = await this.http.authedRequest<{ success: boolean }>(
                undefined,
                Method.Post,
                "/dehydrated_device/claim",
                undefined,
                {
                    device_id: getDeviceResult.device_id,
                },
                {
                    prefix: "/_matrix/client/unstable/org.matrix.msc2697.v2",
                },
            );

            if (rehydrateResult.success === true) {
                this.deviceId = getDeviceResult.device_id;
                logger.info("using dehydrated device");
                const pickleKey = this.pickleKey || "DEFAULT_KEY";
                this.exportedOlmDeviceToImport = {
                    pickledAccount: account.pickle(pickleKey),
                    sessions: [],
                    pickleKey: pickleKey,
                };
                account.free();
                return this.deviceId;
            } else {
                account.free();
                logger.info("not using dehydrated device");
                return;
            }
        } catch (e) {
            account.free();
            logger.warn("could not unpickle", e);
        }
    }

    /**
     * Get the current dehydrated device, if any
     * @return {Promise} A promise of an object containing the dehydrated device
     */
    public async getDehydratedDevice(): Promise<IDehydratedDevice> {
        try {
            return await this.http.authedRequest<IDehydratedDevice>(
                undefined,
                Method.Get,
                "/dehydrated_device",
                undefined, undefined,
                {
                    prefix: "/_matrix/client/unstable/org.matrix.msc2697.v2",
                },
            );
        } catch (e) {
            logger.info("could not get dehydrated device", e.toString());
            return;
        }
    }

    /**
     * Set the dehydration key.  This will also periodically dehydrate devices to
     * the server.
     *
     * @param {Uint8Array} key the dehydration key
     * @param {IDehydratedDeviceKeyInfo} [keyInfo] Information about the key.  Primarily for
     *     information about how to generate the key from a passphrase.
     * @param {string} [deviceDisplayName] The device display name for the
     *     dehydrated device.
     * @return {Promise} A promise that resolves when the dehydrated device is stored.
     */
    public setDehydrationKey(
        key: Uint8Array,
        keyInfo: IDehydratedDeviceKeyInfo,
        deviceDisplayName?: string,
    ): Promise<void> {
        if (!this.crypto) {
            logger.warn('not dehydrating device if crypto is not enabled');
            return;
        }
        return this.crypto.dehydrationManager.setKeyAndQueueDehydration(key, keyInfo, deviceDisplayName);
    }

    /**
     * Creates a new dehydrated device (without queuing periodic dehydration)
     * @param {Uint8Array} key the dehydration key
     * @param {IDehydratedDeviceKeyInfo} [keyInfo] Information about the key.  Primarily for
     *     information about how to generate the key from a passphrase.
     * @param {string} [deviceDisplayName] The device display name for the
     *     dehydrated device.
     * @return {Promise<String>} the device id of the newly created dehydrated device
     */
    public async createDehydratedDevice(
        key: Uint8Array,
        keyInfo: IDehydratedDeviceKeyInfo,
        deviceDisplayName?: string,
    ): Promise<string> {
        if (!this.crypto) {
            logger.warn('not dehydrating device if crypto is not enabled');
            return;
        }
        await this.crypto.dehydrationManager.setKey(key, keyInfo, deviceDisplayName);
        return this.crypto.dehydrationManager.dehydrateDevice();
    }

    public async exportDevice(): Promise<IExportedDevice> {
        if (!this.crypto) {
            logger.warn('not exporting device if crypto is not enabled');
            return;
        }
        return {
            userId: this.credentials.userId,
            deviceId: this.deviceId,
            // XXX: Private member access.
            olmDevice: await this.crypto.olmDevice.export(),
        };
    }

    /**
     * Clear any data out of the persistent stores used by the client.
     *
     * @returns {Promise} Promise which resolves when the stores have been cleared.
     */
    public clearStores(): Promise<void> {
        if (this.clientRunning) {
            throw new Error("Cannot clear stores while client is running");
        }

        const promises = [];

        promises.push(this.store.deleteAllData());
        if (this.cryptoStore) {
            promises.push(this.cryptoStore.deleteAllData());
        }
        return Promise.all(promises).then(); // .then to fix types
    }

    /**
     * Get the user-id of the logged-in user
     *
     * @return {?string} MXID for the logged-in user, or null if not logged in
     */
    public getUserId(): string | null {
        if (this.credentials && this.credentials.userId) {
            return this.credentials.userId;
        }
        return null;
    }

    /**
     * Get the domain for this client's MXID
     * @return {?string} Domain of this MXID
     */
    public getDomain(): string {
        if (this.credentials && this.credentials.userId) {
            return this.credentials.userId.replace(/^.*?:/, '');
        }
        return null;
    }

    /**
     * Get the local part of the current user ID e.g. "foo" in "@foo:bar".
     * @return {?string} The user ID localpart or null.
     */
    public getUserIdLocalpart(): string | null {
        if (this.credentials && this.credentials.userId) {
            return this.credentials.userId.split(":")[0].substring(1);
        }
        return null;
    }

    /**
     * Get the device ID of this client
     * @return {?string} device ID
     */
    public getDeviceId(): string {
        return this.deviceId;
    }

    /**
     * Get the session ID of this client
     * @return {string} session ID
     */
    public getSessionId(): string {
        return this.sessionId;
    }

    /**
     * Check if the runtime environment supports VoIP calling.
     * @return {boolean} True if VoIP is supported.
     */
    public supportsVoip(): boolean {
        return this.canSupportVoip;
    }

    /**
     * @returns {MediaHandler}
     */
    public getMediaHandler(): MediaHandler {
        return this.mediaHandler;
    }

    /**
     * Set whether VoIP calls are forced to use only TURN
     * candidates. This is the same as the forceTURN option
     * when creating the client.
     * @param {boolean} force True to force use of TURN servers
     */
    public setForceTURN(force: boolean) {
        this.forceTURN = force;
    }

    /**
     * Set whether to advertise transfer support to other parties on Matrix calls.
     * @param {boolean} support True to advertise the 'm.call.transferee' capability
     */
    public setSupportsCallTransfer(support: boolean) {
        this.supportsCallTransfer = support;
    }

    /**
     * Returns true if to-device signalling for group calls will be encrypted with Olm.
     * If false, it will be sent unencrypted.
     * @returns boolean Whether group call signalling will be encrypted
     */
    public getUseE2eForGroupCall(): boolean {
        return this.useE2eForGroupCall;
    }

    /**
     * Creates a new call.
     * The place*Call methods on the returned call can be used to actually place a call
     *
     * @param {string} roomId The room the call is to be placed in.
     * @return {MatrixCall} the call or null if the browser doesn't support calling.
     */
    public createCall(roomId: string): MatrixCall | null {
        return createNewMatrixCall(this, roomId);
    }

    /**
     * Creates a new group call and sends the associated state event
     * to alert other members that the room now has a group call.
     *
     * @param {string} roomId The room the call is to be placed in.
     * @return {GroupCall}
     */
    public async createGroupCall(
        roomId: string,
        type: GroupCallType,
        isPtt: boolean,
        intent: GroupCallIntent,
        dataChannelsEnabled?: boolean,
        dataChannelOptions?: IGroupCallDataChannelOptions,
        localSfu?: string,
        localSfuDeviceId?: string,
    ): Promise<GroupCall> {
        if (this.getGroupCallForRoom(roomId)) {
            throw new Error(`${roomId} already has an existing group call`);
        }

        const room = this.getRoom(roomId);

        if (!room) {
            throw new Error(`Cannot find room ${roomId}`);
        }

        return new GroupCall(
            this,
            room,
            type,
            isPtt,
            intent,
            undefined,
            dataChannelsEnabled,
            dataChannelOptions,
        ).create();
    }

    /**
     * Get an existing group call for the provided room.
     * @param roomId
     * @returns {GroupCall} The group call or null if it doesn't already exist.
     */
    public getGroupCallForRoom(roomId: string): GroupCall | null {
        return this.groupCallEventHandler.groupCalls.get(roomId) || null;
    }

    /**
     * Get the current sync state.
     * @return {?SyncState} the sync state, which may be null.
     * @see module:client~MatrixClient#event:"sync"
     */
    public getSyncState(): SyncState {
        if (!this.syncApi) {
            return null;
        }
        return this.syncApi.getSyncState();
    }

    /**
     * Returns the additional data object associated with
     * the current sync state, or null if there is no
     * such data.
     * Sync errors, if available, are put in the 'error' key of
     * this object.
     * @return {?Object}
     */
    public getSyncStateData(): ISyncStateData | null {
        if (!this.syncApi) {
            return null;
        }
        return this.syncApi.getSyncStateData();
    }

    /**
     * Whether the initial sync has completed.
     * @return {boolean} True if at least one sync has happened.
     */
    public isInitialSyncComplete(): boolean {
        const state = this.getSyncState();
        if (!state) {
            return false;
        }
        return state === SyncState.Prepared || state === SyncState.Syncing;
    }

    /**
     * Return whether the client is configured for a guest account.
     * @return {boolean} True if this is a guest access_token (or no token is supplied).
     */
    public isGuest(): boolean {
        return this.isGuestAccount;
    }

    /**
     * Set whether this client is a guest account. <b>This method is experimental
     * and may change without warning.</b>
     * @param {boolean} guest True if this is a guest account.
     */
    public setGuest(guest: boolean) {
        // EXPERIMENTAL:
        // If the token is a macaroon, it should be encoded in it that it is a 'guest'
        // access token, which means that the SDK can determine this entirely without
        // the dev manually flipping this flag.
        this.isGuestAccount = guest;
    }

    /**
     * Return the provided scheduler, if any.
     * @return {?module:scheduler~MatrixScheduler} The scheduler or null
     */
    public getScheduler(): MatrixScheduler {
        return this.scheduler;
    }

    /**
     * Retry a backed off syncing request immediately. This should only be used when
     * the user <b>explicitly</b> attempts to retry their lost connection.
     * @return {boolean} True if this resulted in a request being retried.
     */
    public retryImmediately(): boolean {
        return this.syncApi.retryImmediately();
    }

    /**
     * Return the global notification EventTimelineSet, if any
     *
     * @return {EventTimelineSet} the globl notification EventTimelineSet
     */
    public getNotifTimelineSet(): EventTimelineSet {
        return this.notifTimelineSet;
    }

    /**
     * Set the global notification EventTimelineSet
     *
     * @param {EventTimelineSet} set
     */
    public setNotifTimelineSet(set: EventTimelineSet) {
        this.notifTimelineSet = set;
    }

    /**
     * Gets the capabilities of the homeserver. Always returns an object of
     * capability keys and their options, which may be empty.
     * @param {boolean} fresh True to ignore any cached values.
     * @return {Promise} Resolves to the capabilities of the homeserver
     * @return {module:http-api.MatrixError} Rejects: with an error response.
     */
    public getCapabilities(fresh = false): Promise<ICapabilities> {
        const now = new Date().getTime();

        if (this.cachedCapabilities && !fresh) {
            if (now < this.cachedCapabilities.expiration) {
                logger.log("Returning cached capabilities");
                return Promise.resolve(this.cachedCapabilities.capabilities);
            }
        }

        return this.http.authedRequest(
            undefined, Method.Get, "/capabilities",
        ).catch((e: Error): void => {
            // We swallow errors because we need a default object anyhow
            logger.error(e);
        }).then((r: { capabilities?: ICapabilities } = {}) => {
            const capabilities: ICapabilities = r["capabilities"] || {};

            // If the capabilities missed the cache, cache it for a shorter amount
            // of time to try and refresh them later.
            const cacheMs = Object.keys(capabilities).length
                ? CAPABILITIES_CACHE_MS
                : 60000 + (Math.random() * 5000);

            this.cachedCapabilities = {
                capabilities,
                expiration: now + cacheMs,
            };

            logger.log("Caching capabilities: ", capabilities);
            return capabilities;
        });
    }

    /**
     * Initialise support for end-to-end encryption in this client
     *
     * You should call this method after creating the matrixclient, but *before*
     * calling `startClient`, if you want to support end-to-end encryption.
     *
     * It will return a Promise which will resolve when the crypto layer has been
     * successfully initialised.
     */
    public async initCrypto(): Promise<void> {
        if (!isCryptoAvailable()) {
            throw new Error(
                `End-to-end encryption not supported in this js-sdk build: did ` +
                `you remember to load the olm library?`,
            );
        }

        if (this.crypto) {
            logger.warn("Attempt to re-initialise e2e encryption on MatrixClient");
            return;
        }

        if (!this.cryptoStore) {
            // the cryptostore is provided by sdk.createClient, so this shouldn't happen
            throw new Error(`Cannot enable encryption: no cryptoStore provided`);
        }

        logger.log("Crypto: Starting up crypto store...");
        await this.cryptoStore.startup();

        // initialise the list of encrypted rooms (whether or not crypto is enabled)
        logger.log("Crypto: initialising roomlist...");
        await this.roomList.init();

        const userId = this.getUserId();
        if (userId === null) {
            throw new Error(
                `Cannot enable encryption on MatrixClient with unknown userId: ` +
                `ensure userId is passed in createClient().`,
            );
        }
        if (this.deviceId === null) {
            throw new Error(
                `Cannot enable encryption on MatrixClient with unknown deviceId: ` +
                `ensure deviceId is passed in createClient().`,
            );
        }

        const crypto = new Crypto(
            this,
            userId,
            this.deviceId,
            this.store,
            this.cryptoStore,
            this.roomList,
            this.verificationMethods,
        );

        this.reEmitter.reEmit(crypto, [
            CryptoEvent.KeyBackupFailed,
            CryptoEvent.KeyBackupSessionsRemaining,
            CryptoEvent.RoomKeyRequest,
            CryptoEvent.RoomKeyRequestCancellation,
            CryptoEvent.Warning,
            CryptoEvent.DevicesUpdated,
            CryptoEvent.WillUpdateDevices,
            CryptoEvent.DeviceVerificationChanged,
            CryptoEvent.UserTrustStatusChanged,
            CryptoEvent.KeysChanged,
        ]);

        logger.log("Crypto: initialising crypto object...");
        await crypto.init({
            exportedOlmDevice: this.exportedOlmDeviceToImport,
            pickleKey: this.pickleKey,
        });
        delete this.exportedOlmDeviceToImport;

        this.olmVersion = Crypto.getOlmVersion();

        // if crypto initialisation was successful, tell it to attach its event handlers.
        crypto.registerEventHandlers(this as Parameters<Crypto["registerEventHandlers"]>[0]);
        this.crypto = crypto;
    }

    /**
     * Is end-to-end crypto enabled for this client.
     * @return {boolean} True if end-to-end is enabled.
     */
    public isCryptoEnabled(): boolean {
        return !!this.crypto;
    }

    /**
     * Get the Ed25519 key for this device
     *
     * @return {?string} base64-encoded ed25519 key. Null if crypto is
     *    disabled.
     */
    public getDeviceEd25519Key(): string {
        if (!this.crypto) return null;
        return this.crypto.getDeviceEd25519Key();
    }

    /**
     * Get the Curve25519 key for this device
     *
     * @return {?string} base64-encoded curve25519 key. Null if crypto is
     *    disabled.
     */
    public getDeviceCurve25519Key(): string {
        if (!this.crypto) return null;
        return this.crypto.getDeviceCurve25519Key();
    }

    /**
     * Upload the device keys to the homeserver.
     * @return {Promise<void>} A promise that will resolve when the keys are uploaded.
     */
    public async uploadKeys(): Promise<void> {
        if (!this.crypto) {
            throw new Error("End-to-end encryption disabled");
        }

        await this.crypto.uploadDeviceKeys();
    }

    /**
     * Download the keys for a list of users and stores the keys in the session
     * store.
     * @param {Array} userIds The users to fetch.
     * @param {boolean} forceDownload Always download the keys even if cached.
     *
     * @return {Promise} A promise which resolves to a map userId->deviceId->{@link
        * module:crypto~DeviceInfo|DeviceInfo}.
     */
    public downloadKeys(
        userIds: string[],
        forceDownload?: boolean,
    ): Promise<Record<string, Record<string, IDevice>>> {
        if (!this.crypto) {
            return Promise.reject(new Error("End-to-end encryption disabled"));
        }
        return this.crypto.downloadKeys(userIds, forceDownload);
    }

    /**
     * Get the stored device keys for a user id
     *
     * @param {string} userId the user to list keys for.
     *
     * @return {module:crypto/deviceinfo[]} list of devices
     */
    public getStoredDevicesForUser(userId: string): DeviceInfo[] {
        if (!this.crypto) {
            throw new Error("End-to-end encryption disabled");
        }
        return this.crypto.getStoredDevicesForUser(userId) || [];
    }

    /**
     * Get the stored device key for a user id and device id
     *
     * @param {string} userId the user to list keys for.
     * @param {string} deviceId unique identifier for the device
     *
     * @return {module:crypto/deviceinfo} device or null
     */
    public getStoredDevice(userId: string, deviceId: string): DeviceInfo | null {
        if (!this.crypto) {
            throw new Error("End-to-end encryption disabled");
        }
        return this.crypto.getStoredDevice(userId, deviceId) || null;
    }

    /**
     * Mark the given device as verified
     *
     * @param {string} userId owner of the device
     * @param {string} deviceId unique identifier for the device or user's
     * cross-signing public key ID.
     *
     * @param {boolean=} verified whether to mark the device as verified. defaults
     *   to 'true'.
     *
     * @returns {Promise}
     *
     * @fires module:client~event:MatrixClient"deviceVerificationChanged"
     */
    public setDeviceVerified(userId: string, deviceId: string, verified = true): Promise<void> {
        const prom = this.setDeviceVerification(userId, deviceId, verified, null, null);

        // if one of the user's own devices is being marked as verified / unverified,
        // check the key backup status, since whether or not we use this depends on
        // whether it has a signature from a verified device
        if (userId == this.credentials.userId) {
            this.checkKeyBackup();
        }
        return prom;
    }

    /**
     * Mark the given device as blocked/unblocked
     *
     * @param {string} userId owner of the device
     * @param {string} deviceId unique identifier for the device or user's
     * cross-signing public key ID.
     *
     * @param {boolean=} blocked whether to mark the device as blocked. defaults
     *   to 'true'.
     *
     * @returns {Promise}
     *
     * @fires module:client~event:MatrixClient"deviceVerificationChanged"
     */
    public setDeviceBlocked(userId: string, deviceId: string, blocked = true): Promise<void> {
        return this.setDeviceVerification(userId, deviceId, null, blocked, null);
    }

    /**
     * Mark the given device as known/unknown
     *
     * @param {string} userId owner of the device
     * @param {string} deviceId unique identifier for the device or user's
     * cross-signing public key ID.
     *
     * @param {boolean=} known whether to mark the device as known. defaults
     *   to 'true'.
     *
     * @returns {Promise}
     *
     * @fires module:client~event:MatrixClient"deviceVerificationChanged"
     */
    public setDeviceKnown(userId: string, deviceId: string, known = true): Promise<void> {
        return this.setDeviceVerification(userId, deviceId, null, null, known);
    }

    private async setDeviceVerification(
        userId: string,
        deviceId: string,
        verified: boolean,
        blocked: boolean,
        known: boolean,
    ): Promise<void> {
        if (!this.crypto) {
            throw new Error("End-to-end encryption disabled");
        }
        await this.crypto.setDeviceVerification(userId, deviceId, verified, blocked, known);
    }

    /**
     * Request a key verification from another user, using a DM.
     *
     * @param {string} userId the user to request verification with
     * @param {string} roomId the room to use for verification
     *
     * @returns {Promise<module:crypto/verification/request/VerificationRequest>} resolves to a VerificationRequest
     *    when the request has been sent to the other party.
     */
    public requestVerificationDM(userId: string, roomId: string): Promise<VerificationRequest> {
        if (!this.crypto) {
            throw new Error("End-to-end encryption disabled");
        }
        return this.crypto.requestVerificationDM(userId, roomId);
    }

    /**
     * Finds a DM verification request that is already in progress for the given room id
     *
     * @param {string} roomId the room to use for verification
     *
     * @returns {module:crypto/verification/request/VerificationRequest?} the VerificationRequest that is in progress, if any
     */
    public findVerificationRequestDMInProgress(roomId: string): VerificationRequest {
        if (!this.crypto) {
            throw new Error("End-to-end encryption disabled");
        }
        return this.crypto.findVerificationRequestDMInProgress(roomId);
    }

    /**
     * Returns all to-device verification requests that are already in progress for the given user id
     *
     * @param {string} userId the ID of the user to query
     *
     * @returns {module:crypto/verification/request/VerificationRequest[]} the VerificationRequests that are in progress
     */
    public getVerificationRequestsToDeviceInProgress(userId: string): VerificationRequest[] {
        if (!this.crypto) {
            throw new Error("End-to-end encryption disabled");
        }
        return this.crypto.getVerificationRequestsToDeviceInProgress(userId);
    }

    /**
     * Request a key verification from another user.
     *
     * @param {string} userId the user to request verification with
     * @param {Array} devices array of device IDs to send requests to.  Defaults to
     *    all devices owned by the user
     *
     * @returns {Promise<module:crypto/verification/request/VerificationRequest>} resolves to a VerificationRequest
     *    when the request has been sent to the other party.
     */
    public requestVerification(userId: string, devices?: string[]): Promise<VerificationRequest> {
        if (!this.crypto) {
            throw new Error("End-to-end encryption disabled");
        }
        return this.crypto.requestVerification(userId, devices);
    }

    /**
     * Begin a key verification.
     *
     * @param {string} method the verification method to use
     * @param {string} userId the user to verify keys with
     * @param {string} deviceId the device to verify
     *
     * @returns {Verification} a verification object
     * @deprecated Use `requestVerification` instead.
     */
    public beginKeyVerification(method: string, userId: string, deviceId: string): Verification<any, any> {
        if (!this.crypto) {
            throw new Error("End-to-end encryption disabled");
        }
        return this.crypto.beginKeyVerification(method, userId, deviceId);
    }

    public checkSecretStorageKey(key: Uint8Array, info: ISecretStorageKeyInfo): Promise<boolean> {
        if (!this.crypto) {
            throw new Error("End-to-end encryption disabled");
        }
        return this.crypto.checkSecretStorageKey(key, info);
    }

    /**
     * Set the global override for whether the client should ever send encrypted
     * messages to unverified devices.  This provides the default for rooms which
     * do not specify a value.
     *
     * @param {boolean} value whether to blacklist all unverified devices by default
     */
    public setGlobalBlacklistUnverifiedDevices(value: boolean) {
        if (!this.crypto) {
            throw new Error("End-to-end encryption disabled");
        }
        return this.crypto.setGlobalBlacklistUnverifiedDevices(value);
    }

    /**
     * @return {boolean} whether to blacklist all unverified devices by default
     */
    public getGlobalBlacklistUnverifiedDevices(): boolean {
        if (!this.crypto) {
            throw new Error("End-to-end encryption disabled");
        }
        return this.crypto.getGlobalBlacklistUnverifiedDevices();
    }

    /**
     * Set whether sendMessage in a room with unknown and unverified devices
     * should throw an error and not send them message. This has 'Global' for
     * symmetry with setGlobalBlacklistUnverifiedDevices but there is currently
     * no room-level equivalent for this setting.
     *
     * This API is currently UNSTABLE and may change or be removed without notice.
     *
     * @param {boolean} value whether error on unknown devices
     */
    public setGlobalErrorOnUnknownDevices(value: boolean) {
        if (!this.crypto) {
            throw new Error("End-to-end encryption disabled");
        }
        return this.crypto.setGlobalErrorOnUnknownDevices(value);
    }

    /**
     * @return {boolean} whether to error on unknown devices
     *
     * This API is currently UNSTABLE and may change or be removed without notice.
     */
    public getGlobalErrorOnUnknownDevices(): boolean {
        if (!this.crypto) {
            throw new Error("End-to-end encryption disabled");
        }
        return this.crypto.getGlobalErrorOnUnknownDevices();
    }

    /**
     * Get the user's cross-signing key ID.
     *
     * The cross-signing API is currently UNSTABLE and may change without notice.
     *
     * @param {CrossSigningKey} [type=master] The type of key to get the ID of.  One of
     *     "master", "self_signing", or "user_signing".  Defaults to "master".
     *
     * @returns {string} the key ID
     */
    public getCrossSigningId(type: CrossSigningKey | string = CrossSigningKey.Master): string {
        if (!this.crypto) {
            throw new Error("End-to-end encryption disabled");
        }
        return this.crypto.getCrossSigningId(type);
    }

    /**
     * Get the cross signing information for a given user.
     *
     * The cross-signing API is currently UNSTABLE and may change without notice.
     *
     * @param {string} userId the user ID to get the cross-signing info for.
     *
     * @returns {CrossSigningInfo} the cross signing information for the user.
     */
    public getStoredCrossSigningForUser(userId: string): CrossSigningInfo {
        if (!this.crypto) {
            throw new Error("End-to-end encryption disabled");
        }
        return this.crypto.getStoredCrossSigningForUser(userId);
    }

    /**
     * Check whether a given user is trusted.
     *
     * The cross-signing API is currently UNSTABLE and may change without notice.
     *
     * @param {string} userId The ID of the user to check.
     *
     * @returns {UserTrustLevel}
     */
    public checkUserTrust(userId: string): UserTrustLevel {
        if (!this.crypto) {
            throw new Error("End-to-end encryption disabled");
        }
        return this.crypto.checkUserTrust(userId);
    }

    /**
     * Check whether a given device is trusted.
     *
     * The cross-signing API is currently UNSTABLE and may change without notice.
     *
     * @function module:client~MatrixClient#checkDeviceTrust
     * @param {string} userId The ID of the user whose devices is to be checked.
     * @param {string} deviceId The ID of the device to check
     *
     * @returns {DeviceTrustLevel}
     */
    public checkDeviceTrust(userId: string, deviceId: string): DeviceTrustLevel {
        if (!this.crypto) {
            throw new Error("End-to-end encryption disabled");
        }
        return this.crypto.checkDeviceTrust(userId, deviceId);
    }

    /**
     * Check whether one of our own devices is cross-signed by our
     * user's stored keys, regardless of whether we trust those keys yet.
     *
     * @param {string} deviceId The ID of the device to check
     *
     * @returns {boolean} true if the device is cross-signed
     */
    public checkIfOwnDeviceCrossSigned(deviceId: string): boolean {
        if (!this.crypto) {
            throw new Error("End-to-end encryption disabled");
        }
        return this.crypto.checkIfOwnDeviceCrossSigned(deviceId);
    }

    /**
     * Check the copy of our cross-signing key that we have in the device list and
     * see if we can get the private key. If so, mark it as trusted.
     * @param {Object} opts ICheckOwnCrossSigningTrustOpts object
     */
    public checkOwnCrossSigningTrust(opts?: ICheckOwnCrossSigningTrustOpts): Promise<void> {
        if (!this.crypto) {
            throw new Error("End-to-end encryption disabled");
        }
        return this.crypto.checkOwnCrossSigningTrust(opts);
    }

    /**
     * Checks that a given cross-signing private key matches a given public key.
     * This can be used by the getCrossSigningKey callback to verify that the
     * private key it is about to supply is the one that was requested.
     * @param {Uint8Array} privateKey The private key
     * @param {string} expectedPublicKey The public key
     * @returns {boolean} true if the key matches, otherwise false
     */
    public checkCrossSigningPrivateKey(privateKey: Uint8Array, expectedPublicKey: string): boolean {
        if (!this.crypto) {
            throw new Error("End-to-end encryption disabled");
        }
        return this.crypto.checkCrossSigningPrivateKey(privateKey, expectedPublicKey);
    }

    // deprecated: use requestVerification instead
    public legacyDeviceVerification(
        userId: string,
        deviceId: string,
        method: VerificationMethod,
    ): Promise<VerificationRequest> {
        if (!this.crypto) {
            throw new Error("End-to-end encryption disabled");
        }
        return this.crypto.legacyDeviceVerification(userId, deviceId, method);
    }

    /**
     * Perform any background tasks that can be done before a message is ready to
     * send, in order to speed up sending of the message.
     * @param {module:models/room} room the room the event is in
     */
    public prepareToEncrypt(room: Room) {
        if (!this.crypto) {
            throw new Error("End-to-end encryption disabled");
        }
        return this.crypto.prepareToEncrypt(room);
    }

    /**
     * Checks whether cross signing:
     * - is enabled on this account and trusted by this device
     * - has private keys either cached locally or stored in secret storage
     *
     * If this function returns false, bootstrapCrossSigning() can be used
     * to fix things such that it returns true. That is to say, after
     * bootstrapCrossSigning() completes successfully, this function should
     * return true.
     * @return {boolean} True if cross-signing is ready to be used on this device
     */
    public isCrossSigningReady(): Promise<boolean> {
        if (!this.crypto) {
            throw new Error("End-to-end encryption disabled");
        }
        return this.crypto.isCrossSigningReady();
    }

    /**
     * Bootstrap cross-signing by creating keys if needed. If everything is already
     * set up, then no changes are made, so this is safe to run to ensure
     * cross-signing is ready for use.
     *
     * This function:
     * - creates new cross-signing keys if they are not found locally cached nor in
     *   secret storage (if it has been setup)
     *
     * The cross-signing API is currently UNSTABLE and may change without notice.
     *
     * @param {function} opts.authUploadDeviceSigningKeys Function
     * called to await an interactive auth flow when uploading device signing keys.
     * @param {boolean} [opts.setupNewCrossSigning] Optional. Reset even if keys
     * already exist.
     * Args:
     *     {function} A function that makes the request requiring auth. Receives the
     *     auth data as an object. Can be called multiple times, first with an empty
     *     authDict, to obtain the flows.
     */
    public bootstrapCrossSigning(opts: IBootstrapCrossSigningOpts) {
        if (!this.crypto) {
            throw new Error("End-to-end encryption disabled");
        }
        return this.crypto.bootstrapCrossSigning(opts);
    }

    /**
     * Whether to trust a others users signatures of their devices.
     * If false, devices will only be considered 'verified' if we have
     * verified that device individually (effectively disabling cross-signing).
     *
     * Default: true
     *
     * @return {boolean} True if trusting cross-signed devices
     */
    public getCryptoTrustCrossSignedDevices(): boolean {
        if (!this.crypto) {
            throw new Error("End-to-end encryption disabled");
        }
        return this.crypto.getCryptoTrustCrossSignedDevices();
    }

    /**
     * See getCryptoTrustCrossSignedDevices

     * This may be set before initCrypto() is called to ensure no races occur.
     *
     * @param {boolean} val True to trust cross-signed devices
     */
    public setCryptoTrustCrossSignedDevices(val: boolean) {
        if (!this.crypto) {
            throw new Error("End-to-end encryption disabled");
        }
        return this.crypto.setCryptoTrustCrossSignedDevices(val);
    }

    /**
     * Counts the number of end to end session keys that are waiting to be backed up
     * @returns {Promise<int>} Resolves to the number of sessions requiring backup
     */
    public countSessionsNeedingBackup(): Promise<number> {
        if (!this.crypto) {
            throw new Error("End-to-end encryption disabled");
        }
        return this.crypto.countSessionsNeedingBackup();
    }

    /**
     * Get information about the encryption of an event
     *
     * @param {module:models/event.MatrixEvent} event event to be checked
     * @returns {IEncryptedEventInfo} The event information.
     */
    public getEventEncryptionInfo(event: MatrixEvent): IEncryptedEventInfo {
        if (!this.crypto) {
            throw new Error("End-to-end encryption disabled");
        }
        return this.crypto.getEventEncryptionInfo(event);
    }

    /**
     * Create a recovery key from a user-supplied passphrase.
     *
     * The Secure Secret Storage API is currently UNSTABLE and may change without notice.
     *
     * @param {string} password Passphrase string that can be entered by the user
     *     when restoring the backup as an alternative to entering the recovery key.
     *     Optional.
     * @returns {Promise<Object>} Object with public key metadata, encoded private
     *     recovery key which should be disposed of after displaying to the user,
     *     and raw private key to avoid round tripping if needed.
     */
    public createRecoveryKeyFromPassphrase(password?: string): Promise<IRecoveryKey> {
        if (!this.crypto) {
            throw new Error("End-to-end encryption disabled");
        }
        return this.crypto.createRecoveryKeyFromPassphrase(password);
    }

    /**
     * Checks whether secret storage:
     * - is enabled on this account
     * - is storing cross-signing private keys
     * - is storing session backup key (if enabled)
     *
     * If this function returns false, bootstrapSecretStorage() can be used
     * to fix things such that it returns true. That is to say, after
     * bootstrapSecretStorage() completes successfully, this function should
     * return true.
     *
     * The Secure Secret Storage API is currently UNSTABLE and may change without notice.
     *
     * @return {boolean} True if secret storage is ready to be used on this device
     */
    public isSecretStorageReady(): Promise<boolean> {
        if (!this.crypto) {
            throw new Error("End-to-end encryption disabled");
        }
        return this.crypto.isSecretStorageReady();
    }

    /**
     * Bootstrap Secure Secret Storage if needed by creating a default key. If everything is
     * already set up, then no changes are made, so this is safe to run to ensure secret
     * storage is ready for use.
     *
     * This function
     * - creates a new Secure Secret Storage key if no default key exists
     *   - if a key backup exists, it is migrated to store the key in the Secret
     *     Storage
     * - creates a backup if none exists, and one is requested
     * - migrates Secure Secret Storage to use the latest algorithm, if an outdated
     *   algorithm is found
     *
     * @param opts
     */
    public bootstrapSecretStorage(opts: ICreateSecretStorageOpts): Promise<void> {
        if (!this.crypto) {
            throw new Error("End-to-end encryption disabled");
        }
        return this.crypto.bootstrapSecretStorage(opts);
    }

    /**
     * Add a key for encrypting secrets.
     *
     * The Secure Secret Storage API is currently UNSTABLE and may change without notice.
     *
     * @param {string} algorithm the algorithm used by the key
     * @param {object} opts the options for the algorithm.  The properties used
     *     depend on the algorithm given.
     * @param {string} [keyName] the name of the key.  If not given, a random name will be generated.
     *
     * @return {object} An object with:
     *     keyId: {string} the ID of the key
     *     keyInfo: {object} details about the key (iv, mac, passphrase)
     */
    public addSecretStorageKey(
        algorithm: string,
        opts: IAddSecretStorageKeyOpts,
        keyName?: string,
    ): Promise<{keyId: string, keyInfo: ISecretStorageKeyInfo}> {
        if (!this.crypto) {
            throw new Error("End-to-end encryption disabled");
        }
        return this.crypto.addSecretStorageKey(algorithm, opts, keyName);
    }

    /**
     * Check whether we have a key with a given ID.
     *
     * The Secure Secret Storage API is currently UNSTABLE and may change without notice.
     *
     * @param {string} [keyId = default key's ID] The ID of the key to check
     *     for. Defaults to the default key ID if not provided.
     * @return {boolean} Whether we have the key.
     */
    public hasSecretStorageKey(keyId?: string): Promise<boolean> {
        if (!this.crypto) {
            throw new Error("End-to-end encryption disabled");
        }
        return this.crypto.hasSecretStorageKey(keyId);
    }

    /**
     * Store an encrypted secret on the server.
     *
     * The Secure Secret Storage API is currently UNSTABLE and may change without notice.
     *
     * @param {string} name The name of the secret
     * @param {string} secret The secret contents.
     * @param {Array} keys The IDs of the keys to use to encrypt the secret or null/undefined
     *     to use the default (will throw if no default key is set).
     */
    public storeSecret(name: string, secret: string, keys?: string[]) {
        if (!this.crypto) {
            throw new Error("End-to-end encryption disabled");
        }
        return this.crypto.storeSecret(name, secret, keys);
    }

    /**
     * Get a secret from storage.
     *
     * The Secure Secret Storage API is currently UNSTABLE and may change without notice.
     *
     * @param {string} name the name of the secret
     *
     * @return {string} the contents of the secret
     */
    public getSecret(name: string): Promise<string> {
        if (!this.crypto) {
            throw new Error("End-to-end encryption disabled");
        }
        return this.crypto.getSecret(name);
    }

    /**
     * Check if a secret is stored on the server.
     *
     * The Secure Secret Storage API is currently UNSTABLE and may change without notice.
     *
     * @param {string} name the name of the secret
     * @return {object?} map of key name to key info the secret is encrypted
     *     with, or null if it is not present or not encrypted with a trusted
     *     key
     */
    public isSecretStored(name: string): Promise<Record<string, ISecretStorageKeyInfo> | null> {
        if (!this.crypto) {
            throw new Error("End-to-end encryption disabled");
        }
        return this.crypto.isSecretStored(name);
    }

    /**
     * Request a secret from another device.
     *
     * The Secure Secret Storage API is currently UNSTABLE and may change without notice.
     *
     * @param {string} name the name of the secret to request
     * @param {string[]} devices the devices to request the secret from
     *
     * @return {ISecretRequest} the secret request object
     */
    public requestSecret(name: string, devices: string[]): ISecretRequest {
        if (!this.crypto) {
            throw new Error("End-to-end encryption disabled");
        }
        return this.crypto.requestSecret(name, devices);
    }

    /**
     * Get the current default key ID for encrypting secrets.
     *
     * The Secure Secret Storage API is currently UNSTABLE and may change without notice.
     *
     * @return {string} The default key ID or null if no default key ID is set
     */
    public getDefaultSecretStorageKeyId(): Promise<string | null> {
        if (!this.crypto) {
            throw new Error("End-to-end encryption disabled");
        }
        return this.crypto.getDefaultSecretStorageKeyId();
    }

    /**
     * Set the current default key ID for encrypting secrets.
     *
     * The Secure Secret Storage API is currently UNSTABLE and may change without notice.
     *
     * @param {string} keyId The new default key ID
     */
    public setDefaultSecretStorageKeyId(keyId: string) {
        if (!this.crypto) {
            throw new Error("End-to-end encryption disabled");
        }
        return this.crypto.setDefaultSecretStorageKeyId(keyId);
    }

    /**
     * Checks that a given secret storage private key matches a given public key.
     * This can be used by the getSecretStorageKey callback to verify that the
     * private key it is about to supply is the one that was requested.
     *
     * The Secure Secret Storage API is currently UNSTABLE and may change without notice.
     *
     * @param {Uint8Array} privateKey The private key
     * @param {string} expectedPublicKey The public key
     * @returns {boolean} true if the key matches, otherwise false
     */
    public checkSecretStoragePrivateKey(privateKey: Uint8Array, expectedPublicKey: string): boolean {
        if (!this.crypto) {
            throw new Error("End-to-end encryption disabled");
        }
        return this.crypto.checkSecretStoragePrivateKey(privateKey, expectedPublicKey);
    }

    /**
     * Get e2e information on the device that sent an event
     *
     * @param {MatrixEvent} event event to be checked
     *
     * @return {Promise<module:crypto/deviceinfo?>}
     */
    public async getEventSenderDeviceInfo(event: MatrixEvent): Promise<DeviceInfo> {
        if (!this.crypto) {
            return null;
        }
        return this.crypto.getEventSenderDeviceInfo(event);
    }

    /**
     * Check if the sender of an event is verified
     *
     * @param {MatrixEvent} event event to be checked
     *
     * @return {boolean} true if the sender of this event has been verified using
     * {@link module:client~MatrixClient#setDeviceVerified|setDeviceVerified}.
     */
    public async isEventSenderVerified(event: MatrixEvent): Promise<boolean> {
        const device = await this.getEventSenderDeviceInfo(event);
        if (!device) {
            return false;
        }
        return device.isVerified();
    }

    /**
     * Cancel a room key request for this event if one is ongoing and resend the
     * request.
     * @param  {MatrixEvent} event event of which to cancel and resend the room
     *                            key request.
     * @return {Promise} A promise that will resolve when the key request is queued
     */
    public cancelAndResendEventRoomKeyRequest(event: MatrixEvent): Promise<void> {
        return event.cancelAndResendKeyRequest(this.crypto, this.getUserId());
    }

    /**
     * Enable end-to-end encryption for a room. This does not modify room state.
     * Any messages sent before the returned promise resolves will be sent unencrypted.
     * @param {string} roomId The room ID to enable encryption in.
     * @param {object} config The encryption config for the room.
     * @return {Promise} A promise that will resolve when encryption is set up.
     */
    public setRoomEncryption(roomId: string, config: IRoomEncryption): Promise<void> {
        if (!this.crypto) {
            throw new Error("End-to-End encryption disabled");
        }
        return this.crypto.setRoomEncryption(roomId, config);
    }

    /**
     * Whether encryption is enabled for a room.
     * @param {string} roomId the room id to query.
     * @return {boolean} whether encryption is enabled.
     */
    public isRoomEncrypted(roomId: string): boolean {
        const room = this.getRoom(roomId);
        if (!room) {
            // we don't know about this room, so can't determine if it should be
            // encrypted. Let's assume not.
            return false;
        }

        // if there is an 'm.room.encryption' event in this room, it should be
        // encrypted (independently of whether we actually support encryption)
        const ev = room.currentState.getStateEvents(EventType.RoomEncryption, "");
        if (ev) {
            return true;
        }

        // we don't have an m.room.encrypted event, but that might be because
        // the server is hiding it from us. Check the store to see if it was
        // previously encrypted.
        return this.roomList.isRoomEncrypted(roomId);
    }

    /**
     * Forces the current outbound group session to be discarded such
     * that another one will be created next time an event is sent.
     *
     * @param {string} roomId The ID of the room to discard the session for
     *
     * This should not normally be necessary.
     */
    public forceDiscardSession(roomId: string) {
        if (!this.crypto) {
            throw new Error("End-to-End encryption disabled");
        }
        this.crypto.forceDiscardSession(roomId);
    }

    /**
     * Get a list containing all of the room keys
     *
     * This should be encrypted before returning it to the user.
     *
     * @return {Promise} a promise which resolves to a list of
     *    session export objects
     */
    public exportRoomKeys(): Promise<IMegolmSessionData[]> {
        if (!this.crypto) {
            return Promise.reject(new Error("End-to-end encryption disabled"));
        }
        return this.crypto.exportRoomKeys();
    }

    /**
     * Import a list of room keys previously exported by exportRoomKeys
     *
     * @param {Object[]} keys a list of session export objects
     * @param {Object} opts
     * @param {Function} opts.progressCallback called with an object that has a "stage" param
     *
     * @return {Promise} a promise which resolves when the keys
     *    have been imported
     */
    public importRoomKeys(keys: IMegolmSessionData[], opts?: IImportRoomKeysOpts): Promise<void> {
        if (!this.crypto) {
            throw new Error("End-to-end encryption disabled");
        }
        return this.crypto.importRoomKeys(keys, opts);
    }

    /**
     * Force a re-check of the local key backup status against
     * what's on the server.
     *
     * @returns {Object} Object with backup info (as returned by
     *     getKeyBackupVersion) in backupInfo and
     *     trust information (as returned by isKeyBackupTrusted)
     *     in trustInfo.
     */
    public checkKeyBackup(): Promise<IKeyBackupCheck> {
        return this.crypto.backupManager.checkKeyBackup();
    }

    /**
     * Get information about the current key backup.
     * @returns {Promise<IKeyBackupInfo | null>} Information object from API or null
     */
    public async getKeyBackupVersion(): Promise<IKeyBackupInfo | null> {
        let res: IKeyBackupInfo;
        try {
            res = await this.http.authedRequest<IKeyBackupInfo>(
                undefined, Method.Get, "/room_keys/version", undefined, undefined,
                { prefix: PREFIX_UNSTABLE },
            );
        } catch (e) {
            if (e.errcode === 'M_NOT_FOUND') {
                return null;
            } else {
                throw e;
            }
        }
        BackupManager.checkBackupVersion(res);
        return res;
    }

    /**
     * @param {object} info key backup info dict from getKeyBackupVersion()
     * @return {object} {
     *     usable: [bool], // is the backup trusted, true iff there is a sig that is valid & from a trusted device
     *     sigs: [
     *         valid: [bool],
     *         device: [DeviceInfo],
     *     ]
     * }
     */
    public isKeyBackupTrusted(info: IKeyBackupInfo): Promise<TrustInfo> {
        return this.crypto.backupManager.isKeyBackupTrusted(info);
    }

    /**
     * @returns {boolean} true if the client is configured to back up keys to
     *     the server, otherwise false. If we haven't completed a successful check
     *     of key backup status yet, returns null.
     */
    public getKeyBackupEnabled(): boolean {
        if (!this.crypto) {
            throw new Error("End-to-end encryption disabled");
        }
        return this.crypto.backupManager.getKeyBackupEnabled();
    }

    /**
     * Enable backing up of keys, using data previously returned from
     * getKeyBackupVersion.
     *
     * @param {object} info Backup information object as returned by getKeyBackupVersion
     * @returns {Promise<void>} Resolves when complete.
     */
    public enableKeyBackup(info: IKeyBackupInfo): Promise<void> {
        if (!this.crypto) {
            throw new Error("End-to-end encryption disabled");
        }

        return this.crypto.backupManager.enableKeyBackup(info);
    }

    /**
     * Disable backing up of keys.
     */
    public disableKeyBackup() {
        if (!this.crypto) {
            throw new Error("End-to-end encryption disabled");
        }

        this.crypto.backupManager.disableKeyBackup();
    }

    /**
     * Set up the data required to create a new backup version.  The backup version
     * will not be created and enabled until createKeyBackupVersion is called.
     *
     * @param {string} password Passphrase string that can be entered by the user
     *     when restoring the backup as an alternative to entering the recovery key.
     *     Optional.
     * @param {boolean} [opts.secureSecretStorage = false] Whether to use Secure
     *     Secret Storage to store the key encrypting key backups.
     *     Optional, defaults to false.
     *
     * @returns {Promise<object>} Object that can be passed to createKeyBackupVersion and
     *     additionally has a 'recovery_key' member with the user-facing recovery key string.
     */
    // TODO: Verify types
    public async prepareKeyBackupVersion(
        password?: string,
        opts: IKeyBackupPrepareOpts = { secureSecretStorage: false },
    ): Promise<Pick<IPreparedKeyBackupVersion, "algorithm" | "auth_data" | "recovery_key">> {
        if (!this.crypto) {
            throw new Error("End-to-end encryption disabled");
        }

        // eslint-disable-next-line camelcase
        const { algorithm, auth_data, recovery_key, privateKey } =
            await this.crypto.backupManager.prepareKeyBackupVersion(password);

        if (opts.secureSecretStorage) {
            await this.storeSecret("m.megolm_backup.v1", encodeBase64(privateKey));
            logger.info("Key backup private key stored in secret storage");
        }

        return {
            algorithm,
            /* eslint-disable camelcase */
            auth_data,
            recovery_key,
            /* eslint-enable camelcase */
        };
    }

    /**
     * Check whether the key backup private key is stored in secret storage.
     * @return {Promise<object?>} map of key name to key info the secret is
     *     encrypted with, or null if it is not present or not encrypted with a
     *     trusted key
     */
    public isKeyBackupKeyStored(): Promise<Record<string, ISecretStorageKeyInfo> | null> {
        return Promise.resolve(this.isSecretStored("m.megolm_backup.v1"));
    }

    /**
     * Create a new key backup version and enable it, using the information return
     * from prepareKeyBackupVersion.
     *
     * @param {object} info Info object from prepareKeyBackupVersion
     * @returns {Promise<object>} Object with 'version' param indicating the version created
     */
    public async createKeyBackupVersion(info: IKeyBackupInfo): Promise<IKeyBackupInfo> {
        if (!this.crypto) {
            throw new Error("End-to-end encryption disabled");
        }

        await this.crypto.backupManager.createKeyBackupVersion(info);

        const data = {
            algorithm: info.algorithm,
            auth_data: info.auth_data,
        };

        // Sign the backup auth data with the device key for backwards compat with
        // older devices with cross-signing. This can probably go away very soon in
        // favour of just signing with the cross-singing master key.
        // XXX: Private member access
        await this.crypto.signObject(data.auth_data);

        if (
            this.cryptoCallbacks.getCrossSigningKey &&
            // XXX: Private member access
            this.crypto.crossSigningInfo.getId()
        ) {
            // now also sign the auth data with the cross-signing master key
            // we check for the callback explicitly here because we still want to be able
            // to create an un-cross-signed key backup if there is a cross-signing key but
            // no callback supplied.
            // XXX: Private member access
            await this.crypto.crossSigningInfo.signObject(data.auth_data, "master");
        }

        const res = await this.http.authedRequest<IKeyBackupInfo>(
            undefined, Method.Post, "/room_keys/version", undefined, data,
            { prefix: PREFIX_UNSTABLE },
        );

        // We could assume everything's okay and enable directly, but this ensures
        // we run the same signature verification that will be used for future
        // sessions.
        await this.checkKeyBackup();
        if (!this.getKeyBackupEnabled()) {
            logger.error("Key backup not usable even though we just created it");
        }

        return res;
    }

    public deleteKeyBackupVersion(version: string): Promise<void> {
        if (!this.crypto) {
            throw new Error("End-to-end encryption disabled");
        }

        // If we're currently backing up to this backup... stop.
        // (We start using it automatically in createKeyBackupVersion
        // so this is symmetrical).
        if (this.crypto.backupManager.version) {
            this.crypto.backupManager.disableKeyBackup();
        }

        const path = utils.encodeUri("/room_keys/version/$version", {
            $version: version,
        });

        return this.http.authedRequest(
            undefined, Method.Delete, path, undefined, undefined,
            { prefix: PREFIX_UNSTABLE },
        );
    }

    private makeKeyBackupPath(roomId: undefined, sessionId: undefined, version: string): IKeyBackupPath;
    private makeKeyBackupPath(roomId: string, sessionId: undefined, version: string): IKeyBackupPath;
    private makeKeyBackupPath(roomId: string, sessionId: string, version: string): IKeyBackupPath;
    private makeKeyBackupPath(
        roomId: string | undefined,
        sessionId: string | undefined,
        version: string,
    ): IKeyBackupPath {
        let path;
        if (sessionId !== undefined) {
            path = utils.encodeUri("/room_keys/keys/$roomId/$sessionId", {
                $roomId: roomId,
                $sessionId: sessionId,
            });
        } else if (roomId !== undefined) {
            path = utils.encodeUri("/room_keys/keys/$roomId", {
                $roomId: roomId,
            });
        } else {
            path = "/room_keys/keys";
        }
        const queryData = version === undefined ? undefined : { version };
        return { path, queryData };
    }

    /**
     * Back up session keys to the homeserver.
     * @param {string} roomId ID of the room that the keys are for Optional.
     * @param {string} sessionId ID of the session that the keys are for Optional.
     * @param {number} version backup version Optional.
     * @param {object} data Object keys to send
     * @return {Promise} a promise that will resolve when the keys
     * are uploaded
     */
    public sendKeyBackup(roomId: undefined, sessionId: undefined, version: string, data: IKeyBackup): Promise<void>;
    public sendKeyBackup(roomId: string, sessionId: undefined, version: string, data: IKeyBackup): Promise<void>;
    public sendKeyBackup(roomId: string, sessionId: string, version: string, data: IKeyBackup): Promise<void>;
    public sendKeyBackup(
        roomId: string,
        sessionId: string | undefined,
        version: string | undefined,
        data: IKeyBackup,
    ): Promise<void> {
        if (!this.crypto) {
            throw new Error("End-to-end encryption disabled");
        }

        const path = this.makeKeyBackupPath(roomId, sessionId, version);
        return this.http.authedRequest(
            undefined, Method.Put, path.path, path.queryData, data,
            { prefix: PREFIX_UNSTABLE },
        );
    }

    /**
     * Marks all group sessions as needing to be backed up and schedules them to
     * upload in the background as soon as possible.
     */
    public async scheduleAllGroupSessionsForBackup() {
        if (!this.crypto) {
            throw new Error("End-to-end encryption disabled");
        }

        await this.crypto.backupManager.scheduleAllGroupSessionsForBackup();
    }

    /**
     * Marks all group sessions as needing to be backed up without scheduling
     * them to upload in the background.
     * @returns {Promise<int>} Resolves to the number of sessions requiring a backup.
     */
    public flagAllGroupSessionsForBackup(): Promise<number> {
        if (!this.crypto) {
            throw new Error("End-to-end encryption disabled");
        }

        return this.crypto.backupManager.flagAllGroupSessionsForBackup();
    }

    public isValidRecoveryKey(recoveryKey: string): boolean {
        try {
            decodeRecoveryKey(recoveryKey);
            return true;
        } catch (e) {
            return false;
        }
    }

    /**
     * Get the raw key for a key backup from the password
     * Used when migrating key backups into SSSS
     *
     * The cross-signing API is currently UNSTABLE and may change without notice.
     *
     * @param {string} password Passphrase
     * @param {object} backupInfo Backup metadata from `checkKeyBackup`
     * @return {Promise<Uint8Array>} key backup key
     */
    public keyBackupKeyFromPassword(password: string, backupInfo: IKeyBackupInfo): Promise<Uint8Array> {
        return keyFromAuthData(backupInfo.auth_data, password);
    }

    /**
     * Get the raw key for a key backup from the recovery key
     * Used when migrating key backups into SSSS
     *
     * The cross-signing API is currently UNSTABLE and may change without notice.
     *
     * @param {string} recoveryKey The recovery key
     * @return {Uint8Array} key backup key
     */
    public keyBackupKeyFromRecoveryKey(recoveryKey: string): Uint8Array {
        return decodeRecoveryKey(recoveryKey);
    }

    /**
     * Restore from an existing key backup via a passphrase.
     *
     * @param {string} password Passphrase
     * @param {string} [targetRoomId] Room ID to target a specific room.
     * Restores all rooms if omitted.
     * @param {string} [targetSessionId] Session ID to target a specific session.
     * Restores all sessions if omitted.
     * @param {object} backupInfo Backup metadata from `checkKeyBackup`
     * @param {object} opts Optional params such as callbacks
     * @return {Promise<object>} Status of restoration with `total` and `imported`
     * key counts.
     */
    public async restoreKeyBackupWithPassword(
        password: string,
        targetRoomId: undefined,
        targetSessionId: undefined,
        backupInfo: IKeyBackupInfo,
        opts: IKeyBackupRestoreOpts,
    ): Promise<IKeyBackupRestoreResult>;
    public async restoreKeyBackupWithPassword(
        password: string,
        targetRoomId: string,
        targetSessionId: undefined,
        backupInfo: IKeyBackupInfo,
        opts: IKeyBackupRestoreOpts,
    ): Promise<IKeyBackupRestoreResult>;
    public async restoreKeyBackupWithPassword(
        password: string,
        targetRoomId: string,
        targetSessionId: string,
        backupInfo: IKeyBackupInfo,
        opts: IKeyBackupRestoreOpts,
    ): Promise<IKeyBackupRestoreResult>;
    public async restoreKeyBackupWithPassword(
        password: string,
        targetRoomId: string | undefined,
        targetSessionId: string | undefined,
        backupInfo: IKeyBackupInfo,
        opts: IKeyBackupRestoreOpts,
    ): Promise<IKeyBackupRestoreResult> {
        const privKey = await keyFromAuthData(backupInfo.auth_data, password);
        return this.restoreKeyBackup(
            privKey, targetRoomId, targetSessionId, backupInfo, opts,
        );
    }

    /**
     * Restore from an existing key backup via a private key stored in secret
     * storage.
     *
     * @param {object} backupInfo Backup metadata from `checkKeyBackup`
     * @param {string} [targetRoomId] Room ID to target a specific room.
     * Restores all rooms if omitted.
     * @param {string} [targetSessionId] Session ID to target a specific session.
     * Restores all sessions if omitted.
     * @param {object} opts Optional params such as callbacks
     * @return {Promise<object>} Status of restoration with `total` and `imported`
     * key counts.
     */
    public async restoreKeyBackupWithSecretStorage(
        backupInfo: IKeyBackupInfo,
        targetRoomId?: string,
        targetSessionId?: string,
        opts?: IKeyBackupRestoreOpts,
    ): Promise<IKeyBackupRestoreResult> {
        const storedKey = await this.getSecret("m.megolm_backup.v1");

        // ensure that the key is in the right format.  If not, fix the key and
        // store the fixed version
        const fixedKey = fixBackupKey(storedKey);
        if (fixedKey) {
            const [keyId] = await this.crypto.getSecretStorageKey();
            await this.storeSecret("m.megolm_backup.v1", fixedKey, [keyId]);
        }

        const privKey = decodeBase64(fixedKey || storedKey);
        return this.restoreKeyBackup(
            privKey, targetRoomId, targetSessionId, backupInfo, opts,
        );
    }

    /**
     * Restore from an existing key backup via an encoded recovery key.
     *
     * @param {string} recoveryKey Encoded recovery key
     * @param {string} [targetRoomId] Room ID to target a specific room.
     * Restores all rooms if omitted.
     * @param {string} [targetSessionId] Session ID to target a specific session.
     * Restores all sessions if omitted.
     * @param {object} backupInfo Backup metadata from `checkKeyBackup`
     * @param {object} opts Optional params such as callbacks

     * @return {Promise<object>} Status of restoration with `total` and `imported`
     * key counts.
     */
    public restoreKeyBackupWithRecoveryKey(
        recoveryKey: string,
        targetRoomId: undefined,
        targetSessionId: undefined,
        backupInfo: IKeyBackupInfo,
        opts: IKeyBackupRestoreOpts,
    ): Promise<IKeyBackupRestoreResult>;
    public restoreKeyBackupWithRecoveryKey(
        recoveryKey: string,
        targetRoomId: string,
        targetSessionId: undefined,
        backupInfo: IKeyBackupInfo,
        opts: IKeyBackupRestoreOpts,
    ): Promise<IKeyBackupRestoreResult>;
    public restoreKeyBackupWithRecoveryKey(
        recoveryKey: string,
        targetRoomId: string,
        targetSessionId: string,
        backupInfo: IKeyBackupInfo,
        opts: IKeyBackupRestoreOpts,
    ): Promise<IKeyBackupRestoreResult>;
    public restoreKeyBackupWithRecoveryKey(
        recoveryKey: string,
        targetRoomId: string | undefined,
        targetSessionId: string | undefined,
        backupInfo: IKeyBackupInfo,
        opts: IKeyBackupRestoreOpts,
    ): Promise<IKeyBackupRestoreResult> {
        const privKey = decodeRecoveryKey(recoveryKey);
        return this.restoreKeyBackup(privKey, targetRoomId, targetSessionId, backupInfo, opts);
    }

    public async restoreKeyBackupWithCache(
        targetRoomId: undefined,
        targetSessionId: undefined,
        backupInfo: IKeyBackupInfo,
        opts?: IKeyBackupRestoreOpts,
    ): Promise<IKeyBackupRestoreResult>;
    public async restoreKeyBackupWithCache(
        targetRoomId: string,
        targetSessionId: undefined,
        backupInfo: IKeyBackupInfo,
        opts?: IKeyBackupRestoreOpts,
    ): Promise<IKeyBackupRestoreResult>;
    public async restoreKeyBackupWithCache(
        targetRoomId: string,
        targetSessionId: string,
        backupInfo: IKeyBackupInfo,
        opts?: IKeyBackupRestoreOpts,
    ): Promise<IKeyBackupRestoreResult>;
    public async restoreKeyBackupWithCache(
        targetRoomId: string | undefined,
        targetSessionId: string | undefined,
        backupInfo: IKeyBackupInfo,
        opts?: IKeyBackupRestoreOpts,
    ): Promise<IKeyBackupRestoreResult> {
        const privKey = await this.crypto.getSessionBackupPrivateKey();
        if (!privKey) {
            throw new Error("Couldn't get key");
        }
        return this.restoreKeyBackup(privKey, targetRoomId, targetSessionId, backupInfo, opts);
    }

    private async restoreKeyBackup(
        privKey: ArrayLike<number>,
        targetRoomId: undefined,
        targetSessionId: undefined,
        backupInfo: IKeyBackupInfo,
        opts?: IKeyBackupRestoreOpts,
    ): Promise<IKeyBackupRestoreResult>;
    private async restoreKeyBackup(
        privKey: ArrayLike<number>,
        targetRoomId: string,
        targetSessionId: undefined,
        backupInfo: IKeyBackupInfo,
        opts?: IKeyBackupRestoreOpts,
    ): Promise<IKeyBackupRestoreResult>;
    private async restoreKeyBackup(
        privKey: ArrayLike<number>,
        targetRoomId: string,
        targetSessionId: string,
        backupInfo: IKeyBackupInfo,
        opts?: IKeyBackupRestoreOpts,
    ): Promise<IKeyBackupRestoreResult>;
    private async restoreKeyBackup(
        privKey: ArrayLike<number>,
        targetRoomId: string | undefined,
        targetSessionId: string | undefined,
        backupInfo: IKeyBackupInfo,
        opts?: IKeyBackupRestoreOpts,
    ): Promise<IKeyBackupRestoreResult> {
        const cacheCompleteCallback = opts?.cacheCompleteCallback;
        const progressCallback = opts?.progressCallback;

        if (!this.crypto) {
            throw new Error("End-to-end encryption disabled");
        }

        let totalKeyCount = 0;
        let keys: IMegolmSessionData[] = [];

        const path = this.makeKeyBackupPath(targetRoomId, targetSessionId, backupInfo.version);

        const algorithm = await BackupManager.makeAlgorithm(backupInfo, async () => { return privKey; });

        const untrusted = algorithm.untrusted;

        try {
            // If the pubkey computed from the private data we've been given
            // doesn't match the one in the auth_data, the user has entered
            // a different recovery key / the wrong passphrase.
            if (!await algorithm.keyMatches(privKey)) {
                return Promise.reject(new MatrixError({ errcode: MatrixClient.RESTORE_BACKUP_ERROR_BAD_KEY }));
            }

            // Cache the key, if possible.
            // This is async.
            this.crypto.storeSessionBackupPrivateKey(privKey)
                .catch((e) => {
                    logger.warn("Error caching session backup key:", e);
                }).then(cacheCompleteCallback);

            if (progressCallback) {
                progressCallback({
                    stage: "fetch",
                });
            }

            const res = await this.http.authedRequest<IRoomsKeysResponse | IRoomKeysResponse | IKeyBackupSession>(
                undefined, Method.Get, path.path, path.queryData, undefined,
                { prefix: PREFIX_UNSTABLE },
            );

            if ((res as IRoomsKeysResponse).rooms) {
                const rooms = (res as IRoomsKeysResponse).rooms;
                for (const [roomId, roomData] of Object.entries(rooms)) {
                    if (!roomData.sessions) continue;

                    totalKeyCount += Object.keys(roomData.sessions).length;
                    const roomKeys = await algorithm.decryptSessions(roomData.sessions);
                    for (const k of roomKeys) {
                        k.room_id = roomId;
                        keys.push(k);
                    }
                }
            } else if ((res as IRoomKeysResponse).sessions) {
                const sessions = (res as IRoomKeysResponse).sessions;
                totalKeyCount = Object.keys(sessions).length;
                keys = await algorithm.decryptSessions(sessions);
                for (const k of keys) {
                    k.room_id = targetRoomId;
                }
            } else {
                totalKeyCount = 1;
                try {
                    const [key] = await algorithm.decryptSessions({
                        [targetSessionId]: res as IKeyBackupSession,
                    });
                    key.room_id = targetRoomId;
                    key.session_id = targetSessionId;
                    keys.push(key);
                } catch (e) {
                    logger.log("Failed to decrypt megolm session from backup", e);
                }
            }
        } finally {
            algorithm.free();
        }

        await this.importRoomKeys(keys, {
            progressCallback,
            untrusted,
            source: "backup",
        });

        await this.checkKeyBackup();

        return { total: totalKeyCount, imported: keys.length };
    }

    public deleteKeysFromBackup(roomId: undefined, sessionId: undefined, version: string): Promise<void>;
    public deleteKeysFromBackup(roomId: string, sessionId: undefined, version: string): Promise<void>;
    public deleteKeysFromBackup(roomId: string, sessionId: string, version: string): Promise<void>;
    public deleteKeysFromBackup(
        roomId: string | undefined,
        sessionId: string | undefined,
        version: string,
    ): Promise<void> {
        if (!this.crypto) {
            throw new Error("End-to-end encryption disabled");
        }

        const path = this.makeKeyBackupPath(roomId, sessionId, version);
        return this.http.authedRequest(
            undefined, Method.Delete, path.path, path.queryData, undefined,
            { prefix: PREFIX_UNSTABLE },
        );
    }

    /**
     * Share shared-history decryption keys with the given users.
     *
     * @param {string} roomId the room for which keys should be shared.
     * @param {array} userIds a list of users to share with.  The keys will be sent to
     *     all of the user's current devices.
     */
    public async sendSharedHistoryKeys(roomId: string, userIds: string[]) {
        if (!this.crypto) {
            throw new Error("End-to-end encryption disabled");
        }

        const roomEncryption = this.roomList.getRoomEncryption(roomId);
        if (!roomEncryption) {
            // unknown room, or unencrypted room
            logger.error("Unknown room.  Not sharing decryption keys");
            return;
        }

        const deviceInfos = await this.crypto.downloadKeys(userIds);
        const devicesByUser = {};
        for (const [userId, devices] of Object.entries(deviceInfos)) {
            devicesByUser[userId] = Object.values(devices);
        }

        // XXX: Private member access
        const alg = this.crypto.getRoomDecryptor(roomId, roomEncryption.algorithm);
        if (alg.sendSharedHistoryInboundSessions) {
            await alg.sendSharedHistoryInboundSessions(devicesByUser);
        } else {
            logger.warn("Algorithm does not support sharing previous keys", roomEncryption.algorithm);
        }
    }

    /**
     * Get the config for the media repository.
     * @param {module:client.callback} callback Optional.
     * @return {Promise} Resolves with an object containing the config.
     */
    public getMediaConfig(callback?: Callback): Promise<IMediaConfig> {
        return this.http.authedRequest(
            callback, Method.Get, "/config", undefined, undefined, {
                prefix: PREFIX_MEDIA_R0,
            },
        );
    }

    /**
     * Get the room for the given room ID.
     * This function will return a valid room for any room for which a Room event
     * has been emitted. Note in particular that other events, eg. RoomState.members
     * will be emitted for a room before this function will return the given room.
     * @param {string} roomId The room ID
     * @return {Room|null} The Room or null if it doesn't exist or there is no data store.
     */
    public getRoom(roomId: string): Room | null {
        return this.store.getRoom(roomId);
    }

    /**
     * Retrieve all known rooms.
     * @return {Room[]} A list of rooms, or an empty list if there is no data store.
     */
    public getRooms(): Room[] {
        return this.store.getRooms();
    }

    /**
     * Retrieve all rooms that should be displayed to the user
     * This is essentially getRooms() with some rooms filtered out, eg. old versions
     * of rooms that have been replaced or (in future) other rooms that have been
     * marked at the protocol level as not to be displayed to the user.
     * @return {Room[]} A list of rooms, or an empty list if there is no data store.
     */
    public getVisibleRooms(): Room[] {
        const allRooms = this.store.getRooms();

        const replacedRooms = new Set();
        for (const r of allRooms) {
            const createEvent = r.currentState.getStateEvents(EventType.RoomCreate, '');
            // invites are included in this list and we don't know their create events yet
            if (createEvent) {
                const predecessor = createEvent.getContent()['predecessor'];
                if (predecessor && predecessor['room_id']) {
                    replacedRooms.add(predecessor['room_id']);
                }
            }
        }

        return allRooms.filter((r) => {
            const tombstone = r.currentState.getStateEvents(EventType.RoomTombstone, '');
            if (tombstone && replacedRooms.has(r.roomId)) {
                return false;
            }
            return true;
        });
    }

    /**
     * Retrieve a user.
     * @param {string} userId The user ID to retrieve.
     * @return {?User} A user or null if there is no data store or the user does
     * not exist.
     */
    public getUser(userId: string): User | null {
        return this.store.getUser(userId);
    }

    /**
     * Retrieve all known users.
     * @return {User[]} A list of users, or an empty list if there is no data store.
     */
    public getUsers(): User[] {
        return this.store.getUsers();
    }

    /**
     * Set account data event for the current user.
     * It will retry the request up to 5 times.
     * @param {string} eventType The event type
     * @param {Object} content the contents object for the event
     * @param {module:client.callback} callback Optional.
     * @return {Promise} Resolves: an empty object
     * @return {module:http-api.MatrixError} Rejects: with an error response.
     */
    public setAccountData(eventType: EventType | string, content: IContent, callback?: Callback): Promise<{}> {
        const path = utils.encodeUri("/user/$userId/account_data/$type", {
            $userId: this.credentials.userId,
            $type: eventType,
        });
        const promise = retryNetworkOperation(5, () => {
            return this.http.authedRequest(undefined, Method.Put, path, undefined, content);
        });
        if (callback) {
            promise.then(result => callback(null, result), callback);
        }
        return promise;
    }

    /**
     * Get account data event of given type for the current user.
     * @param {string} eventType The event type
     * @return {?object} The contents of the given account data event
     */
    public getAccountData(eventType: string): MatrixEvent {
        return this.store.getAccountData(eventType);
    }

    /**
     * Get account data event of given type for the current user. This variant
     * gets account data directly from the homeserver if the local store is not
     * ready, which can be useful very early in startup before the initial sync.
     * @param {string} eventType The event type
     * @return {Promise} Resolves: The contents of the given account
     * data event.
     * @return {module:http-api.MatrixError} Rejects: with an error response.
     */
    public async getAccountDataFromServer<T extends {[k: string]: any}>(eventType: string): Promise<T> {
        if (this.isInitialSyncComplete()) {
            const event = this.store.getAccountData(eventType);
            if (!event) {
                return null;
            }
            // The network version below returns just the content, so this branch
            // does the same to match.
            return event.getContent();
        }
        const path = utils.encodeUri("/user/$userId/account_data/$type", {
            $userId: this.credentials.userId,
            $type: eventType,
        });
        try {
            return await this.http.authedRequest(undefined, Method.Get, path);
        } catch (e) {
            if (e.data?.errcode === 'M_NOT_FOUND') {
                return null;
            }
            throw e;
        }
    }

    /**
     * Gets the users that are ignored by this client
     * @returns {string[]} The array of users that are ignored (empty if none)
     */
    public getIgnoredUsers(): string[] {
        const event = this.getAccountData("m.ignored_user_list");
        if (!event || !event.getContent() || !event.getContent()["ignored_users"]) return [];
        return Object.keys(event.getContent()["ignored_users"]);
    }

    /**
     * Sets the users that the current user should ignore.
     * @param {string[]} userIds the user IDs to ignore
     * @param {module:client.callback} [callback] Optional.
     * @return {Promise} Resolves: an empty object
     * @return {module:http-api.MatrixError} Rejects: with an error response.
     */
    public setIgnoredUsers(userIds: string[], callback?: Callback): Promise<{}> {
        const content = { ignored_users: {} };
        userIds.forEach((u) => {
            content.ignored_users[u] = {};
        });
        return this.setAccountData("m.ignored_user_list", content, callback);
    }

    /**
     * Gets whether or not a specific user is being ignored by this client.
     * @param {string} userId the user ID to check
     * @returns {boolean} true if the user is ignored, false otherwise
     */
    public isUserIgnored(userId: string): boolean {
        return this.getIgnoredUsers().includes(userId);
    }

    /**
     * Join a room. If you have already joined the room, this will no-op.
     * @param {string} roomIdOrAlias The room ID or room alias to join.
     * @param {Object} opts Options when joining the room.
     * @param {boolean} opts.syncRoom True to do a room initial sync on the resulting
     * room. If false, the <strong>returned Room object will have no current state.
     * </strong> Default: true.
     * @param {boolean} opts.inviteSignUrl If the caller has a keypair 3pid invite, the signing URL is passed in this parameter.
     * @param {string[]} opts.viaServers The server names to try and join through in addition to those that are automatically chosen.
     * @param {module:client.callback} callback Optional.
     * @return {Promise} Resolves: Room object.
     * @return {module:http-api.MatrixError} Rejects: with an error response.
     */
    public async joinRoom(roomIdOrAlias: string, opts?: IJoinRoomOpts, callback?: Callback): Promise<Room> {
        // to help people when upgrading..
        if (utils.isFunction(opts)) {
            throw new Error("Expected 'opts' object, got function.");
        }
        opts = opts || {};
        if (opts.syncRoom === undefined) {
            opts.syncRoom = true;
        }

        const room = this.getRoom(roomIdOrAlias);
        if (room && room.hasMembershipState(this.credentials.userId, "join")) {
            return Promise.resolve(room);
        }

        let signPromise: Promise<IThirdPartySigned | void> = Promise.resolve();

        if (opts.inviteSignUrl) {
            signPromise = this.http.requestOtherUrl(
                undefined, Method.Post,
                opts.inviteSignUrl, { mxid: this.credentials.userId },
            );
        }

        const queryString: Record<string, string | string[]> = {};
        if (opts.viaServers) {
            queryString["server_name"] = opts.viaServers;
        }

        const reqOpts = { qsStringifyOptions: { arrayFormat: 'repeat' } };

        try {
            const data: IJoinRequestBody = {};
            const signedInviteObj = await signPromise;
            if (signedInviteObj) {
                data.third_party_signed = signedInviteObj;
            }

            const path = utils.encodeUri("/join/$roomid", { $roomid: roomIdOrAlias });
            const res = await this.http.authedRequest(undefined, Method.Post, path, queryString, data, reqOpts);

            const roomId = res['room_id'];
            const syncApi = new SyncApi(this, this.clientOpts);
            const room = syncApi.createRoom(roomId);
            if (opts.syncRoom) {
                // v2 will do this for us
                // return syncApi.syncRoom(room);
            }
            callback?.(null, room);
            return room;
        } catch (e) {
            callback?.(e);
            throw e; // rethrow for reject
        }
    }

    /**
     * Resend an event.
     * @param {MatrixEvent} event The event to resend.
     * @param {Room} room Optional. The room the event is in. Will update the
     * timeline entry if provided.
     * @return {Promise} Resolves: to an ISendEventResponse object
     * @return {module:http-api.MatrixError} Rejects: with an error response.
     */
    public resendEvent(event: MatrixEvent, room: Room): Promise<ISendEventResponse> {
        this.updatePendingEventStatus(room, event, EventStatus.SENDING);
        return this.encryptAndSendEvent(room, event);
    }

    /**
     * Cancel a queued or unsent event.
     *
     * @param {MatrixEvent} event   Event to cancel
     * @throws Error if the event is not in QUEUED, NOT_SENT or ENCRYPTING state
     */
    public cancelPendingEvent(event: MatrixEvent) {
        if (![EventStatus.QUEUED, EventStatus.NOT_SENT, EventStatus.ENCRYPTING].includes(event.status)) {
            throw new Error("cannot cancel an event with status " + event.status);
        }

        // if the event is currently being encrypted then
        if (event.status === EventStatus.ENCRYPTING) {
            this.pendingEventEncryption.delete(event.getId());
        } else if (this.scheduler && event.status === EventStatus.QUEUED) {
            // tell the scheduler to forget about it, if it's queued
            this.scheduler.removeEventFromQueue(event);
        }

        // then tell the room about the change of state, which will remove it
        // from the room's list of pending events.
        const room = this.getRoom(event.getRoomId());
        this.updatePendingEventStatus(room, event, EventStatus.CANCELLED);
    }

    /**
     * @param {string} roomId
     * @param {string} name
     * @param {module:client.callback} callback Optional.
     * @return {Promise} Resolves: TODO
     * @return {module:http-api.MatrixError} Rejects: with an error response.
     */
    public setRoomName(roomId: string, name: string, callback?: Callback): Promise<ISendEventResponse> {
        return this.sendStateEvent(roomId, EventType.RoomName, { name: name }, undefined, callback);
    }

    /**
     * @param {string} roomId
     * @param {string} topic
     * @param {string} htmlTopic Optional.
     * @param {module:client.callback} callback Optional.
     * @return {Promise} Resolves: TODO
     * @return {module:http-api.MatrixError} Rejects: with an error response.
     */
    public setRoomTopic(
        roomId: string,
        topic: string,
        htmlTopic?: string,
    ): Promise<ISendEventResponse>;
    public setRoomTopic(
        roomId: string,
        topic: string,
        callback?: Callback,
    ): Promise<ISendEventResponse>;
    public setRoomTopic(
        roomId: string,
        topic: string,
        htmlTopicOrCallback?: string | Callback,
    ): Promise<ISendEventResponse> {
        const isCallback = typeof htmlTopicOrCallback === 'function';
        const htmlTopic = isCallback ? undefined : htmlTopicOrCallback;
        const callback = isCallback ? htmlTopicOrCallback : undefined;
        const content = ContentHelpers.makeTopicContent(topic, htmlTopic);
        return this.sendStateEvent(roomId, EventType.RoomTopic, content, undefined, callback);
    }

    /**
     * @param {string} roomId
     * @param {module:client.callback} callback Optional.
     * @return {Promise} Resolves: to an object keyed by tagId with objects containing a numeric order field.
     * @return {module:http-api.MatrixError} Rejects: with an error response.
     */
    public getRoomTags(roomId: string, callback?: Callback): Promise<ITagsResponse> {
        const path = utils.encodeUri("/user/$userId/rooms/$roomId/tags", {
            $userId: this.credentials.userId,
            $roomId: roomId,
        });
        return this.http.authedRequest(callback, Method.Get, path);
    }

    /**
     * @param {string} roomId
     * @param {string} tagName name of room tag to be set
     * @param {object} metadata associated with that tag to be stored
     * @param {module:client.callback} callback Optional.
     * @return {Promise} Resolves: to an empty object
     * @return {module:http-api.MatrixError} Rejects: with an error response.
     */
    public setRoomTag(roomId: string, tagName: string, metadata: ITagMetadata, callback?: Callback): Promise<{}> {
        const path = utils.encodeUri("/user/$userId/rooms/$roomId/tags/$tag", {
            $userId: this.credentials.userId,
            $roomId: roomId,
            $tag: tagName,
        });
        return this.http.authedRequest(callback, Method.Put, path, undefined, metadata);
    }

    /**
     * @param {string} roomId
     * @param {string} tagName name of room tag to be removed
     * @param {module:client.callback} callback Optional.
     * @return {Promise} Resolves: void
     * @return {module:http-api.MatrixError} Rejects: with an error response.
     */
    public deleteRoomTag(roomId: string, tagName: string, callback?: Callback): Promise<void> {
        const path = utils.encodeUri("/user/$userId/rooms/$roomId/tags/$tag", {
            $userId: this.credentials.userId,
            $roomId: roomId,
            $tag: tagName,
        });
        return this.http.authedRequest(callback, Method.Delete, path);
    }

    /**
     * @param {string} roomId
     * @param {string} eventType event type to be set
     * @param {object} content event content
     * @param {module:client.callback} callback Optional.
     * @return {Promise} Resolves: to an empty object {}
     * @return {module:http-api.MatrixError} Rejects: with an error response.
     */
    public setRoomAccountData(
        roomId: string,
        eventType: string,
        content: Record<string, any>,
        callback?: Callback,
    ): Promise<{}> {
        const path = utils.encodeUri("/user/$userId/rooms/$roomId/account_data/$type", {
            $userId: this.credentials.userId,
            $roomId: roomId,
            $type: eventType,
        });
        return this.http.authedRequest(callback, Method.Put, path, undefined, content);
    }

    /**
     * Set a user's power level.
     * @param {string} roomId
     * @param {string} userId
     * @param {Number} powerLevel
     * @param {MatrixEvent} event
     * @param {module:client.callback} callback Optional.
     * @return {Promise} Resolves: to an ISendEventResponse object
     * @return {module:http-api.MatrixError} Rejects: with an error response.
     */
    public setPowerLevel(
        roomId: string,
        userId: string,
        powerLevel: number,
        event: MatrixEvent,
        callback?: Callback,
    ): Promise<ISendEventResponse> {
        let content = {
            users: {},
        };
        if (event?.getType() === EventType.RoomPowerLevels) {
            // take a copy of the content to ensure we don't corrupt
            // existing client state with a failed power level change
            content = utils.deepCopy(event.getContent());
        }
        content.users[userId] = powerLevel;
        const path = utils.encodeUri("/rooms/$roomId/state/m.room.power_levels", {
            $roomId: roomId,
        });
        return this.http.authedRequest(callback, Method.Put, path, undefined, content);
    }

    /**
     * Create an m.beacon_info event
     * @param {string} roomId
     * @param {MBeaconInfoEventContent} beaconInfoContent
     * @returns {ISendEventResponse}
     */
    // eslint-disable-next-line @typescript-eslint/naming-convention
    public async unstable_createLiveBeacon(
        roomId: Room["roomId"],
        beaconInfoContent: MBeaconInfoEventContent,
    ) {
        return this.unstable_setLiveBeacon(roomId, beaconInfoContent);
    }

    /**
     * Upsert a live beacon event
     * using a specific m.beacon_info.* event variable type
     * @param {string} roomId string
     * @param {MBeaconInfoEventContent} beaconInfoContent
     * @returns {ISendEventResponse}
     */
    // eslint-disable-next-line @typescript-eslint/naming-convention
    public async unstable_setLiveBeacon(
        roomId: string,
        beaconInfoContent: MBeaconInfoEventContent,
    ) {
        const userId = this.getUserId();
        return this.sendStateEvent(roomId, M_BEACON_INFO.name, beaconInfoContent, userId);
    }

    /**
     * @param {string} roomId
     * @param {string} threadId
     * @param {string} eventType
     * @param {Object} content
     * @param {string} txnId Optional.
     * @param {module:client.callback} callback Optional. Deprecated
     * @return {Promise} Resolves: to an empty object {}
     * @return {module:http-api.MatrixError} Rejects: with an error response.
     */
    public sendEvent(
        roomId: string,
        eventType: string,
        content: IContent,
        txnId?: string,
        callback?: Callback,
    ): Promise<ISendEventResponse>;
    public sendEvent(
        roomId: string,
        threadId: string | null,
        eventType: string,
        content: IContent,
        txnId?: string,
        callback?: Callback,
    ): Promise<ISendEventResponse>;
    public sendEvent(
        roomId: string,
        threadId: string | null,
        eventType: string | IContent,
        content: IContent | string,
        txnId?: string | Callback,
        callback?: Callback,
    ): Promise<ISendEventResponse> {
        if (!threadId?.startsWith(EVENT_ID_PREFIX) && threadId !== null) {
            callback = txnId as Callback;
            txnId = content as string;
            content = eventType as IContent;
            eventType = threadId;
            threadId = null;
        }

        // If we expect that an event is part of a thread but is missing the relation
        // we need to add it manually, as well as the reply fallback
        if (threadId && !content["m.relates_to"]?.rel_type) {
            const isReply = !!content["m.relates_to"]?.["m.in_reply_to"];
            content["m.relates_to"] = {
                ...content["m.relates_to"],
                "rel_type": THREAD_RELATION_TYPE.name,
                "event_id": threadId,
                // Set is_falling_back to true unless this is actually intended to be a reply
                "is_falling_back": !isReply,
            };
            const thread = this.getRoom(roomId)?.getThread(threadId);
            if (thread && !isReply) {
                content["m.relates_to"]["m.in_reply_to"] = {
                    "event_id": thread.lastReply((ev: MatrixEvent) => {
                        return ev.isRelation(THREAD_RELATION_TYPE.name) && !ev.status;
                    })?.getId() ?? threadId,
                };
            }
        }

        return this.sendCompleteEvent(roomId, threadId, { type: eventType, content }, txnId as string, callback);
    }

    /**
     * @param {string} roomId
     * @param {string} threadId
     * @param {object} eventObject An object with the partial structure of an event, to which event_id, user_id, room_id and origin_server_ts will be added.
     * @param {string} txnId Optional.
     * @param {module:client.callback} callback Optional. Deprecated
     * @return {Promise} Resolves: to an empty object {}
     * @return {module:http-api.MatrixError} Rejects: with an error response.
     */
    private sendCompleteEvent(
        roomId: string,
        threadId: string | null,
        eventObject: any,
        txnId?: string,
        callback?: Callback,
    ): Promise<ISendEventResponse> {
        if (utils.isFunction(txnId)) {
            callback = txnId as any as Callback; // convert for legacy
            txnId = undefined;
        }

        if (!txnId) {
            txnId = this.makeTxnId();
        }

        // We always construct a MatrixEvent when sending because the store and scheduler use them.
        // We'll extract the params back out if it turns out the client has no scheduler or store.
        const localEvent = new MatrixEvent(Object.assign(eventObject, {
            event_id: "~" + roomId + ":" + txnId,
            user_id: this.credentials.userId,
            sender: this.credentials.userId,
            room_id: roomId,
            origin_server_ts: new Date().getTime(),
        }));

        const room = this.getRoom(roomId);
        const thread = room?.getThread(threadId);
        if (thread) {
            localEvent.setThread(thread);
        }

        // set up re-emitter for this new event - this is normally the job of EventMapper but we don't use it here
        this.reEmitter.reEmit(localEvent, [
            MatrixEventEvent.Replaced,
            MatrixEventEvent.VisibilityChange,
        ]);
        room?.reEmitter.reEmit(localEvent, [
            MatrixEventEvent.BeforeRedaction,
        ]);

        // if this is a relation or redaction of an event
        // that hasn't been sent yet (e.g. with a local id starting with a ~)
        // then listen for the remote echo of that event so that by the time
        // this event does get sent, we have the correct event_id
        const targetId = localEvent.getAssociatedId();
        if (targetId?.startsWith("~")) {
            const target = room.getPendingEvents().find(e => e.getId() === targetId);
            target.once(MatrixEventEvent.LocalEventIdReplaced, () => {
                localEvent.updateAssociatedId(target.getId());
            });
        }

        const type = localEvent.getType();
        logger.log(`sendEvent of type ${type} in ${roomId} with txnId ${txnId}`);

        localEvent.setTxnId(txnId);
        localEvent.setStatus(EventStatus.SENDING);

        // add this event immediately to the local store as 'sending'.
        room?.addPendingEvent(localEvent, txnId);

        // addPendingEvent can change the state to NOT_SENT if it believes
        // that there's other events that have failed. We won't bother to
        // try sending the event if the state has changed as such.
        if (localEvent.status === EventStatus.NOT_SENT) {
            return Promise.reject(new Error("Event blocked by other events not yet sent"));
        }

        return this.encryptAndSendEvent(room, localEvent, callback);
    }

    /**
     * encrypts the event if necessary; adds the event to the queue, or sends it; marks the event as sent/unsent
     * @param room
     * @param event
     * @param callback
     * @returns {Promise} returns a promise which resolves with the result of the send request
     * @private
     */
    private encryptAndSendEvent(room: Room, event: MatrixEvent, callback?: Callback): Promise<ISendEventResponse> {
        let cancelled = false;
        // Add an extra Promise.resolve() to turn synchronous exceptions into promise rejections,
        // so that we can handle synchronous and asynchronous exceptions with the
        // same code path.
        return Promise.resolve().then(() => {
            const encryptionPromise = this.encryptEventIfNeeded(event, room);
            if (!encryptionPromise) return null; // doesn't need encryption

            this.pendingEventEncryption.set(event.getId(), encryptionPromise);
            this.updatePendingEventStatus(room, event, EventStatus.ENCRYPTING);
            return encryptionPromise.then(() => {
                if (!this.pendingEventEncryption.has(event.getId())) {
                    // cancelled via MatrixClient::cancelPendingEvent
                    cancelled = true;
                    return;
                }
                this.updatePendingEventStatus(room, event, EventStatus.SENDING);
            });
        }).then(() => {
            if (cancelled) return {} as ISendEventResponse;
            let promise: Promise<ISendEventResponse>;
            if (this.scheduler) {
                // if this returns a promise then the scheduler has control now and will
                // resolve/reject when it is done. Internally, the scheduler will invoke
                // processFn which is set to this._sendEventHttpRequest so the same code
                // path is executed regardless.
                promise = this.scheduler.queueEvent(event);
                if (promise && this.scheduler.getQueueForEvent(event).length > 1) {
                    // event is processed FIFO so if the length is 2 or more we know
                    // this event is stuck behind an earlier event.
                    this.updatePendingEventStatus(room, event, EventStatus.QUEUED);
                }
            }

            if (!promise) {
                promise = this.sendEventHttpRequest(event);
                if (room) {
                    promise = promise.then(res => {
                        room.updatePendingEvent(event, EventStatus.SENT, res['event_id']);
                        return res;
                    });
                }
            }

            return promise;
        }).then(res => {
            callback?.(null, res);
            return res;
        }).catch(err => {
            logger.error("Error sending event", err.stack || err);
            try {
                // set the error on the event before we update the status:
                // updating the status emits the event, so the state should be
                // consistent at that point.
                event.error = err;
                this.updatePendingEventStatus(room, event, EventStatus.NOT_SENT);
                // also put the event object on the error: the caller will need this
                // to resend or cancel the event
                err.event = event;

                callback?.(err);
            } catch (e) {
                logger.error("Exception in error handler!", e.stack || err);
            }
            throw err;
        });
    }

    private encryptEventIfNeeded(event: MatrixEvent, room?: Room): Promise<void> | null {
        if (event.isEncrypted()) {
            // this event has already been encrypted; this happens if the
            // encryption step succeeded, but the send step failed on the first
            // attempt.
            return null;
        }

        if (event.isRedaction()) {
            // Redactions do not support encryption in the spec at this time,
            // whilst it mostly worked in some clients, it wasn't compliant.
            return null;
        }

        if (!this.isRoomEncrypted(event.getRoomId())) {
            return null;
        }

        if (!this.crypto && this.usingExternalCrypto) {
            // The client has opted to allow sending messages to encrypted
            // rooms even if the room is encrypted, and we haven't setup
            // crypto. This is useful for users of matrix-org/pantalaimon
            return null;
        }

        if (event.getType() === EventType.Reaction) {
            // For reactions, there is a very little gained by encrypting the entire
            // event, as relation data is already kept in the clear. Event
            // encryption for a reaction effectively only obscures the event type,
            // but the purpose is still obvious from the relation data, so nothing
            // is really gained. It also causes quite a few problems, such as:
            //   * triggers notifications via default push rules
            //   * prevents server-side bundling for reactions
            // The reaction key / content / emoji value does warrant encrypting, but
            // this will be handled separately by encrypting just this value.
            // See https://github.com/matrix-org/matrix-doc/pull/1849#pullrequestreview-248763642
            return null;
        }

        if (!this.crypto) {
            throw new Error(
                "This room is configured to use encryption, but your client does " +
                "not support encryption.",
            );
        }

        return this.crypto.encryptEvent(event, room);
    }

    /**
     * Returns the eventType that should be used taking encryption into account
     * for a given eventType.
     * @param {string} roomId the room for the events `eventType` relates to
     * @param {string} eventType the event type
     * @return {string} the event type taking encryption into account
     */
    private getEncryptedIfNeededEventType(roomId: string, eventType: string): string {
        if (eventType === EventType.Reaction) return eventType;
        return this.isRoomEncrypted(roomId) ? EventType.RoomMessageEncrypted : eventType;
    }

    private updatePendingEventStatus(room: Room | null, event: MatrixEvent, newStatus: EventStatus) {
        if (room) {
            room.updatePendingEvent(event, newStatus);
        } else {
            event.setStatus(newStatus);
        }
    }

    private sendEventHttpRequest(event: MatrixEvent): Promise<ISendEventResponse> {
        let txnId = event.getTxnId();
        if (!txnId) {
            txnId = this.makeTxnId();
            event.setTxnId(txnId);
        }

        const pathParams = {
            $roomId: event.getRoomId(),
            $eventType: event.getWireType(),
            $stateKey: event.getStateKey(),
            $txnId: txnId,
        };

        let path: string;

        if (event.isState()) {
            let pathTemplate = "/rooms/$roomId/state/$eventType";
            if (event.getStateKey() && event.getStateKey().length > 0) {
                pathTemplate = "/rooms/$roomId/state/$eventType/$stateKey";
            }
            path = utils.encodeUri(pathTemplate, pathParams);
        } else if (event.isRedaction()) {
            const pathTemplate = `/rooms/$roomId/redact/$redactsEventId/$txnId`;
            path = utils.encodeUri(pathTemplate, Object.assign({
                $redactsEventId: event.event.redacts,
            }, pathParams));
        } else {
            path = utils.encodeUri("/rooms/$roomId/send/$eventType/$txnId", pathParams);
        }

        return this.http.authedRequest<ISendEventResponse>(
            undefined, Method.Put, path, undefined, event.getWireContent(),
        ).then((res) => {
            logger.log(`Event sent to ${event.getRoomId()} with event id ${res.event_id}`);
            return res;
        });
    }

    /**
     * @param {string} roomId
     * @param {string} eventId
     * @param {string} [txnId]  transaction id. One will be made up if not
     *    supplied.
     * @param {object|module:client.callback} cbOrOpts
     *    Options to pass on, may contain `reason`.
     *    Can be callback for backwards compatibility. Deprecated
     * @return {Promise} Resolves: TODO
     * @return {module:http-api.MatrixError} Rejects: with an error response.
     */
    public redactEvent(
        roomId: string,
        eventId: string,
        txnId?: string | undefined,
        cbOrOpts?: Callback | IRedactOpts,
    ): Promise<ISendEventResponse>;
    public redactEvent(
        roomId: string,
        threadId: string | null,
        eventId: string,
        txnId?: string | undefined,
        cbOrOpts?: Callback | IRedactOpts,
    ): Promise<ISendEventResponse>;
    public redactEvent(
        roomId: string,
        threadId: string | null,
        eventId?: string,
        txnId?: string | Callback | IRedactOpts,
        cbOrOpts?: Callback | IRedactOpts,
    ): Promise<ISendEventResponse> {
        if (!eventId?.startsWith(EVENT_ID_PREFIX)) {
            cbOrOpts = txnId as (Callback | IRedactOpts);
            txnId = eventId;
            eventId = threadId;
            threadId = null;
        }
        const opts = typeof (cbOrOpts) === 'object' ? cbOrOpts : {};
        const reason = opts.reason;
        const callback = typeof (cbOrOpts) === 'function' ? cbOrOpts : undefined;
        return this.sendCompleteEvent(roomId, threadId, {
            type: EventType.RoomRedaction,
            content: { reason },
            redacts: eventId,
        }, txnId as string, callback);
    }

    /**
     * @param {string} roomId
     * @param {string} threadId
     * @param {Object} content
     * @param {string} txnId Optional.
     * @param {module:client.callback} callback Optional. Deprecated
     * @return {Promise} Resolves: to an ISendEventResponse object
     * @return {module:http-api.MatrixError} Rejects: with an error response.
     */
    public sendMessage(
        roomId: string,
        content: IContent,
        txnId?: string,
        callback?: Callback,
    ): Promise<ISendEventResponse>;
    public sendMessage(
        roomId: string,
        threadId: string | null,
        content: IContent,
        txnId?: string,
        callback?: Callback,
    ): Promise<ISendEventResponse>;
    public sendMessage(
        roomId: string,
        threadId: string | null | IContent,
        content: IContent | string,
        txnId?: string | Callback,
        callback?: Callback,
    ): Promise<ISendEventResponse> {
        if (typeof threadId !== "string" && threadId !== null) {
            callback = txnId as Callback;
            txnId = content as string;
            content = threadId as IContent;
            threadId = null;
        }
        if (utils.isFunction(txnId)) {
            callback = txnId as any as Callback; // for legacy
            txnId = undefined;
        }

        // Populate all outbound events with Extensible Events metadata to ensure there's a
        // reasonably large pool of messages to parse.
        let eventType: string = EventType.RoomMessage;
        let sendContent: IContent = content as IContent;
        const makeContentExtensible = (content: IContent = {}, recurse = true): IPartialEvent<object> => {
            let newEvent: IPartialEvent<object> = null;

            if (content['msgtype'] === MsgType.Text) {
                newEvent = MessageEvent.from(content['body'], content['formatted_body']).serialize();
            } else if (content['msgtype'] === MsgType.Emote) {
                newEvent = EmoteEvent.from(content['body'], content['formatted_body']).serialize();
            } else if (content['msgtype'] === MsgType.Notice) {
                newEvent = NoticeEvent.from(content['body'], content['formatted_body']).serialize();
            }

            if (newEvent && content['m.new_content'] && recurse) {
                const newContent = makeContentExtensible(content['m.new_content'], false);
                if (newContent) {
                    newEvent.content['m.new_content'] = newContent.content;
                }
            }

            if (newEvent) {
                // copy over all other fields we don't know about
                for (const [k, v] of Object.entries(content)) {
                    if (!newEvent.content.hasOwnProperty(k)) {
                        newEvent.content[k] = v;
                    }
                }
            }

            return newEvent;
        };
        const result = makeContentExtensible(sendContent);
        if (result) {
            eventType = result.type;
            sendContent = result.content;
        }

        return this.sendEvent(
            roomId,
            threadId as (string | null),
            eventType,
            sendContent,
            txnId as string,
            callback,
        );
    }

    /**
     * @param {string} roomId
     * @param {string} threadId
     * @param {string} body
     * @param {string} txnId Optional.
     * @param {module:client.callback} callback Optional. Deprecated
     * @return {Promise} Resolves: to an empty object {}
     * @return {module:http-api.MatrixError} Rejects: with an error response.
     */
    public sendTextMessage(
        roomId: string,
        body: string,
        txnId?: string,
        callback?: Callback,
    ): Promise<ISendEventResponse>;
    public sendTextMessage(
        roomId: string,
        threadId: string | null,
        body: string,
        txnId?: string,
        callback?: Callback,
    ): Promise<ISendEventResponse>;
    public sendTextMessage(
        roomId: string,
        threadId: string | null,
        body: string,
        txnId?: string | Callback,
        callback?: Callback,
    ): Promise<ISendEventResponse> {
        if (!threadId?.startsWith(EVENT_ID_PREFIX) && threadId !== null) {
            callback = txnId as Callback;
            txnId = body;
            body = threadId;
            threadId = null;
        }
        const content = ContentHelpers.makeTextMessage(body);
        return this.sendMessage(roomId, threadId, content, txnId as string, callback);
    }

    /**
     * @param {string} roomId
     * @param {string} threadId
     * @param {string} body
     * @param {string} txnId Optional.
     * @param {module:client.callback} callback Optional. Deprecated
     * @return {Promise} Resolves: to a ISendEventResponse object
     * @return {module:http-api.MatrixError} Rejects: with an error response.
     */
    public sendNotice(
        roomId: string,
        body: string,
        txnId?: string,
        callback?: Callback,
    ): Promise<ISendEventResponse>;
    public sendNotice(
        roomId: string,
        threadId: string | null,
        body: string,
        txnId?: string,
        callback?: Callback,
    ): Promise<ISendEventResponse>;
    public sendNotice(
        roomId: string,
        threadId: string | null,
        body: string,
        txnId?: string | Callback,
        callback?: Callback,
    ): Promise<ISendEventResponse> {
        if (!threadId?.startsWith(EVENT_ID_PREFIX) && threadId !== null) {
            callback = txnId as Callback;
            txnId = body;
            body = threadId;
            threadId = null;
        }
        const content = ContentHelpers.makeNotice(body);
        return this.sendMessage(roomId, threadId, content, txnId as string, callback);
    }

    /**
     * @param {string} roomId
     * @param {string} threadId
     * @param {string} body
     * @param {string} txnId Optional.
     * @param {module:client.callback} callback Optional. Deprecated
     * @return {Promise} Resolves: to a ISendEventResponse object
     * @return {module:http-api.MatrixError} Rejects: with an error response.
     */
    public sendEmoteMessage(
        roomId: string,
        body: string,
        txnId?: string,
        callback?: Callback,
    ): Promise<ISendEventResponse>;
    public sendEmoteMessage(
        roomId: string,
        threadId: string | null,
        body: string,
        txnId?: string,
        callback?: Callback,
    ): Promise<ISendEventResponse>;
    public sendEmoteMessage(
        roomId: string,
        threadId: string | null,
        body: string,
        txnId?: string | Callback,
        callback?: Callback,
    ): Promise<ISendEventResponse> {
        if (!threadId?.startsWith(EVENT_ID_PREFIX) && threadId !== null) {
            callback = txnId as Callback;
            txnId = body;
            body = threadId;
            threadId = null;
        }
        const content = ContentHelpers.makeEmoteMessage(body);
        return this.sendMessage(roomId, threadId, content, txnId as string, callback);
    }

    /**
     * @param {string} roomId
     * @param {string} threadId
     * @param {string} url
     * @param {Object} info
     * @param {string} text
     * @param {module:client.callback} callback Optional. Deprecated
     * @return {Promise} Resolves: to a ISendEventResponse object
     * @return {module:http-api.MatrixError} Rejects: with an error response.
     */
    public sendImageMessage(
        roomId: string,
        url: string,
        info?: IImageInfo,
        text?: string,
        callback?: Callback,
    ): Promise<ISendEventResponse>;
    public sendImageMessage(
        roomId: string,
        threadId: string | null,
        url: string,
        info?: IImageInfo,
        text?: string,
        callback?: Callback,
    ): Promise<ISendEventResponse>;
    public sendImageMessage(
        roomId: string,
        threadId: string | null,
        url: string | IImageInfo,
        info?: IImageInfo | string,
        text: Callback | string = "Image",
        callback?: Callback,
    ): Promise<ISendEventResponse> {
        if (!threadId?.startsWith(EVENT_ID_PREFIX) && threadId !== null) {
            callback = text as Callback;
            text = info as string || "Image";
            info = url as IImageInfo;
            url = threadId as string;
            threadId = null;
        }
        if (utils.isFunction(text)) {
            callback = text as any as Callback; // legacy
            text = undefined;
        }
        const content = {
            msgtype: MsgType.Image,
            url: url,
            info: info,
            body: text,
        };
        return this.sendMessage(roomId, threadId, content, undefined, callback);
    }

    /**
     * @param {string} roomId
     * @param {string} threadId
     * @param {string} url
     * @param {Object} info
     * @param {string} text
     * @param {module:client.callback} callback Optional. Deprecated
     * @return {Promise} Resolves: to a ISendEventResponse object
     * @return {module:http-api.MatrixError} Rejects: with an error response.
     */
    public sendStickerMessage(
        roomId: string,
        url: string,
        info?: IImageInfo,
        text?: string,
        callback?: Callback,
    ): Promise<ISendEventResponse>;
    public sendStickerMessage(
        roomId: string,
        threadId: string | null,
        url: string,
        info?: IImageInfo,
        text?: string,
        callback?: Callback,
    ): Promise<ISendEventResponse>;
    public sendStickerMessage(
        roomId: string,
        threadId: string | null,
        url: string | IImageInfo,
        info?: IImageInfo | string,
        text: Callback | string = "Sticker",
        callback?: Callback,
    ): Promise<ISendEventResponse> {
        if (!threadId?.startsWith(EVENT_ID_PREFIX) && threadId !== null) {
            callback = text as Callback;
            text = info as string || "Sticker";
            info = url as IImageInfo;
            url = threadId as string;
            threadId = null;
        }
        if (utils.isFunction(text)) {
            callback = text as any as Callback; // legacy
            text = undefined;
        }
        const content = {
            url: url,
            info: info,
            body: text,
        };

        return this.sendEvent(roomId, threadId, EventType.Sticker, content, undefined, callback);
    }

    /**
     * @param {string} roomId
     * @param {string} threadId
     * @param {string} body
     * @param {string} htmlBody
     * @param {module:client.callback} callback Optional. Deprecated
     * @return {Promise} Resolves: to a ISendEventResponse object
     * @return {module:http-api.MatrixError} Rejects: with an error response.
     */
    public sendHtmlMessage(
        roomId: string,
        body: string,
        htmlBody: string,
        callback?: Callback,
    ): Promise<ISendEventResponse>;
    public sendHtmlMessage(
        roomId: string,
        threadId: string | null,
        body: string,
        htmlBody: string,
        callback?: Callback,
    ): Promise<ISendEventResponse>;
    public sendHtmlMessage(
        roomId: string,
        threadId: string | null,
        body: string,
        htmlBody: string | Callback,
        callback?: Callback,
    ): Promise<ISendEventResponse> {
        if (!threadId?.startsWith(EVENT_ID_PREFIX) && threadId !== null) {
            callback = htmlBody as Callback;
            htmlBody = body as string;
            body = threadId;
            threadId = null;
        }
        const content = ContentHelpers.makeHtmlMessage(body, htmlBody as string);
        return this.sendMessage(roomId, threadId, content, undefined, callback);
    }

    /**
     * @param {string} roomId
     * @param {string} body
     * @param {string} htmlBody
     * @param {module:client.callback} callback Optional. Deprecated
     * @return {Promise} Resolves: to a ISendEventResponse object
     * @return {module:http-api.MatrixError} Rejects: with an error response.
     */
    public sendHtmlNotice(
        roomId: string,
        body: string,
        htmlBody: string,
        callback?: Callback,
    ): Promise<ISendEventResponse>;
    public sendHtmlNotice(
        roomId: string,
        threadId: string | null,
        body: string,
        htmlBody: string,
        callback?: Callback,
    ): Promise<ISendEventResponse>;
    public sendHtmlNotice(
        roomId: string,
        threadId: string | null,
        body: string,
        htmlBody: string | Callback,
        callback?: Callback,
    ): Promise<ISendEventResponse> {
        if (!threadId?.startsWith(EVENT_ID_PREFIX) && threadId !== null) {
            callback = htmlBody as Callback;
            htmlBody = body as string;
            body = threadId;
            threadId = null;
        }
        const content = ContentHelpers.makeHtmlNotice(body, htmlBody as string);
        return this.sendMessage(roomId, threadId, content, undefined, callback);
    }

    /**
     * @param {string} roomId
     * @param {string} threadId
     * @param {string} body
     * @param {string} htmlBody
     * @param {module:client.callback} callback Optional. Deprecated
     * @return {Promise} Resolves: to a ISendEventResponse object
     * @return {module:http-api.MatrixError} Rejects: with an error response.
     */
    public sendHtmlEmote(
        roomId: string,
        body: string,
        htmlBody: string,
        callback?: Callback,
    ): Promise<ISendEventResponse>;
    public sendHtmlEmote(
        roomId: string,
        threadId: string | null,
        body: string,
        htmlBody: string,
        callback?: Callback,
    ): Promise<ISendEventResponse>;
    public sendHtmlEmote(
        roomId: string,
        threadId: string | null,
        body: string,
        htmlBody: string | Callback,
        callback?: Callback,
    ): Promise<ISendEventResponse> {
        if (!threadId?.startsWith(EVENT_ID_PREFIX) && threadId !== null) {
            callback = htmlBody as Callback;
            htmlBody = body as string;
            body = threadId;
            threadId = null;
        }
        const content = ContentHelpers.makeHtmlEmote(body, htmlBody as string);
        return this.sendMessage(roomId, threadId, content, undefined, callback);
    }

    /**
     * Send a receipt.
     * @param {Event} event The event being acknowledged
     * @param {ReceiptType} receiptType The kind of receipt e.g. "m.read". Other than
     * ReceiptType.Read are experimental!
     * @param {object} body Additional content to send alongside the receipt.
     * @param {module:client.callback} callback Optional.
     * @return {Promise} Resolves: to an empty object {}
     * @return {module:http-api.MatrixError} Rejects: with an error response.
     */
    public sendReceipt(event: MatrixEvent, receiptType: ReceiptType, body: any, callback?: Callback): Promise<{}> {
        if (typeof (body) === 'function') {
            callback = body as any as Callback; // legacy
            body = {};
        }

        if (this.isGuest()) {
            return Promise.resolve({}); // guests cannot send receipts so don't bother.
        }

        const path = utils.encodeUri("/rooms/$roomId/receipt/$receiptType/$eventId", {
            $roomId: event.getRoomId(),
            $receiptType: receiptType,
            $eventId: event.getId(),
        });
        const promise = this.http.authedRequest(callback, Method.Post, path, undefined, body || {});

        const room = this.getRoom(event.getRoomId());
        if (room) {
            room.addLocalEchoReceipt(this.credentials.userId, event, receiptType);
        }
        return promise;
    }

    /**
     * Send a read receipt.
     * @param {Event} event The event that has been read.
     * @param {ReceiptType} receiptType other than ReceiptType.Read are experimental! Optional.
     * @param {module:client.callback} callback Optional.
     * @return {Promise} Resolves: to an empty object {}
     * @return {module:http-api.MatrixError} Rejects: with an error response.
     */
    public async sendReadReceipt(event: MatrixEvent, receiptType = ReceiptType.Read, callback?: Callback): Promise<{}> {
        const eventId = event.getId();
        const room = this.getRoom(event.getRoomId());
        if (room && room.hasPendingEvent(eventId)) {
            throw new Error(`Cannot set read receipt to a pending event (${eventId})`);
        }

        return this.sendReceipt(event, receiptType, {}, callback);
    }

    /**
     * Set a marker to indicate the point in a room before which the user has read every
     * event. This can be retrieved from room account data (the event type is `m.fully_read`)
     * and displayed as a horizontal line in the timeline that is visually distinct to the
     * position of the user's own read receipt.
     * @param {string} roomId ID of the room that has been read
     * @param {string} rmEventId ID of the event that has been read
     * @param {MatrixEvent} rrEvent the event tracked by the read receipt. This is here for
     * convenience because the RR and the RM are commonly updated at the same time as each
     * other. The local echo of this receipt will be done if set. Optional.
     * @param {MatrixEvent} rpEvent the m.read.private read receipt event for when we don't
     * want other users to see the read receipts. This is experimental. Optional.
     * @return {Promise} Resolves: the empty object, {}.
     */
    public async setRoomReadMarkers(
        roomId: string,
        rmEventId: string,
        rrEvent?: MatrixEvent,
        rpEvent?: MatrixEvent,
    ): Promise<{}> {
        const room = this.getRoom(roomId);
        if (room && room.hasPendingEvent(rmEventId)) {
            throw new Error(`Cannot set read marker to a pending event (${rmEventId})`);
        }

        // Add the optional RR update, do local echo like `sendReceipt`
        let rrEventId: string;
        if (rrEvent) {
            rrEventId = rrEvent.getId();
            if (room?.hasPendingEvent(rrEventId)) {
                throw new Error(`Cannot set read receipt to a pending event (${rrEventId})`);
            }
            room?.addLocalEchoReceipt(this.credentials.userId, rrEvent, ReceiptType.Read);
        }

        // Add the optional private RR update, do local echo like `sendReceipt`
        let rpEventId: string;
        if (rpEvent) {
            rpEventId = rpEvent.getId();
            if (room?.hasPendingEvent(rpEventId)) {
                throw new Error(`Cannot set read receipt to a pending event (${rpEventId})`);
            }
            room?.addLocalEchoReceipt(this.credentials.userId, rpEvent, ReceiptType.ReadPrivate);
        }

        return this.setRoomReadMarkersHttpRequest(roomId, rmEventId, rrEventId, rpEventId);
    }

    /**
     * Get a preview of the given URL as of (roughly) the given point in time,
     * described as an object with OpenGraph keys and associated values.
     * Attributes may be synthesized where actual OG metadata is lacking.
     * Caches results to prevent hammering the server.
     * @param {string} url The URL to get preview data for
     * @param {Number} ts The preferred point in time that the preview should
     * describe (ms since epoch).  The preview returned will either be the most
     * recent one preceding this timestamp if available, or failing that the next
     * most recent available preview.
     * @param {module:client.callback} callback Optional.
     * @return {Promise} Resolves: Object of OG metadata.
     * @return {module:http-api.MatrixError} Rejects: with an error response.
     * May return synthesized attributes if the URL lacked OG meta.
     */
    public getUrlPreview(url: string, ts: number, callback?: Callback): Promise<IPreviewUrlResponse> {
        // bucket the timestamp to the nearest minute to prevent excessive spam to the server
        // Surely 60-second accuracy is enough for anyone.
        ts = Math.floor(ts / 60000) * 60000;

        const parsed = new URL(url);
        parsed.hash = ""; // strip the hash as it won't affect the preview
        url = parsed.toString();

        const key = ts + "_" + url;

        // If there's already a request in flight (or we've handled it), return that instead.
        const cachedPreview = this.urlPreviewCache[key];
        if (cachedPreview) {
            if (callback) {
                cachedPreview.then(callback).catch(callback);
            }
            return cachedPreview;
        }

        const resp = this.http.authedRequest(
            callback, Method.Get, "/preview_url", {
                url,
                ts: ts.toString(),
            }, undefined, {
                prefix: PREFIX_MEDIA_R0,
            },
        );
        // TODO: Expire the URL preview cache sometimes
        this.urlPreviewCache[key] = resp;
        return resp;
    }

    /**
     * @param {string} roomId
     * @param {boolean} isTyping
     * @param {Number} timeoutMs
     * @param {module:client.callback} callback Optional.
     * @return {Promise} Resolves: to an empty object {}
     * @return {module:http-api.MatrixError} Rejects: with an error response.
     */
    public sendTyping(roomId: string, isTyping: boolean, timeoutMs: number, callback?: Callback): Promise<{}> {
        if (this.isGuest()) {
            return Promise.resolve({}); // guests cannot send typing notifications so don't bother.
        }

        const path = utils.encodeUri("/rooms/$roomId/typing/$userId", {
            $roomId: roomId,
            $userId: this.credentials.userId,
        });
        const data: any = {
            typing: isTyping,
        };
        if (isTyping) {
            data.timeout = timeoutMs ? timeoutMs : 20000;
        }
        return this.http.authedRequest(callback, Method.Put, path, undefined, data);
    }

    /**
     * Determines the history of room upgrades for a given room, as far as the
     * client can see. Returns an array of Rooms where the first entry is the
     * oldest and the last entry is the newest (likely current) room. If the
     * provided room is not found, this returns an empty list. This works in
     * both directions, looking for older and newer rooms of the given room.
     * @param {string} roomId The room ID to search from
     * @param {boolean} verifyLinks If true, the function will only return rooms
     * which can be proven to be linked. For example, rooms which have a create
     * event pointing to an old room which the client is not aware of or doesn't
     * have a matching tombstone would not be returned.
     * @return {Room[]} An array of rooms representing the upgrade
     * history.
     */
    public getRoomUpgradeHistory(roomId: string, verifyLinks = false): Room[] {
        let currentRoom = this.getRoom(roomId);
        if (!currentRoom) return [];

        const upgradeHistory = [currentRoom];

        // Work backwards first, looking at create events.
        let createEvent = currentRoom.currentState.getStateEvents(EventType.RoomCreate, "");
        while (createEvent) {
            const predecessor = createEvent.getContent()['predecessor'];
            if (predecessor && predecessor['room_id']) {
                const refRoom = this.getRoom(predecessor['room_id']);
                if (!refRoom) break; // end of the chain

                if (verifyLinks) {
                    const tombstone = refRoom.currentState.getStateEvents(EventType.RoomTombstone, "");

                    if (!tombstone
                        || tombstone.getContent()['replacement_room'] !== refRoom.roomId) {
                        break;
                    }
                }

                // Insert at the front because we're working backwards from the currentRoom
                upgradeHistory.splice(0, 0, refRoom);
                createEvent = refRoom.currentState.getStateEvents(EventType.RoomCreate, "");
            } else {
                // No further create events to look at
                break;
            }
        }

        // Work forwards next, looking at tombstone events
        let tombstoneEvent = currentRoom.currentState.getStateEvents(EventType.RoomTombstone, "");
        while (tombstoneEvent) {
            const refRoom = this.getRoom(tombstoneEvent.getContent()['replacement_room']);
            if (!refRoom) break; // end of the chain
            if (refRoom.roomId === currentRoom.roomId) break; // Tombstone is referencing it's own room

            if (verifyLinks) {
                createEvent = refRoom.currentState.getStateEvents(EventType.RoomCreate, "");
                if (!createEvent || !createEvent.getContent()['predecessor']) break;

                const predecessor = createEvent.getContent()['predecessor'];
                if (predecessor['room_id'] !== currentRoom.roomId) break;
            }

            // Push to the end because we're looking forwards
            upgradeHistory.push(refRoom);
            const roomIds = new Set(upgradeHistory.map((ref) => ref.roomId));
            if (roomIds.size < upgradeHistory.length) {
                // The last room added to the list introduced a previous roomId
                // To avoid recursion, return the last rooms - 1
                return upgradeHistory.slice(0, upgradeHistory.length - 1);
            }

            // Set the current room to the reference room so we know where we're at
            currentRoom = refRoom;
            tombstoneEvent = currentRoom.currentState.getStateEvents(EventType.RoomTombstone, "");
        }

        return upgradeHistory;
    }

    /**
     * @param {string} roomId
     * @param {string} userId
     * @param {module:client.callback} callback Optional.
     * @param {string} reason Optional.
     * @return {Promise} Resolves: {} an empty object.
     * @return {module:http-api.MatrixError} Rejects: with an error response.
     */
    public invite(roomId: string, userId: string, callback?: Callback, reason?: string): Promise<{}> {
        return this.membershipChange(roomId, userId, "invite", reason, callback);
    }

    /**
     * Invite a user to a room based on their email address.
     * @param {string} roomId The room to invite the user to.
     * @param {string} email The email address to invite.
     * @param {module:client.callback} callback Optional.
     * @return {Promise} Resolves: {} an empty object.
     * @return {module:http-api.MatrixError} Rejects: with an error response.
     */
    public inviteByEmail(roomId: string, email: string, callback?: Callback): Promise<{}> {
        return this.inviteByThreePid(roomId, "email", email, callback);
    }

    /**
     * Invite a user to a room based on a third-party identifier.
     * @param {string} roomId The room to invite the user to.
     * @param {string} medium The medium to invite the user e.g. "email".
     * @param {string} address The address for the specified medium.
     * @param {module:client.callback} callback Optional.
     * @return {Promise} Resolves: {} an empty object.
     * @return {module:http-api.MatrixError} Rejects: with an error response.
     */
    public async inviteByThreePid(roomId: string, medium: string, address: string, callback?: Callback): Promise<{}> {
        const path = utils.encodeUri(
            "/rooms/$roomId/invite",
            { $roomId: roomId },
        );

        const identityServerUrl = this.getIdentityServerUrl(true);
        if (!identityServerUrl) {
            return Promise.reject(new MatrixError({
                error: "No supplied identity server URL",
                errcode: "ORG.MATRIX.JSSDK_MISSING_PARAM",
            }));
        }
        const params: Record<string, string> = {
            id_server: identityServerUrl,
            medium: medium,
            address: address,
        };

        if (
            this.identityServer?.getAccessToken &&
            await this.doesServerAcceptIdentityAccessToken()
        ) {
            const identityAccessToken = await this.identityServer.getAccessToken();
            if (identityAccessToken) {
                params['id_access_token'] = identityAccessToken;
            }
        }

        return this.http.authedRequest(callback, Method.Post, path, undefined, params);
    }

    /**
     * @param {string} roomId
     * @param {module:client.callback} callback Optional.
     * @return {Promise} Resolves: {} an empty object.
     * @return {module:http-api.MatrixError} Rejects: with an error response.
     */
    public leave(roomId: string, callback?: Callback): Promise<{}> {
        return this.membershipChange(roomId, undefined, "leave", undefined, callback);
    }

    /**
     * Leaves all rooms in the chain of room upgrades based on the given room. By
     * default, this will leave all the previous and upgraded rooms, including the
     * given room. To only leave the given room and any previous rooms, keeping the
     * upgraded (modern) rooms untouched supply `false` to `includeFuture`.
     * @param {string} roomId The room ID to start leaving at
     * @param {boolean} includeFuture If true, the whole chain (past and future) of
     * upgraded rooms will be left.
     * @return {Promise} Resolves when completed with an object keyed
     * by room ID and value of the error encountered when leaving or null.
     */
    public leaveRoomChain(
        roomId: string,
        includeFuture = true,
    ): Promise<{ [roomId: string]: Error | MatrixError | null }> {
        const upgradeHistory = this.getRoomUpgradeHistory(roomId);

        let eligibleToLeave = upgradeHistory;
        if (!includeFuture) {
            eligibleToLeave = [];
            for (const room of upgradeHistory) {
                eligibleToLeave.push(room);
                if (room.roomId === roomId) {
                    break;
                }
            }
        }

        const populationResults: { [roomId: string]: Error } = {};
        const promises = [];

        const doLeave = (roomId: string) => {
            return this.leave(roomId).then(() => {
                populationResults[roomId] = null;
            }).catch((err) => {
                populationResults[roomId] = err;
                return null; // suppress error
            });
        };

        for (const room of eligibleToLeave) {
            promises.push(doLeave(room.roomId));
        }

        return Promise.all(promises).then(() => populationResults);
    }

    /**
     * @param {string} roomId
     * @param {string} userId
     * @param {string} reason Optional.
     * @param {module:client.callback} callback Optional.
     * @return {Promise} Resolves: TODO
     * @return {module:http-api.MatrixError} Rejects: with an error response.
     */
    public ban(roomId: string, userId: string, reason?: string, callback?: Callback) {
        return this.membershipChange(roomId, userId, "ban", reason, callback);
    }

    /**
     * @param {string} roomId
     * @param {boolean} deleteRoom True to delete the room from the store on success.
     * Default: true.
     * @param {module:client.callback} callback Optional.
     * @return {Promise} Resolves: {} an empty object.
     * @return {module:http-api.MatrixError} Rejects: with an error response.
     */
    public forget(roomId: string, deleteRoom?: boolean, callback?: Callback): Promise<{}> {
        if (deleteRoom === undefined) {
            deleteRoom = true;
        }
        const promise = this.membershipChange(roomId, undefined, "forget", undefined,
            callback);
        if (!deleteRoom) {
            return promise;
        }
        return promise.then((response) => {
            this.store.removeRoom(roomId);
            this.emit(ClientEvent.DeleteRoom, roomId);
            return response;
        });
    }

    /**
     * @param {string} roomId
     * @param {string} userId
     * @param {module:client.callback} callback Optional.
     * @return {Promise} Resolves: Object (currently empty)
     * @return {module:http-api.MatrixError} Rejects: with an error response.
     */
    public unban(roomId: string, userId: string, callback?: Callback): Promise<void> {
        // unbanning != set their state to leave: this used to be
        // the case, but was then changed so that leaving was always
        // a revoking of privilege, otherwise two people racing to
        // kick / ban someone could end up banning and then un-banning
        // them.
        const path = utils.encodeUri("/rooms/$roomId/unban", {
            $roomId: roomId,
        });
        const data = {
            user_id: userId,
        };
        return this.http.authedRequest(
            callback, Method.Post, path, undefined, data,
        );
    }

    /**
     * @param {string} roomId
     * @param {string} userId
     * @param {string} reason Optional.
     * @param {module:client.callback} callback Optional.
     * @return {Promise} Resolves: {} an empty object.
     * @return {module:http-api.MatrixError} Rejects: with an error response.
     */
    public kick(roomId: string, userId: string, reason?: string, callback?: Callback): Promise<{}> {
        const path = utils.encodeUri("/rooms/$roomId/kick", {
            $roomId: roomId,
        });
        const data = {
            user_id: userId,
            reason: reason,
        };
        return this.http.authedRequest(
            callback, Method.Post, path, undefined, data,
        );
    }

    private membershipChange(
        roomId: string,
        userId: string,
        membership: string,
        reason?: string,
        callback?: Callback,
    ): Promise<{}> { // API returns an empty object
        if (utils.isFunction(reason)) {
            callback = reason as any as Callback; // legacy
            reason = undefined;
        }

        const path = utils.encodeUri("/rooms/$room_id/$membership", {
            $room_id: roomId,
            $membership: membership,
        });
        return this.http.authedRequest(
            callback, Method.Post, path, undefined, {
                user_id: userId,  // may be undefined e.g. on leave
                reason: reason,
            },
        );
    }

    /**
     * Obtain a dict of actions which should be performed for this event according
     * to the push rules for this user.  Caches the dict on the event.
     * @param {MatrixEvent} event The event to get push actions for.
     * @param {boolean} forceRecalculate forces to recalculate actions for an event
     * Useful when an event just got decrypted
     * @return {module:pushprocessor~PushAction} A dict of actions to perform.
     */
    public getPushActionsForEvent(event: MatrixEvent, forceRecalculate = false): IActionsObject {
        if (!event.getPushActions() || forceRecalculate) {
            event.setPushActions(this.pushProcessor.actionsForEvent(event));
        }
        return event.getPushActions();
    }

    /**
     * @param {string} info The kind of info to set (e.g. 'avatar_url')
     * @param {Object} data The JSON object to set.
     * @param {module:client.callback} callback Optional.
     * @return {Promise} Resolves: to an empty object {}
     * @return {module:http-api.MatrixError} Rejects: with an error response.
     */
    // eslint-disable-next-line camelcase
    public setProfileInfo(info: "avatar_url", data: { avatar_url: string }, callback?: Callback): Promise<{}>;
    public setProfileInfo(info: "displayname", data: { displayname: string }, callback?: Callback): Promise<{}>;
    public setProfileInfo(info: "avatar_url" | "displayname", data: object, callback?: Callback): Promise<{}> {
        const path = utils.encodeUri("/profile/$userId/$info", {
            $userId: this.credentials.userId,
            $info: info,
        });
        return this.http.authedRequest(callback, Method.Put, path, undefined, data);
    }

    /**
     * @param {string} name
     * @param {module:client.callback} callback Optional.
     * @return {Promise} Resolves: {} an empty object.
     * @return {module:http-api.MatrixError} Rejects: with an error response.
     */
    public async setDisplayName(name: string, callback?: Callback): Promise<{}> {
        const prom = await this.setProfileInfo("displayname", { displayname: name }, callback);
        // XXX: synthesise a profile update for ourselves because Synapse is broken and won't
        const user = this.getUser(this.getUserId());
        if (user) {
            user.displayName = name;
            user.emit(UserEvent.DisplayName, user.events.presence, user);
        }
        return prom;
    }

    /**
     * @param {string} url
     * @param {module:client.callback} callback Optional.
     * @return {Promise} Resolves: {} an empty object.
     * @return {module:http-api.MatrixError} Rejects: with an error response.
     */
    public async setAvatarUrl(url: string, callback?: Callback): Promise<{}> {
        const prom = await this.setProfileInfo("avatar_url", { avatar_url: url }, callback);
        // XXX: synthesise a profile update for ourselves because Synapse is broken and won't
        const user = this.getUser(this.getUserId());
        if (user) {
            user.avatarUrl = url;
            user.emit(UserEvent.AvatarUrl, user.events.presence, user);
        }
        return prom;
    }

    /**
     * Turn an MXC URL into an HTTP one. <strong>This method is experimental and
     * may change.</strong>
     * @param {string} mxcUrl The MXC URL
     * @param {Number} width The desired width of the thumbnail.
     * @param {Number} height The desired height of the thumbnail.
     * @param {string} resizeMethod The thumbnail resize method to use, either
     * "crop" or "scale".
     * @param {Boolean} allowDirectLinks If true, return any non-mxc URLs
     * directly. Fetching such URLs will leak information about the user to
     * anyone they share a room with. If false, will return null for such URLs.
     * @return {?string} the avatar URL or null.
     */
    public mxcUrlToHttp(
        mxcUrl: string,
        width?: number,
        height?: number,
        resizeMethod?: string,
        allowDirectLinks?: boolean,
    ): string | null {
        return getHttpUriForMxc(this.baseUrl, mxcUrl, width, height, resizeMethod, allowDirectLinks);
    }

    /**
     * @param {Object} opts Options to apply
     * @param {string} opts.presence One of "online", "offline" or "unavailable"
     * @param {string} opts.status_msg The status message to attach.
     * @param {module:client.callback} callback Optional.
     * @return {Promise} Resolves: TODO
     * @return {module:http-api.MatrixError} Rejects: with an error response.
     * @throws If 'presence' isn't a valid presence enum value.
     */
    public setPresence(opts: IPresenceOpts, callback?: Callback): Promise<void> {
        const path = utils.encodeUri("/presence/$userId/status", {
            $userId: this.credentials.userId,
        });

        if (typeof opts === "string") {
            opts = { presence: opts }; // legacy
        }

        const validStates = ["offline", "online", "unavailable"];
        if (validStates.indexOf(opts.presence) === -1) {
            throw new Error("Bad presence value: " + opts.presence);
        }
        return this.http.authedRequest(
            callback, Method.Put, path, undefined, opts,
        );
    }

    /**
     * @param {string} userId The user to get presence for
     * @param {module:client.callback} callback Optional.
     * @return {Promise} Resolves: The presence state for this user.
     * @return {module:http-api.MatrixError} Rejects: with an error response.
     */
    public getPresence(userId: string, callback?: Callback): Promise<IStatusResponse> {
        const path = utils.encodeUri("/presence/$userId/status", {
            $userId: userId,
        });

        return this.http.authedRequest(callback, Method.Get, path);
    }

    /**
     * Retrieve older messages from the given room and put them in the timeline.
     *
     * If this is called multiple times whilst a request is ongoing, the <i>same</i>
     * Promise will be returned. If there was a problem requesting scrollback, there
     * will be a small delay before another request can be made (to prevent tight-looping
     * when there is no connection).
     *
     * @param {Room} room The room to get older messages in.
     * @param {number} limit Optional. The maximum number of previous events to
     * pull in. Default: 30.
     * @param {module:client.callback} callback Optional.
     * @return {Promise} Resolves: Room. If you are at the beginning
     * of the timeline, <code>Room.oldState.paginationToken</code> will be
     * <code>null</code>.
     * @return {module:http-api.MatrixError} Rejects: with an error response.
     */
    public scrollback(room: Room, limit = 30, callback?: Callback): Promise<Room> {
        if (utils.isFunction(limit)) {
            callback = limit as any as Callback; // legacy
            limit = undefined;
        }
        let timeToWaitMs = 0;

        let info = this.ongoingScrollbacks[room.roomId] || {};
        if (info.promise) {
            return info.promise;
        } else if (info.errorTs) {
            const timeWaitedMs = Date.now() - info.errorTs;
            timeToWaitMs = Math.max(SCROLLBACK_DELAY_MS - timeWaitedMs, 0);
        }

        if (room.oldState.paginationToken === null) {
            return Promise.resolve(room); // already at the start.
        }
        // attempt to grab more events from the store first
        const numAdded = this.store.scrollback(room, limit).length;
        if (numAdded === limit) {
            // store contained everything we needed.
            return Promise.resolve(room);
        }
        // reduce the required number of events appropriately
        limit = limit - numAdded;

        const prom = new Promise<Room>((resolve, reject) => {
            // wait for a time before doing this request
            // (which may be 0 in order not to special case the code paths)
            sleep(timeToWaitMs).then(() => {
                return this.createMessagesRequest(
                    room.roomId,
                    room.oldState.paginationToken,
                    limit,
                    Direction.Backward,
                );
            }).then((res: IMessagesResponse) => {
                const matrixEvents = res.chunk.map(this.getEventMapper());
                if (res.state) {
                    const stateEvents = res.state.map(this.getEventMapper());
                    room.currentState.setUnknownStateEvents(stateEvents);
                }

                const [timelineEvents, threadedEvents] = room.partitionThreadedEvents(matrixEvents);

                this.processBeaconEvents(room, timelineEvents);
                room.addEventsToTimeline(timelineEvents, true, room.getLiveTimeline());
                this.processThreadEvents(room, threadedEvents, true);

                room.oldState.paginationToken = res.end;
                if (res.chunk.length === 0) {
                    room.oldState.paginationToken = null;
                }
                this.store.storeEvents(room, matrixEvents, res.end, true);
                this.ongoingScrollbacks[room.roomId] = null;
                callback?.(null, room);
                resolve(room);
            }).catch((err) => {
                this.ongoingScrollbacks[room.roomId] = {
                    errorTs: Date.now(),
                };
                callback?.(err);
                reject(err);
            });
        });

        info = {
            promise: prom,
            errorTs: null,
        };

        this.ongoingScrollbacks[room.roomId] = info;
        return prom;
    }

    /**
     * @param {object} [options]
     * @param {boolean} options.preventReEmit don't re-emit events emitted on an event mapped by this mapper on the client
     * @param {boolean} options.decrypt decrypt event proactively
     * @return {Function}
     */
    public getEventMapper(options?: MapperOpts): EventMapper {
        return eventMapperFor(this, options || {});
    }

    /**
     * Get an EventTimeline for the given event
     *
     * <p>If the EventTimelineSet object already has the given event in its store, the
     * corresponding timeline will be returned. Otherwise, a /context request is
     * made, and used to construct an EventTimeline.
     * If the event does not belong to this EventTimelineSet then undefined will be returned.
     *
     * @param {EventTimelineSet} timelineSet  The timelineSet to look for the event in, must be bound to a room
     * @param {string} eventId  The ID of the event to look for
     *
     * @return {Promise} Resolves:
     *    {@link module:models/event-timeline~EventTimeline} including the given event
     */
    public async getEventTimeline(timelineSet: EventTimelineSet, eventId: string): Promise<EventTimeline | undefined> {
        // don't allow any timeline support unless it's been enabled.
        if (!this.timelineSupport) {
            throw new Error("timeline support is disabled. Set the 'timelineSupport'" +
                " parameter to true when creating MatrixClient to enable it.");
        }

        if (timelineSet.getTimelineForEvent(eventId)) {
            return timelineSet.getTimelineForEvent(eventId);
        }

        const path = utils.encodeUri(
            "/rooms/$roomId/context/$eventId", {
                $roomId: timelineSet.room.roomId,
                $eventId: eventId,
            },
        );

        let params: Record<string, string | string[]> = undefined;
        if (this.clientOpts.lazyLoadMembers) {
            params = { filter: JSON.stringify(Filter.LAZY_LOADING_MESSAGES_FILTER) };
        }

        // TODO: we should implement a backoff (as per scrollback()) to deal more nicely with HTTP errors.
        const res = await this.http.authedRequest<IContextResponse>(undefined, Method.Get, path, params);
        if (!res.event) {
            throw new Error("'event' not in '/context' result - homeserver too old?");
        }

        // by the time the request completes, the event might have ended up in the timeline.
        if (timelineSet.getTimelineForEvent(eventId)) {
            return timelineSet.getTimelineForEvent(eventId);
        }

        const mapper = this.getEventMapper();
        const event = mapper(res.event);
        const events = [
            // Order events from most recent to oldest (reverse-chronological).
            // We start with the last event, since that's the point at which we have known state.
            // events_after is already backwards; events_before is forwards.
            ...res.events_after.reverse().map(mapper),
            event,
            ...res.events_before.map(mapper),
        ];

        if (this.supportsExperimentalThreads()) {
            if (!timelineSet.canContain(event)) {
                return undefined;
            }

            // Where the event is a thread reply (not a root) and running in MSC-enabled mode the Thread timeline only
            // functions contiguously, so we have to jump through some hoops to get our target event in it.
            // XXX: workaround for https://github.com/vector-im/element-meta/issues/150
            if (Thread.hasServerSideSupport && timelineSet.thread) {
                const thread = timelineSet.thread;
                const opts: IRelationsRequestOpts = {
                    direction: Direction.Backward,
                    limit: 50,
                };

                await thread.fetchInitialEvents();
                let nextBatch = thread.liveTimeline.getPaginationToken(Direction.Backward);

                // Fetch events until we find the one we were asked for, or we run out of pages
                while (!thread.findEventById(eventId)) {
                    if (nextBatch) {
                        opts.from = nextBatch;
                    }

                    ({ nextBatch } = await thread.fetchEvents(opts));
                    if (!nextBatch) break;
                }

                return thread.liveTimeline;
            }
        }

        // Here we handle non-thread timelines only, but still process any thread events to populate thread summaries.
        let timeline = timelineSet.getTimelineForEvent(events[0].getId());
        if (timeline) {
            timeline.getState(EventTimeline.BACKWARDS).setUnknownStateEvents(res.state.map(mapper));
        } else {
            timeline = timelineSet.addTimeline();
            timeline.initialiseState(res.state.map(mapper));
            timeline.getState(EventTimeline.FORWARDS).paginationToken = res.end;
        }

        const [timelineEvents, threadedEvents] = timelineSet.room.partitionThreadedEvents(events);
        timelineSet.addEventsToTimeline(timelineEvents, true, timeline, res.start);
        // The target event is not in a thread but process the contextual events, so we can show any threads around it.
        this.processThreadEvents(timelineSet.room, threadedEvents, true);
        this.processBeaconEvents(timelineSet.room, timelineEvents);

        // There is no guarantee that the event ended up in "timeline" (we might have switched to a neighbouring
        // timeline) - so check the room's index again. On the other hand, there's no guarantee the event ended up
        // anywhere, if it was later redacted, so we just return the timeline we first thought of.
        return timelineSet.getTimelineForEvent(eventId)
            ?? timelineSet.room.findThreadForEvent(event)?.liveTimeline // for Threads degraded support
            ?? timeline;
    }

    /**
     * Get an EventTimeline for the latest events in the room. This will just
     * call `/messages` to get the latest message in the room, then use
     * `client.getEventTimeline(...)` to construct a new timeline from it.
     *
     * @param {EventTimelineSet} timelineSet  The timelineSet to find or add the timeline to
     *
     * @return {Promise} Resolves:
     *    {@link module:models/event-timeline~EventTimeline} timeline with the latest events in the room
     */
    public async getLatestTimeline(timelineSet: EventTimelineSet): Promise<EventTimeline> {
        // don't allow any timeline support unless it's been enabled.
        if (!this.timelineSupport) {
            throw new Error("timeline support is disabled. Set the 'timelineSupport'" +
                " parameter to true when creating MatrixClient to enable it.");
        }

        const messagesPath = utils.encodeUri(
            "/rooms/$roomId/messages", {
                $roomId: timelineSet.room.roomId,
            },
        );

        const params: Record<string, string | string[]> = {
            dir: 'b',
        };
        if (this.clientOpts.lazyLoadMembers) {
            params.filter = JSON.stringify(Filter.LAZY_LOADING_MESSAGES_FILTER);
        }

        const res = await this.http.authedRequest<IMessagesResponse>(undefined, Method.Get, messagesPath, params);
        const event = res.chunk?.[0];
        if (!event) {
            throw new Error("No message returned from /messages when trying to construct getLatestTimeline");
        }

        return this.getEventTimeline(timelineSet, event.event_id);
    }

    /**
     * Makes a request to /messages with the appropriate lazy loading filter set.
     * XXX: if we do get rid of scrollback (as it's not used at the moment),
     * we could inline this method again in paginateEventTimeline as that would
     * then be the only call-site
     * @param {string} roomId
     * @param {string} fromToken
     * @param {number} limit the maximum amount of events the retrieve
     * @param {string} dir 'f' or 'b'
     * @param {Filter} timelineFilter the timeline filter to pass
     * @return {Promise}
     */
    // XXX: Intended private, used in code.
    public createMessagesRequest(
        roomId: string,
        fromToken: string | null,
        limit = 30,
        dir: Direction,
        timelineFilter?: Filter,
    ): Promise<IMessagesResponse> {
        const path = utils.encodeUri("/rooms/$roomId/messages", { $roomId: roomId });

        const params: Record<string, string> = {
            limit: limit.toString(),
            dir: dir,
        };

        if (fromToken) {
            params.from = fromToken;
        }

        let filter = null;
        if (this.clientOpts.lazyLoadMembers) {
            // create a shallow copy of LAZY_LOADING_MESSAGES_FILTER,
            // so the timelineFilter doesn't get written into it below
            filter = Object.assign({}, Filter.LAZY_LOADING_MESSAGES_FILTER);
        }
        if (timelineFilter) {
            // XXX: it's horrific that /messages' filter parameter doesn't match
            // /sync's one - see https://matrix.org/jira/browse/SPEC-451
            filter = filter || {};
            Object.assign(filter, timelineFilter.getRoomTimelineFilterComponent()?.toJSON());
        }
        if (filter) {
            params.filter = JSON.stringify(filter);
        }
        return this.http.authedRequest(undefined, Method.Get, path, params);
    }

    /**
     * Take an EventTimeline, and back/forward-fill results.
     *
     * @param {module:models/event-timeline~EventTimeline} eventTimeline timeline
     *    object to be updated
     * @param {Object}   [opts]
     * @param {boolean}     [opts.backwards = false]  true to fill backwards,
     *    false to go forwards
     * @param {number}   [opts.limit = 30]         number of events to request
     *
     * @return {Promise} Resolves to a boolean: false if there are no
     *    events and we reached either end of the timeline; else true.
     */
    public paginateEventTimeline(eventTimeline: EventTimeline, opts: IPaginateOpts): Promise<boolean> {
        const isNotifTimeline = (eventTimeline.getTimelineSet() === this.notifTimelineSet);

        // TODO: we should implement a backoff (as per scrollback()) to deal more
        // nicely with HTTP errors.
        opts = opts || {};
        const backwards = opts.backwards || false;

        if (isNotifTimeline) {
            if (!backwards) {
                throw new Error("paginateNotifTimeline can only paginate backwards");
            }
        }

        const dir = backwards ? EventTimeline.BACKWARDS : EventTimeline.FORWARDS;

        const token = eventTimeline.getPaginationToken(dir);
        const pendingRequest = eventTimeline.paginationRequests[dir];

        if (pendingRequest) {
            // already a request in progress - return the existing promise
            return pendingRequest;
        }

        let path: string;
        let params: Record<string, string>;
        let promise: Promise<boolean>;

        if (isNotifTimeline) {
            path = "/notifications";
            params = {
                limit: (opts.limit ?? 30).toString(),
                only: 'highlight',
            };

            if (token !== "end") {
                params.from = token;
            }

            promise = this.http.authedRequest<INotificationsResponse>(
                undefined, Method.Get, path, params,
            ).then(async (res) => {
                const token = res.next_token;
                const matrixEvents = [];

                for (let i = 0; i < res.notifications.length; i++) {
                    const notification = res.notifications[i];
                    const event = this.getEventMapper()(notification.event);
                    event.setPushActions(
                        PushProcessor.actionListToActionsObject(notification.actions),
                    );
                    event.event.room_id = notification.room_id; // XXX: gutwrenching
                    matrixEvents[i] = event;
                }

                // No need to partition events for threads here, everything lives
                // in the notification timeline set
                const timelineSet = eventTimeline.getTimelineSet();
                timelineSet.addEventsToTimeline(matrixEvents, backwards, eventTimeline, token);
                this.processBeaconEvents(timelineSet.room, matrixEvents);

                // if we've hit the end of the timeline, we need to stop trying to
                // paginate. We need to keep the 'forwards' token though, to make sure
                // we can recover from gappy syncs.
                if (backwards && !res.next_token) {
                    eventTimeline.setPaginationToken(null, dir);
                }
                return res.next_token ? true : false;
            }).finally(() => {
                eventTimeline.paginationRequests[dir] = null;
            });
            eventTimeline.paginationRequests[dir] = promise;
        } else {
            const room = this.getRoom(eventTimeline.getRoomId());
            if (!room) {
                throw new Error("Unknown room " + eventTimeline.getRoomId());
            }

            promise = this.createMessagesRequest(
                eventTimeline.getRoomId(),
                token,
                opts.limit,
                dir,
                eventTimeline.getFilter(),
            ).then((res) => {
                if (res.state) {
                    const roomState = eventTimeline.getState(dir);
                    const stateEvents = res.state.map(this.getEventMapper());
                    roomState.setUnknownStateEvents(stateEvents);
                }
                const token = res.end;
                const matrixEvents = res.chunk.map(this.getEventMapper());

                const timelineSet = eventTimeline.getTimelineSet();
                const [timelineEvents, threadedEvents] = timelineSet.room.partitionThreadedEvents(matrixEvents);
                timelineSet.addEventsToTimeline(timelineEvents, backwards, eventTimeline, token);
                this.processBeaconEvents(timelineSet.room, timelineEvents);
                this.processThreadEvents(room, threadedEvents, backwards);

                // if we've hit the end of the timeline, we need to stop trying to
                // paginate. We need to keep the 'forwards' token though, to make sure
                // we can recover from gappy syncs.
                if (backwards && res.end == res.start) {
                    eventTimeline.setPaginationToken(null, dir);
                }
                return res.end != res.start;
            }).finally(() => {
                eventTimeline.paginationRequests[dir] = null;
            });
            eventTimeline.paginationRequests[dir] = promise;
        }

        return promise;
    }

    /**
     * Reset the notifTimelineSet entirely, paginating in some historical notifs as
     * a starting point for subsequent pagination.
     */
    public resetNotifTimelineSet() {
        if (!this.notifTimelineSet) {
            return;
        }

        // FIXME: This thing is a total hack, and results in duplicate events being
        // added to the timeline both from /sync and /notifications, and lots of
        // slow and wasteful processing and pagination.  The correct solution is to
        // extend /messages or /search or something to filter on notifications.

        // use the fictitious token 'end'. in practice we would ideally give it
        // the oldest backwards pagination token from /sync, but /sync doesn't
        // know about /notifications, so we have no choice but to start paginating
        // from the current point in time.  This may well overlap with historical
        // notifs which are then inserted into the timeline by /sync responses.
        this.notifTimelineSet.resetLiveTimeline('end', null);

        // we could try to paginate a single event at this point in order to get
        // a more valid pagination token, but it just ends up with an out of order
        // timeline. given what a mess this is and given we're going to have duplicate
        // events anyway, just leave it with the dummy token for now.
        /*
        this.paginateNotifTimeline(this._notifTimelineSet.getLiveTimeline(), {
            backwards: true,
            limit: 1
        });
        */
    }

    /**
     * Peek into a room and receive updates about the room. This only works if the
     * history visibility for the room is world_readable.
     * @param {String} roomId The room to attempt to peek into.
     * @return {Promise} Resolves: Room object
     * @return {module:http-api.MatrixError} Rejects: with an error response.
     */
    public peekInRoom(roomId: string): Promise<Room> {
        if (this.peekSync) {
            this.peekSync.stopPeeking();
        }
        this.peekSync = new SyncApi(this, this.clientOpts);
        return this.peekSync.peek(roomId);
    }

    /**
     * Stop any ongoing room peeking.
     */
    public stopPeeking() {
        if (this.peekSync) {
            this.peekSync.stopPeeking();
            this.peekSync = null;
        }
    }

    /**
     * Set r/w flags for guest access in a room.
     * @param {string} roomId The room to configure guest access in.
     * @param {Object} opts Options
     * @param {boolean} opts.allowJoin True to allow guests to join this room. This
     * implicitly gives guests write access. If false or not given, guests are
     * explicitly forbidden from joining the room.
     * @param {boolean} opts.allowRead True to set history visibility to
     * be world_readable. This gives guests read access *from this point forward*.
     * If false or not given, history visibility is not modified.
     * @return {Promise} Resolves: TODO
     * @return {module:http-api.MatrixError} Rejects: with an error response.
     */
    public setGuestAccess(roomId: string, opts: IGuestAccessOpts): Promise<void> {
        const writePromise = this.sendStateEvent(roomId, EventType.RoomGuestAccess, {
            guest_access: opts.allowJoin ? "can_join" : "forbidden",
        }, "");

        let readPromise: Promise<any> = Promise.resolve<any>(undefined);
        if (opts.allowRead) {
            readPromise = this.sendStateEvent(roomId, EventType.RoomHistoryVisibility, {
                history_visibility: "world_readable",
            }, "");
        }

        return Promise.all([readPromise, writePromise]).then(); // .then() to hide results for contract
    }

    /**
     * Requests an email verification token for the purposes of registration.
     * This API requests a token from the homeserver.
     * The doesServerRequireIdServerParam() method can be used to determine if
     * the server requires the id_server parameter to be provided.
     *
     * Parameters and return value are as for requestEmailToken

     * @param {string} email As requestEmailToken
     * @param {string} clientSecret As requestEmailToken
     * @param {number} sendAttempt As requestEmailToken
     * @param {string} nextLink As requestEmailToken
     * @return {Promise} Resolves: As requestEmailToken
     */
    public requestRegisterEmailToken(
        email: string,
        clientSecret: string,
        sendAttempt: number,
        nextLink?: string,
    ): Promise<IRequestTokenResponse> {
        return this.requestTokenFromEndpoint(
            "/register/email/requestToken",
            {
                email: email,
                client_secret: clientSecret,
                send_attempt: sendAttempt,
                next_link: nextLink,
            },
        );
    }

    /**
     * Requests a text message verification token for the purposes of registration.
     * This API requests a token from the homeserver.
     * The doesServerRequireIdServerParam() method can be used to determine if
     * the server requires the id_server parameter to be provided.
     *
     * @param {string} phoneCountry The ISO 3166-1 alpha-2 code for the country in which
     *    phoneNumber should be parsed relative to.
     * @param {string} phoneNumber The phone number, in national or international format
     * @param {string} clientSecret As requestEmailToken
     * @param {number} sendAttempt As requestEmailToken
     * @param {string} nextLink As requestEmailToken
     * @return {Promise} Resolves: As requestEmailToken
     */
    public requestRegisterMsisdnToken(
        phoneCountry: string,
        phoneNumber: string,
        clientSecret: string,
        sendAttempt: number,
        nextLink?: string,
    ): Promise<IRequestMsisdnTokenResponse> {
        return this.requestTokenFromEndpoint(
            "/register/msisdn/requestToken",
            {
                country: phoneCountry,
                phone_number: phoneNumber,
                client_secret: clientSecret,
                send_attempt: sendAttempt,
                next_link: nextLink,
            },
        );
    }

    /**
     * Requests an email verification token for the purposes of adding a
     * third party identifier to an account.
     * This API requests a token from the homeserver.
     * The doesServerRequireIdServerParam() method can be used to determine if
     * the server requires the id_server parameter to be provided.
     * If an account with the given email address already exists and is
     * associated with an account other than the one the user is authed as,
     * it will either send an email to the address informing them of this
     * or return M_THREEPID_IN_USE (which one is up to the homeserver).
     *
     * @param {string} email As requestEmailToken
     * @param {string} clientSecret As requestEmailToken
     * @param {number} sendAttempt As requestEmailToken
     * @param {string} nextLink As requestEmailToken
     * @return {Promise} Resolves: As requestEmailToken
     */
    public requestAdd3pidEmailToken(
        email: string,
        clientSecret: string,
        sendAttempt: number,
        nextLink?: string,
    ): Promise<IRequestTokenResponse> {
        return this.requestTokenFromEndpoint(
            "/account/3pid/email/requestToken",
            {
                email: email,
                client_secret: clientSecret,
                send_attempt: sendAttempt,
                next_link: nextLink,
            },
        );
    }

    /**
     * Requests a text message verification token for the purposes of adding a
     * third party identifier to an account.
     * This API proxies the identity server /validate/email/requestToken API,
     * adding specific behaviour for the addition of phone numbers to an
     * account, as requestAdd3pidEmailToken.
     *
     * @param {string} phoneCountry As requestRegisterMsisdnToken
     * @param {string} phoneNumber As requestRegisterMsisdnToken
     * @param {string} clientSecret As requestEmailToken
     * @param {number} sendAttempt As requestEmailToken
     * @param {string} nextLink As requestEmailToken
     * @return {Promise} Resolves: As requestEmailToken
     */
    public requestAdd3pidMsisdnToken(
        phoneCountry: string,
        phoneNumber: string,
        clientSecret: string,
        sendAttempt: number,
        nextLink?: string,
    ): Promise<IRequestMsisdnTokenResponse> {
        return this.requestTokenFromEndpoint(
            "/account/3pid/msisdn/requestToken",
            {
                country: phoneCountry,
                phone_number: phoneNumber,
                client_secret: clientSecret,
                send_attempt: sendAttempt,
                next_link: nextLink,
            },
        );
    }

    /**
     * Requests an email verification token for the purposes of resetting
     * the password on an account.
     * This API proxies the identity server /validate/email/requestToken API,
     * adding specific behaviour for the password resetting. Specifically,
     * if no account with the given email address exists, it may either
     * return M_THREEPID_NOT_FOUND or send an email
     * to the address informing them of this (which one is up to the homeserver).
     *
     * requestEmailToken calls the equivalent API directly on the identity server,
     * therefore bypassing the password reset specific logic.
     *
     * @param {string} email As requestEmailToken
     * @param {string} clientSecret As requestEmailToken
     * @param {number} sendAttempt As requestEmailToken
     * @param {string} nextLink As requestEmailToken
     * @param {module:client.callback} callback Optional. As requestEmailToken
     * @return {Promise} Resolves: As requestEmailToken
     */
    public requestPasswordEmailToken(
        email: string,
        clientSecret: string,
        sendAttempt: number,
        nextLink?: string,
    ): Promise<IRequestTokenResponse> {
        return this.requestTokenFromEndpoint(
            "/account/password/email/requestToken",
            {
                email: email,
                client_secret: clientSecret,
                send_attempt: sendAttempt,
                next_link: nextLink,
            },
        );
    }

    /**
     * Requests a text message verification token for the purposes of resetting
     * the password on an account.
     * This API proxies the identity server /validate/email/requestToken API,
     * adding specific behaviour for the password resetting, as requestPasswordEmailToken.
     *
     * @param {string} phoneCountry As requestRegisterMsisdnToken
     * @param {string} phoneNumber As requestRegisterMsisdnToken
     * @param {string} clientSecret As requestEmailToken
     * @param {number} sendAttempt As requestEmailToken
     * @param {string} nextLink As requestEmailToken
     * @return {Promise} Resolves: As requestEmailToken
     */
    public requestPasswordMsisdnToken(
        phoneCountry: string,
        phoneNumber: string,
        clientSecret: string,
        sendAttempt: number,
        nextLink: string,
    ): Promise<IRequestMsisdnTokenResponse> {
        return this.requestTokenFromEndpoint(
            "/account/password/msisdn/requestToken",
            {
                country: phoneCountry,
                phone_number: phoneNumber,
                client_secret: clientSecret,
                send_attempt: sendAttempt,
                next_link: nextLink,
            },
        );
    }

    /**
     * Internal utility function for requesting validation tokens from usage-specific
     * requestToken endpoints.
     *
     * @param {string} endpoint The endpoint to send the request to
     * @param {object} params Parameters for the POST request
     * @return {Promise} Resolves: As requestEmailToken
     */
    private async requestTokenFromEndpoint<T extends IRequestTokenResponse>(
        endpoint: string,
        params: Record<string, any>,
    ): Promise<T> {
        const postParams = Object.assign({}, params);

        // If the HS supports separate add and bind, then requestToken endpoints
        // don't need an IS as they are all validated by the HS directly.
        if (!await this.doesServerSupportSeparateAddAndBind() && this.idBaseUrl) {
            const idServerUrl = new URL(this.idBaseUrl);
            postParams.id_server = idServerUrl.host;

            if (this.identityServer?.getAccessToken && await this.doesServerAcceptIdentityAccessToken()) {
                const identityAccessToken = await this.identityServer.getAccessToken();
                if (identityAccessToken) {
                    postParams.id_access_token = identityAccessToken;
                }
            }
        }

        return this.http.request(undefined, Method.Post, endpoint, undefined, postParams);
    }

    /**
     * Get the room-kind push rule associated with a room.
     * @param {string} scope "global" or device-specific.
     * @param {string} roomId the id of the room.
     * @return {object} the rule or undefined.
     */
    public getRoomPushRule(scope: string, roomId: string): IPushRule | undefined {
        // There can be only room-kind push rule per room
        // and its id is the room id.
        if (this.pushRules) {
            if (!this.pushRules[scope] || !this.pushRules[scope].room) {
                return;
            }
            for (let i = 0; i < this.pushRules[scope].room.length; i++) {
                const rule = this.pushRules[scope].room[i];
                if (rule.rule_id === roomId) {
                    return rule;
                }
            }
        } else {
            throw new Error(
                "SyncApi.sync() must be done before accessing to push rules.",
            );
        }
    }

    /**
     * Set a room-kind muting push rule in a room.
     * The operation also updates MatrixClient.pushRules at the end.
     * @param {string} scope "global" or device-specific.
     * @param {string} roomId the id of the room.
     * @param {boolean} mute the mute state.
     * @return {Promise} Resolves: result object
     * @return {module:http-api.MatrixError} Rejects: with an error response.
     */
    public setRoomMutePushRule(scope: string, roomId: string, mute: boolean): Promise<void> | void {
        let promise: Promise<unknown>;
        let hasDontNotifyRule = false;

        // Get the existing room-kind push rule if any
        const roomPushRule = this.getRoomPushRule(scope, roomId);
        if (roomPushRule?.actions.includes(PushRuleActionName.DontNotify)) {
            hasDontNotifyRule = true;
        }

        if (!mute) {
            // Remove the rule only if it is a muting rule
            if (hasDontNotifyRule) {
                promise = this.deletePushRule(scope, PushRuleKind.RoomSpecific, roomPushRule.rule_id);
            }
        } else {
            if (!roomPushRule) {
                promise = this.addPushRule(scope, PushRuleKind.RoomSpecific, roomId, {
                    actions: [PushRuleActionName.DontNotify],
                });
            } else if (!hasDontNotifyRule) {
                // Remove the existing one before setting the mute push rule
                // This is a workaround to SYN-590 (Push rule update fails)
                const deferred = utils.defer();
                this.deletePushRule(scope, PushRuleKind.RoomSpecific, roomPushRule.rule_id).then(() => {
                    this.addPushRule(scope, PushRuleKind.RoomSpecific, roomId, {
                        actions: [PushRuleActionName.DontNotify],
                    }).then(() => {
                        deferred.resolve();
                    }).catch((err) => {
                        deferred.reject(err);
                    });
                }).catch((err) => {
                    deferred.reject(err);
                });

                promise = deferred.promise;
            }
        }

        if (promise) {
            return new Promise<void>((resolve, reject) => {
                // Update this.pushRules when the operation completes
                promise.then(() => {
                    this.getPushRules().then((result) => {
                        this.pushRules = result;
                        resolve();
                    }).catch((err) => {
                        reject(err);
                    });
                }).catch((err: Error) => {
                    // Update it even if the previous operation fails. This can help the
                    // app to recover when push settings has been modified from another client
                    this.getPushRules().then((result) => {
                        this.pushRules = result;
                        reject(err);
                    }).catch((err2) => {
                        reject(err);
                    });
                });
            });
        }
    }

    public searchMessageText(opts: ISearchOpts, callback?: Callback): Promise<ISearchResponse> {
        const roomEvents: ISearchRequestBody["search_categories"]["room_events"] = {
            search_term: opts.query,
        };

        if ('keys' in opts) {
            roomEvents.keys = opts.keys;
        }

        return this.search({
            body: {
                search_categories: {
                    room_events: roomEvents,
                },
            },
        }, callback);
    }

    /**
     * Perform a server-side search for room events.
     *
     * The returned promise resolves to an object containing the fields:
     *
     *  * {number}  count:       estimate of the number of results
     *  * {string}  next_batch:  token for back-pagination; if undefined, there are
     *                           no more results
     *  * {Array}   highlights:  a list of words to highlight from the stemming
     *                           algorithm
     *  * {Array}   results:     a list of results
     *
     * Each entry in the results list is a {module:models/search-result.SearchResult}.
     *
     * @param {Object} opts
     * @param {string} opts.term     the term to search for
     * @param {Object} opts.filter   a JSON filter object to pass in the request
     * @return {Promise} Resolves: result object
     * @return {module:http-api.MatrixError} Rejects: with an error response.
     */
    public searchRoomEvents(opts: IEventSearchOpts): Promise<ISearchResults> {
        // TODO: support search groups

        const body = {
            search_categories: {
                room_events: {
                    search_term: opts.term,
                    filter: opts.filter,
                    order_by: SearchOrderBy.Recent,
                    event_context: {
                        before_limit: 1,
                        after_limit: 1,
                        include_profile: true,
                    },
                },
            },
        };

        const searchResults: ISearchResults = {
            _query: body,
            results: [],
            highlights: [],
        };

        return this.search({ body: body }).then(res => this.processRoomEventsSearch(searchResults, res));
    }

    /**
     * Take a result from an earlier searchRoomEvents call, and backfill results.
     *
     * @param  {object} searchResults  the results object to be updated
     * @return {Promise} Resolves: updated result object
     * @return {Error} Rejects: with an error response.
     */
    public backPaginateRoomEventsSearch<T extends ISearchResults>(searchResults: T): Promise<T> {
        // TODO: we should implement a backoff (as per scrollback()) to deal more
        // nicely with HTTP errors.

        if (!searchResults.next_batch) {
            return Promise.reject(new Error("Cannot backpaginate event search any further"));
        }

        if (searchResults.pendingRequest) {
            // already a request in progress - return the existing promise
            return searchResults.pendingRequest as Promise<T>;
        }

        const searchOpts = {
            body: searchResults._query,
            next_batch: searchResults.next_batch,
        };

        const promise = this.search(searchOpts)
            .then(res => this.processRoomEventsSearch(searchResults, res))
            .finally(() => {
                searchResults.pendingRequest = null;
            });
        searchResults.pendingRequest = promise;

        return promise;
    }

    /**
     * helper for searchRoomEvents and backPaginateRoomEventsSearch. Processes the
     * response from the API call and updates the searchResults
     *
     * @param {Object} searchResults
     * @param {Object} response
     * @return {Object} searchResults
     * @private
     */
    // XXX: Intended private, used in code
    public processRoomEventsSearch<T extends ISearchResults>(searchResults: T, response: ISearchResponse): T {
        const roomEvents = response.search_categories.room_events;

        searchResults.count = roomEvents.count;
        searchResults.next_batch = roomEvents.next_batch;

        // combine the highlight list with our existing list;
        const highlights = new Set<string>(roomEvents.highlights);
        searchResults.highlights.forEach((hl) => {
            highlights.add(hl);
        });

        // turn it back into a list.
        searchResults.highlights = Array.from(highlights);

        const mapper = this.getEventMapper();

        // append the new results to our existing results
        const resultsLength = roomEvents.results?.length ?? 0;
        for (let i = 0; i < resultsLength; i++) {
            const sr = SearchResult.fromJson(roomEvents.results[i], mapper);
            const room = this.getRoom(sr.context.getEvent().getRoomId());
            if (room) {
                // Copy over a known event sender if we can
                for (const ev of sr.context.getTimeline()) {
                    const sender = room.getMember(ev.getSender());
                    if (!ev.sender && sender) ev.sender = sender;
                }
            }
            searchResults.results.push(sr);
        }
        return searchResults;
    }

    /**
     * Populate the store with rooms the user has left.
     * @return {Promise} Resolves: TODO - Resolved when the rooms have
     * been added to the data store.
     * @return {module:http-api.MatrixError} Rejects: with an error response.
     */
    public syncLeftRooms(): Promise<Room[]> {
        // Guard against multiple calls whilst ongoing and multiple calls post success
        if (this.syncedLeftRooms) {
            return Promise.resolve([]); // don't call syncRooms again if it succeeded.
        }
        if (this.syncLeftRoomsPromise) {
            return this.syncLeftRoomsPromise; // return the ongoing request
        }
        const syncApi = new SyncApi(this, this.clientOpts);
        this.syncLeftRoomsPromise = syncApi.syncLeftRooms();

        // cleanup locks
        this.syncLeftRoomsPromise.then(() => {
            logger.log("Marking success of sync left room request");
            this.syncedLeftRooms = true; // flip the bit on success
        }).finally(() => {
            this.syncLeftRoomsPromise = null; // cleanup ongoing request state
        });

        return this.syncLeftRoomsPromise;
    }

    /**
     * Create a new filter.
     * @param {Object} content The HTTP body for the request
     * @return {Filter} Resolves to a Filter object.
     * @return {module:http-api.MatrixError} Rejects: with an error response.
     */
    public createFilter(content: IFilterDefinition): Promise<Filter> {
        const path = utils.encodeUri("/user/$userId/filter", {
            $userId: this.credentials.userId,
        });
        return this.http.authedRequest<IFilterResponse>(undefined, Method.Post, path, undefined, content)
            .then((response) => {
                // persist the filter
                const filter = Filter.fromJson(this.credentials.userId, response.filter_id, content);
                this.store.storeFilter(filter);
                return filter;
            });
    }

    /**
     * Retrieve a filter.
     * @param {string} userId The user ID of the filter owner
     * @param {string} filterId The filter ID to retrieve
     * @param {boolean} allowCached True to allow cached filters to be returned.
     * Default: True.
     * @return {Promise} Resolves: a Filter object
     * @return {module:http-api.MatrixError} Rejects: with an error response.
     */
    public getFilter(userId: string, filterId: string, allowCached: boolean): Promise<Filter> {
        if (allowCached) {
            const filter = this.store.getFilter(userId, filterId);
            if (filter) {
                return Promise.resolve(filter);
            }
        }

        const path = utils.encodeUri("/user/$userId/filter/$filterId", {
            $userId: userId,
            $filterId: filterId,
        });

        return this.http.authedRequest<IFilterDefinition>(undefined, Method.Get, path).then((response) => {
            // persist the filter
            const filter = Filter.fromJson(userId, filterId, response);
            this.store.storeFilter(filter);
            return filter;
        });
    }

    /**
     * @param {string} filterName
     * @param {Filter} filter
     * @return {Promise<String>} Filter ID
     */
    public async getOrCreateFilter(filterName: string, filter: Filter): Promise<string> {
        const filterId = this.store.getFilterIdByName(filterName);
        let existingId = undefined;

        if (filterId) {
            // check that the existing filter matches our expectations
            try {
                const existingFilter =
                    await this.getFilter(this.credentials.userId, filterId, true);
                if (existingFilter) {
                    const oldDef = existingFilter.getDefinition();
                    const newDef = filter.getDefinition();

                    if (utils.deepCompare(oldDef, newDef)) {
                        // super, just use that.
                        // debuglog("Using existing filter ID %s: %s", filterId,
                        //          JSON.stringify(oldDef));
                        existingId = filterId;
                    }
                }
            } catch (error) {
                // Synapse currently returns the following when the filter cannot be found:
                // {
                //     errcode: "M_UNKNOWN",
                //     name: "M_UNKNOWN",
                //     message: "No row found",
                // }
                if (error.errcode !== "M_UNKNOWN" && error.errcode !== "M_NOT_FOUND") {
                    throw error;
                }
            }
            // if the filter doesn't exist anymore on the server, remove from store
            if (!existingId) {
                this.store.setFilterIdByName(filterName, undefined);
            }
        }

        if (existingId) {
            return existingId;
        }

        // create a new filter
        const createdFilter = await this.createFilter(filter.getDefinition());

        // debuglog("Created new filter ID %s: %s", createdFilter.filterId,
        //          JSON.stringify(createdFilter.getDefinition()));
        this.store.setFilterIdByName(filterName, createdFilter.filterId);
        return createdFilter.filterId;
    }

    /**
     * Gets a bearer token from the homeserver that the user can
     * present to a third party in order to prove their ownership
     * of the Matrix account they are logged into.
     * @return {Promise} Resolves: Token object
     * @return {module:http-api.MatrixError} Rejects: with an error response.
     */
    public getOpenIdToken(): Promise<IOpenIDToken> {
        const path = utils.encodeUri("/user/$userId/openid/request_token", {
            $userId: this.credentials.userId,
        });

        return this.http.authedRequest(
            undefined, Method.Post, path, undefined, {},
        );
    }

    private startCallEventHandler = (): void => {
        if (this.isInitialSyncComplete()) {
            this.callEventHandler.start();
            this.groupCallEventHandler.start();
            this.off(ClientEvent.Sync, this.startCallEventHandler);
        }
    };

    /**
     * @param {module:client.callback} callback Optional.
     * @return {Promise} Resolves: ITurnServerResponse object
     * @return {module:http-api.MatrixError} Rejects: with an error response.
     */
    public turnServer(callback?: Callback): Promise<ITurnServerResponse> {
        return this.http.authedRequest(callback, Method.Get, "/voip/turnServer");
    }

    /**
     * Get the TURN servers for this homeserver.
     * @return {Array<Object>} The servers or an empty list.
     */
    public getTurnServers(): ITurnServer[] {
        return this.turnServers || [];
    }

    /**
     * Get the unix timestamp (in milliseconds) at which the current
     * TURN credentials (from getTurnServers) expire
     * @return {number} The expiry timestamp, in milliseconds, or null if no credentials
     */
    public getTurnServersExpiry(): number | null {
        return this.turnServersExpiry;
    }

    // XXX: Intended private, used in code.
    public async checkTurnServers(): Promise<boolean> {
        if (!this.canSupportVoip) {
            return;
        }

        let credentialsGood = false;
        const remainingTime = this.turnServersExpiry - Date.now();
        if (remainingTime > TURN_CHECK_INTERVAL) {
            logger.debug("TURN creds are valid for another " + remainingTime + " ms: not fetching new ones.");
            credentialsGood = true;
        } else {
            logger.debug("Fetching new TURN credentials");
            try {
                const res = await this.turnServer();
                if (res.uris) {
                    logger.log("Got TURN URIs: " + res.uris + " refresh in " + res.ttl + " secs");
                    // map the response to a format that can be fed to RTCPeerConnection
                    const servers: ITurnServer = {
                        urls: res.uris,
                        username: res.username,
                        credential: res.password,
                    };
                    this.turnServers = [servers];
                    // The TTL is in seconds but we work in ms
                    this.turnServersExpiry = Date.now() + (res.ttl * 1000);
                    credentialsGood = true;
                }
            } catch (err) {
                logger.error("Failed to get TURN URIs", err);
                // If we get a 403, there's no point in looping forever.
                if (err.httpStatus === 403) {
                    logger.info("TURN access unavailable for this account: stopping credentials checks");
                    if (this.checkTurnServersIntervalID !== null) global.clearInterval(this.checkTurnServersIntervalID);
                    this.checkTurnServersIntervalID = null;
                }
            }
            // otherwise, if we failed for whatever reason, try again the next time we're called.
        }

        return credentialsGood;
    }

    /**
     * Set whether to allow a fallback ICE server should be used for negotiating a
     * WebRTC connection if the homeserver doesn't provide any servers. Defaults to
     * false.
     *
     * @param {boolean} allow
     */
    public setFallbackICEServerAllowed(allow: boolean) {
        this.fallbackICEServerAllowed = allow;
    }

    /**
     * Get whether to allow a fallback ICE server should be used for negotiating a
     * WebRTC connection if the homeserver doesn't provide any servers. Defaults to
     * false.
     *
     * @returns {boolean}
     */
    public isFallbackICEServerAllowed(): boolean {
        return this.fallbackICEServerAllowed;
    }

    /**
     * Determines if the current user is an administrator of the Synapse homeserver.
     * Returns false if untrue or the homeserver does not appear to be a Synapse
     * homeserver. <strong>This function is implementation specific and may change
     * as a result.</strong>
     * @return {boolean} true if the user appears to be a Synapse administrator.
     */
    public isSynapseAdministrator(): Promise<boolean> {
        const path = utils.encodeUri(
            "/_synapse/admin/v1/users/$userId/admin",
            { $userId: this.getUserId() },
        );
        return this.http.authedRequest(
            undefined, Method.Get, path, undefined, undefined, { prefix: '' },
        ).then(r => r['admin']); // pull out the specific boolean we want
    }

    /**
     * Performs a whois lookup on a user using Synapse's administrator API.
     * <strong>This function is implementation specific and may change as a
     * result.</strong>
     * @param {string} userId the User ID to look up.
     * @return {object} the whois response - see Synapse docs for information.
     */
    public whoisSynapseUser(userId: string): Promise<ISynapseAdminWhoisResponse> {
        const path = utils.encodeUri(
            "/_synapse/admin/v1/whois/$userId",
            { $userId: userId },
        );
        return this.http.authedRequest(undefined, Method.Get, path, undefined, undefined, { prefix: '' });
    }

    /**
     * Deactivates a user using Synapse's administrator API. <strong>This
     * function is implementation specific and may change as a result.</strong>
     * @param {string} userId the User ID to deactivate.
     * @return {object} the deactivate response - see Synapse docs for information.
     */
    public deactivateSynapseUser(userId: string): Promise<ISynapseAdminDeactivateResponse> {
        const path = utils.encodeUri(
            "/_synapse/admin/v1/deactivate/$userId",
            { $userId: userId },
        );
        return this.http.authedRequest(
            undefined, Method.Post, path, undefined, undefined, { prefix: '' },
        );
    }

    private async fetchClientWellKnown(): Promise<void> {
        // `getRawClientConfig` does not throw or reject on network errors, instead
        // it absorbs errors and returns `{}`.
        this.clientWellKnownPromise = AutoDiscovery.getRawClientConfig(this.getDomain());
        this.clientWellKnown = await this.clientWellKnownPromise;
        this.emit(ClientEvent.ClientWellKnown, this.clientWellKnown);
    }

    public getClientWellKnown(): IClientWellKnown {
        return this.clientWellKnown;
    }

    public waitForClientWellKnown(): Promise<IClientWellKnown> {
        return this.clientWellKnownPromise;
    }

    /**
     * store client options with boolean/string/numeric values
     * to know in the next session what flags the sync data was
     * created with (e.g. lazy loading)
     * @param {object} opts the complete set of client options
     * @return {Promise} for store operation
     */
    public storeClientOptions(): Promise<void> { // XXX: Intended private, used in code
        const primTypes = ["boolean", "string", "number"];
        const serializableOpts = Object.entries(this.clientOpts)
            .filter(([key, value]) => {
                return primTypes.includes(typeof value);
            })
            .reduce((obj, [key, value]) => {
                obj[key] = value;
                return obj;
            }, {});
        return this.store.storeClientOptions(serializableOpts);
    }

    /**
     * Gets a set of room IDs in common with another user
     * @param {string} userId The userId to check.
     * @return {Promise<string[]>} Resolves to a set of rooms
     * @return {module:http-api.MatrixError} Rejects: with an error response.
     */
    public async _unstable_getSharedRooms(userId: string): Promise<string[]> { // eslint-disable-line
        const sharedRoomsSupport = await this.doesServerSupportUnstableFeature("uk.half-shot.msc2666");
        const mutualRoomsSupport = await this.doesServerSupportUnstableFeature("uk.half-shot.msc2666.mutual_rooms");

        if (!sharedRoomsSupport && !mutualRoomsSupport) {
            throw Error('Server does not support mutual_rooms API');
        }

        const path = utils.encodeUri(
            `/uk.half-shot.msc2666/user/${mutualRoomsSupport ? 'mutual_rooms' : 'shared_rooms'}/$userId`,
            { $userId: userId },
        );

        const res = await this.http.authedRequest<{ joined: string[] }>(
            undefined, Method.Get, path, undefined, undefined,
            { prefix: PREFIX_UNSTABLE },
        );
        return res.joined;
    }

    /**
     * Get the API versions supported by the server, along with any
     * unstable APIs it supports
     * @return {Promise<object>} The server /versions response
     */
    public getVersions(): Promise<IServerVersions> {
        if (this.serverVersionsPromise) {
            return this.serverVersionsPromise;
        }

        this.serverVersionsPromise = this.http.request<IServerVersions>(
            undefined, // callback
            Method.Get, "/_matrix/client/versions",
            undefined, // queryParams
            undefined, // data
            {
                prefix: '',
            },
        ).catch((e: Error) => {
            // Need to unset this if it fails, otherwise we'll never retry
            this.serverVersionsPromise = null;
            // but rethrow the exception to anything that was waiting
            throw e;
        });

        return this.serverVersionsPromise;
    }

    /**
     * Check if a particular spec version is supported by the server.
     * @param {string} version The spec version (such as "r0.5.0") to check for.
     * @return {Promise<boolean>} Whether it is supported
     */
    public async isVersionSupported(version: string): Promise<boolean> {
        const { versions } = await this.getVersions();
        return versions && versions.includes(version);
    }

    /**
     * Query the server to see if it supports members lazy loading
     * @return {Promise<boolean>} true if server supports lazy loading
     */
    public async doesServerSupportLazyLoading(): Promise<boolean> {
        const response = await this.getVersions();
        if (!response) return false;

        const versions = response["versions"];
        const unstableFeatures = response["unstable_features"];

        return (versions && versions.includes("r0.5.0"))
            || (unstableFeatures && unstableFeatures["m.lazy_load_members"]);
    }

    /**
     * Query the server to see if the `id_server` parameter is required
     * when registering with an 3pid, adding a 3pid or resetting password.
     * @return {Promise<boolean>} true if id_server parameter is required
     */
    public async doesServerRequireIdServerParam(): Promise<boolean> {
        const response = await this.getVersions();
        if (!response) return true;

        const versions = response["versions"];

        // Supporting r0.6.0 is the same as having the flag set to false
        if (versions && versions.includes("r0.6.0")) {
            return false;
        }

        const unstableFeatures = response["unstable_features"];
        if (!unstableFeatures) return true;
        if (unstableFeatures["m.require_identity_server"] === undefined) {
            return true;
        } else {
            return unstableFeatures["m.require_identity_server"];
        }
    }

    /**
     * Query the server to see if the `id_access_token` parameter can be safely
     * passed to the homeserver. Some homeservers may trigger errors if they are not
     * prepared for the new parameter.
     * @return {Promise<boolean>} true if id_access_token can be sent
     */
    public async doesServerAcceptIdentityAccessToken(): Promise<boolean> {
        const response = await this.getVersions();
        if (!response) return false;

        const versions = response["versions"];
        const unstableFeatures = response["unstable_features"];
        return (versions && versions.includes("r0.6.0"))
            || (unstableFeatures && unstableFeatures["m.id_access_token"]);
    }

    /**
     * Query the server to see if it supports separate 3PID add and bind functions.
     * This affects the sequence of API calls clients should use for these operations,
     * so it's helpful to be able to check for support.
     * @return {Promise<boolean>} true if separate functions are supported
     */
    public async doesServerSupportSeparateAddAndBind(): Promise<boolean> {
        const response = await this.getVersions();
        if (!response) return false;

        const versions = response["versions"];
        const unstableFeatures = response["unstable_features"];

        return versions?.includes("r0.6.0") || unstableFeatures?.["m.separate_add_and_bind"];
    }

    /**
     * Query the server to see if it lists support for an unstable feature
     * in the /versions response
     * @param {string} feature the feature name
     * @return {Promise<boolean>} true if the feature is supported
     */
    public async doesServerSupportUnstableFeature(feature: string): Promise<boolean> {
        const response = await this.getVersions();
        if (!response) return false;
        const unstableFeatures = response["unstable_features"];
        return unstableFeatures && !!unstableFeatures[feature];
    }

    /**
     * Query the server to see if it is forcing encryption to be enabled for
     * a given room preset, based on the /versions response.
     * @param {Preset} presetName The name of the preset to check.
     * @returns {Promise<boolean>} true if the server is forcing encryption
     * for the preset.
     */
    public async doesServerForceEncryptionForPreset(presetName: Preset): Promise<boolean> {
        const response = await this.getVersions();
        if (!response) return false;
        const unstableFeatures = response["unstable_features"];

        // The preset name in the versions response will be without the _chat suffix.
        const versionsPresetName = presetName.includes("_chat")
            ? presetName.substring(0, presetName.indexOf("_chat"))
            : presetName;

        return unstableFeatures && !!unstableFeatures[`io.element.e2ee_forced.${versionsPresetName}`];
    }

    public async doesServerSupportThread(): Promise<{
        serverSupport: boolean;
        stable: boolean;
    } | null> {
        try {
            const hasUnstableSupport = await this.doesServerSupportUnstableFeature("org.matrix.msc3440");
            const hasStableSupport = await this.doesServerSupportUnstableFeature("org.matrix.msc3440.stable");

            // TODO: Use `this.isVersionSupported("v1.3")` for whatever spec version includes MSC3440 formally.

            return {
                serverSupport: hasUnstableSupport || hasStableSupport,
                stable: hasStableSupport,
            };
        } catch (e) {
            // Assume server support and stability aren't available: null/no data return.
            // XXX: This should just return an object with `false` booleans instead.
            return null;
        }
    }

    /**
     * Query the server to see if it supports the MSC2457 `logout_devices` parameter when setting password
     * @return {Promise<boolean>} true if server supports the `logout_devices` parameter
     */
    public doesServerSupportLogoutDevices(): Promise<boolean> {
        return this.isVersionSupported("r0.6.1");
    }

    /**
     * Get if lazy loading members is being used.
     * @return {boolean} Whether or not members are lazy loaded by this client
     */
    public hasLazyLoadMembersEnabled(): boolean {
        return !!this.clientOpts.lazyLoadMembers;
    }

    /**
     * Set a function which is called when /sync returns a 'limited' response.
     * It is called with a room ID and returns a boolean. It should return 'true' if the SDK
     * can SAFELY remove events from this room. It may not be safe to remove events if there
     * are other references to the timelines for this room, e.g because the client is
     * actively viewing events in this room.
     * Default: returns false.
     * @param {Function} cb The callback which will be invoked.
     */
    public setCanResetTimelineCallback(cb: ResetTimelineCallback) {
        this.canResetTimelineCallback = cb;
    }

    /**
     * Get the callback set via `setCanResetTimelineCallback`.
     * @return {?Function} The callback or null
     */
    public getCanResetTimelineCallback(): ResetTimelineCallback {
        return this.canResetTimelineCallback;
    }

    /**
     * Returns relations for a given event. Handles encryption transparently,
     * with the caveat that the amount of events returned might be 0, even though you get a nextBatch.
     * When the returned promise resolves, all messages should have finished trying to decrypt.
     * @param {string} roomId the room of the event
     * @param {string} eventId the id of the event
     * @param {string} relationType the rel_type of the relations requested
     * @param {string} eventType the event type of the relations requested
     * @param {Object} opts options with optional values for the request.
     * @return {Object} an object with `events` as `MatrixEvent[]` and optionally `nextBatch` if more relations are available.
     */
    public async relations(
        roomId: string,
        eventId: string,
        relationType?: RelationType | string | null,
        eventType?: EventType | string | null,
        opts: IRelationsRequestOpts = { direction: Direction.Backward },
    ): Promise<{
        originalEvent: MatrixEvent;
        events: MatrixEvent[];
        nextBatch?: string;
        prevBatch?: string;
    }> {
        const fetchedEventType = this.getEncryptedIfNeededEventType(roomId, eventType);
        const result = await this.fetchRelations(
            roomId,
            eventId,
            relationType,
            fetchedEventType,
            opts);
        const mapper = this.getEventMapper();

        const originalEvent = result.original_event ? mapper(result.original_event) : undefined;
        let events = result.chunk.map(mapper);

        if (fetchedEventType === EventType.RoomMessageEncrypted) {
            const allEvents = originalEvent ? events.concat(originalEvent) : events;
            await Promise.all(allEvents.map(e => this.decryptEventIfNeeded(e)));
            if (eventType !== null) {
                events = events.filter(e => e.getType() === eventType);
            }
        }

        if (originalEvent && relationType === RelationType.Replace) {
            events = events.filter(e => e.getSender() === originalEvent.getSender());
        }
        return {
            originalEvent,
            events,
            nextBatch: result.next_batch,
            prevBatch: result.prev_batch,
        };
    }

    /**
     * The app may wish to see if we have a key cached without
     * triggering a user interaction.
     * @return {object}
     */
    public getCrossSigningCacheCallbacks(): ICacheCallbacks {
        // XXX: Private member access
        return this.crypto?.crossSigningInfo.getCacheCallbacks();
    }

    /**
     * Generates a random string suitable for use as a client secret. <strong>This
     * method is experimental and may change.</strong>
     * @return {string} A new client secret
     */
    public generateClientSecret(): string {
        return randomString(32);
    }

    /**
     * Attempts to decrypt an event
     * @param {MatrixEvent} event The event to decrypt
     * @returns {Promise<void>} A decryption promise
     * @param {object} options
     * @param {boolean} options.isRetry True if this is a retry (enables more logging)
     * @param {boolean} options.emit Emits "event.decrypted" if set to true
     */
    public decryptEventIfNeeded(event: MatrixEvent, options?: IDecryptOptions): Promise<void> {
        if (event.shouldAttemptDecryption()) {
            event.attemptDecryption(this.crypto, options);
        }

        if (event.isBeingDecrypted()) {
            return event.getDecryptionPromise();
        } else {
            return Promise.resolve();
        }
    }

    private termsUrlForService(serviceType: SERVICE_TYPES, baseUrl: string) {
        switch (serviceType) {
            case SERVICE_TYPES.IS:
                return baseUrl + PREFIX_IDENTITY_V2 + '/terms';
            case SERVICE_TYPES.IM:
                return baseUrl + '/_matrix/integrations/v1/terms';
            default:
                throw new Error('Unsupported service type');
        }
    }

    /**
     * Get the Homeserver URL of this client
     * @return {string} Homeserver URL of this client
     */
    public getHomeserverUrl(): string {
        return this.baseUrl;
    }

    /**
     * Get the identity server URL of this client
     * @param {boolean} stripProto whether or not to strip the protocol from the URL
     * @return {string} Identity server URL of this client
     */
    public getIdentityServerUrl(stripProto = false): string {
        if (stripProto && (this.idBaseUrl.startsWith("http://") ||
            this.idBaseUrl.startsWith("https://"))) {
            return this.idBaseUrl.split("://")[1];
        }
        return this.idBaseUrl;
    }

    /**
     * Set the identity server URL of this client
     * @param {string} url New identity server URL
     */
    public setIdentityServerUrl(url: string) {
        this.idBaseUrl = utils.ensureNoTrailingSlash(url);
        this.http.setIdBaseUrl(this.idBaseUrl);
    }

    /**
     * Get the access token associated with this account.
     * @return {?String} The access_token or null
     */
    public getAccessToken(): string | null {
        return this.http.opts.accessToken || null;
    }

    /**
     * Set the access token associated with this account.
     * @param {string} token The new access token.
     */
    public setAccessToken(token: string) {
        this.http.opts.accessToken = token;
    }

    /**
     * @return {boolean} true if there is a valid access_token for this client.
     */
    public isLoggedIn(): boolean {
        return this.http.opts.accessToken !== undefined;
    }

    /**
     * Make up a new transaction id
     *
     * @return {string} a new, unique, transaction id
     */
    public makeTxnId(): string {
        return "m" + new Date().getTime() + "." + (this.txnCtr++);
    }

    /**
     * Check whether a username is available prior to registration. An error response
     * indicates an invalid/unavailable username.
     * @param {string} username The username to check the availability of.
     * @return {Promise} Resolves: to boolean of whether the username is available.
     */
    public isUsernameAvailable(username: string): Promise<boolean> {
        return this.http.authedRequest<{ available: true }>(
            undefined, Method.Get, '/register/available', { username },
        ).then((response) => {
            return response.available;
        }).catch(response => {
            if (response.errcode === "M_USER_IN_USE") {
                return false;
            }
            return Promise.reject(response);
        });
    }

    /**
     * @param {string} username
     * @param {string} password
     * @param {string} sessionId
     * @param {Object} auth
     * @param {Object} bindThreepids Set key 'email' to true to bind any email
     *     threepid uses during registration in the identity server. Set 'msisdn' to
     *     true to bind msisdn.
     * @param {string} guestAccessToken
     * @param {string} inhibitLogin
     * @param {module:client.callback} callback Optional.
     * @return {Promise} Resolves: TODO
     * @return {module:http-api.MatrixError} Rejects: with an error response.
     */
    public register(
        username: string,
        password: string,
        sessionId: string | null,
        auth: { session?: string, type: string },
        bindThreepids?: boolean | null | { email?: boolean, msisdn?: boolean },
        guestAccessToken?: string,
        inhibitLogin?: boolean,
        callback?: Callback,
    ): Promise<IAuthData> {
        // backwards compat
        if (bindThreepids === true) {
            bindThreepids = { email: true };
        } else if (bindThreepids === null || bindThreepids === undefined || bindThreepids === false) {
            bindThreepids = {};
        }
        if (typeof inhibitLogin === 'function') {
            callback = inhibitLogin;
            inhibitLogin = undefined;
        }

        if (sessionId) {
            auth.session = sessionId;
        }

        const params: IRegisterRequestParams = {
            auth: auth,
            refresh_token: true, // always ask for a refresh token - does nothing if unsupported
        };
        if (username !== undefined && username !== null) {
            params.username = username;
        }
        if (password !== undefined && password !== null) {
            params.password = password;
        }
        if (bindThreepids.email) {
            params.bind_email = true;
        }
        if (bindThreepids.msisdn) {
            params.bind_msisdn = true;
        }
        if (guestAccessToken !== undefined && guestAccessToken !== null) {
            params.guest_access_token = guestAccessToken;
        }
        if (inhibitLogin !== undefined && inhibitLogin !== null) {
            params.inhibit_login = inhibitLogin;
        }
        // Temporary parameter added to make the register endpoint advertise
        // msisdn flows. This exists because there are clients that break
        // when given stages they don't recognise. This parameter will cease
        // to be necessary once these old clients are gone.
        // Only send it if we send any params at all (the password param is
        // mandatory, so if we send any params, we'll send the password param)
        if (password !== undefined && password !== null) {
            params.x_show_msisdn = true;
        }

        return this.registerRequest(params, undefined, callback);
    }

    /**
     * Register a guest account.
     * This method returns the auth info needed to create a new authenticated client,
     * Remember to call `setGuest(true)` on the (guest-)authenticated client, e.g:
     * ```javascript
     * const tmpClient = await sdk.createClient(MATRIX_INSTANCE);
     * const { user_id, device_id, access_token } = tmpClient.registerGuest();
     * const client = createClient({
     *   baseUrl: MATRIX_INSTANCE,
     *   accessToken: access_token,
     *   userId: user_id,
     *   deviceId: device_id,
     * })
     * client.setGuest(true);
     * ```
     *
     * @param {Object=} opts Registration options
     * @param {Object} opts.body JSON HTTP body to provide.
     * @param {module:client.callback} callback Optional.
     * @return {Promise} Resolves: JSON object that contains:
     *                   { user_id, device_id, access_token, home_server }
     * @return {module:http-api.MatrixError} Rejects: with an error response.
     */
    public registerGuest(opts: { body?: any }, callback?: Callback): Promise<any> { // TODO: Types
        opts = opts || {};
        opts.body = opts.body || {};
        return this.registerRequest(opts.body, "guest", callback);
    }

    /**
     * @param {Object} data   parameters for registration request
     * @param {string=} kind  type of user to register. may be "guest"
     * @param {module:client.callback=} callback
     * @return {Promise} Resolves: to the /register response
     * @return {module:http-api.MatrixError} Rejects: with an error response.
     */
    public registerRequest(data: IRegisterRequestParams, kind?: string, callback?: Callback): Promise<IAuthData> {
        const params: { kind?: string } = {};
        if (kind) {
            params.kind = kind;
        }

        return this.http.request(callback, Method.Post, "/register", params, data);
    }

    /**
     * Refreshes an access token using a provided refresh token. The refresh token
     * must be valid for the current access token known to the client instance.
     *
     * Note that this function will not cause a logout if the token is deemed
     * unknown by the server - the caller is responsible for managing logout
     * actions on error.
     * @param {string} refreshToken The refresh token.
     * @return {Promise<IRefreshTokenResponse>} Resolves to the new token.
     * @return {module:http-api.MatrixError} Rejects with an error response.
     */
    public refreshToken(refreshToken: string): Promise<IRefreshTokenResponse> {
        return this.http.authedRequest(
            undefined,
            Method.Post,
            "/refresh",
            undefined,
            { refresh_token: refreshToken },
            {
                prefix: PREFIX_V1,
                inhibitLogoutEmit: true, // we don't want to cause logout loops
            },
        );
    }

    /**
     * @param {module:client.callback} callback Optional.
     * @return {Promise} Resolves: TODO
     * @return {module:http-api.MatrixError} Rejects: with an error response.
     */
    public loginFlows(callback?: Callback): Promise<any> { // TODO: Types
        return this.http.request(callback, Method.Get, "/login");
    }

    /**
     * @param {string} loginType
     * @param {Object} data
     * @param {module:client.callback} callback Optional.
     * @return {Promise} Resolves: TODO
     * @return {module:http-api.MatrixError} Rejects: with an error response.
     */
    public login(loginType: string, data: any, callback?: Callback): Promise<any> { // TODO: Types
        const loginData = {
            type: loginType,
        };

        // merge data into loginData
        Object.assign(loginData, data);

        return this.http.authedRequest(
            (error, response) => {
                if (response && response.access_token && response.user_id) {
                    this.http.opts.accessToken = response.access_token;
                    this.credentials = {
                        userId: response.user_id,
                    };
                }

                if (callback) {
                    callback(error, response);
                }
            }, Method.Post, "/login", undefined, loginData,
        );
    }

    /**
     * @param {string} user
     * @param {string} password
     * @param {module:client.callback} callback Optional.
     * @return {Promise} Resolves: TODO
     * @return {module:http-api.MatrixError} Rejects: with an error response.
     */
    public loginWithPassword(user: string, password: string, callback?: Callback): Promise<any> { // TODO: Types
        return this.login("m.login.password", {
            user: user,
            password: password,
        }, callback);
    }

    /**
     * @param {string} relayState URL Callback after SAML2 Authentication
     * @param {module:client.callback} callback Optional.
     * @return {Promise} Resolves: TODO
     * @return {module:http-api.MatrixError} Rejects: with an error response.
     */
    public loginWithSAML2(relayState: string, callback?: Callback): Promise<any> { // TODO: Types
        return this.login("m.login.saml2", {
            relay_state: relayState,
        }, callback);
    }

    /**
     * @param {string} redirectUrl The URL to redirect to after the HS
     * authenticates with CAS.
     * @return {string} The HS URL to hit to begin the CAS login process.
     */
    public getCasLoginUrl(redirectUrl: string): string {
        return this.getSsoLoginUrl(redirectUrl, "cas");
    }

    /**
     * @param {string} redirectUrl The URL to redirect to after the HS
     *     authenticates with the SSO.
     * @param {string} loginType The type of SSO login we are doing (sso or cas).
     *     Defaults to 'sso'.
     * @param {string} idpId The ID of the Identity Provider being targeted, optional.
     * @return {string} The HS URL to hit to begin the SSO login process.
     */
    public getSsoLoginUrl(redirectUrl: string, loginType = "sso", idpId?: string): string {
        let url = "/login/" + loginType + "/redirect";
        if (idpId) {
            url += "/" + idpId;
        }

        return this.http.getUrl(url, { redirectUrl }, PREFIX_R0);
    }

    /**
     * @param {string} token Login token previously received from homeserver
     * @param {module:client.callback} callback Optional.
     * @return {Promise} Resolves: TODO
     * @return {module:http-api.MatrixError} Rejects: with an error response.
     */
    public loginWithToken(token: string, callback?: Callback): Promise<any> { // TODO: Types
        return this.login("m.login.token", {
            token: token,
        }, callback);
    }

    /**
     * Logs out the current session.
     * Obviously, further calls that require authorisation should fail after this
     * method is called. The state of the MatrixClient object is not affected:
     * it is up to the caller to either reset or destroy the MatrixClient after
     * this method succeeds.
     * @param {module:client.callback} callback Optional.
     * @param {boolean} stopClient whether to stop the client before calling /logout to prevent invalid token errors.
     * @return {Promise} Resolves: On success, the empty object {}
     */
    public async logout(callback?: Callback, stopClient = false): Promise<{}> {
        if (this.crypto?.backupManager?.getKeyBackupEnabled()) {
            try {
                while (await this.crypto.backupManager.backupPendingKeys(200) > 0);
            } catch (err) {
                logger.error(
                    "Key backup request failed when logging out. Some keys may be missing from backup",
                    err,
                );
            }
        }

        if (stopClient) {
            this.stopClient();
        }

        return this.http.authedRequest(
            callback, Method.Post, '/logout',
        );
    }

    /**
     * Deactivates the logged-in account.
     * Obviously, further calls that require authorisation should fail after this
     * method is called. The state of the MatrixClient object is not affected:
     * it is up to the caller to either reset or destroy the MatrixClient after
     * this method succeeds.
     * @param {object} auth Optional. Auth data to supply for User-Interactive auth.
     * @param {boolean} erase Optional. If set, send as `erase` attribute in the
     * JSON request body, indicating whether the account should be erased. Defaults
     * to false.
     * @return {Promise} Resolves: On success, the empty object
     */
    public deactivateAccount(auth?: any, erase?: boolean): Promise<{}> {
        if (typeof (erase) === 'function') {
            throw new Error('deactivateAccount no longer accepts a callback parameter');
        }

        const body: any = {};
        if (auth) {
            body.auth = auth;
        }
        if (erase !== undefined) {
            body.erase = erase;
        }

        return this.http.authedRequest(undefined, Method.Post, '/account/deactivate', undefined, body);
    }

    /**
     * Get the fallback URL to use for unknown interactive-auth stages.
     *
     * @param {string} loginType     the type of stage being attempted
     * @param {string} authSessionId the auth session ID provided by the homeserver
     *
     * @return {string} HS URL to hit to for the fallback interface
     */
    public getFallbackAuthUrl(loginType: string, authSessionId: string): string {
        const path = utils.encodeUri("/auth/$loginType/fallback/web", {
            $loginType: loginType,
        });

        return this.http.getUrl(path, {
            session: authSessionId,
        }, PREFIX_R0);
    }

    /**
     * Create a new room.
     * @param {Object} options a list of options to pass to the /createRoom API.
     * @param {string} options.room_alias_name The alias localpart to assign to
     * this room.
     * @param {string} options.visibility Either 'public' or 'private'.
     * @param {string[]} options.invite A list of user IDs to invite to this room.
     * @param {string} options.name The name to give this room.
     * @param {string} options.topic The topic to give this room.
     * @param {module:client.callback} callback Optional.
     * @return {Promise} Resolves: <code>{room_id: {string}}</code>
     * @return {module:http-api.MatrixError} Rejects: with an error response.
     */
    public async createRoom(
        options: ICreateRoomOpts,
        callback?: Callback,
    ): Promise<{ room_id: string }> { // eslint-disable-line camelcase
        // some valid options include: room_alias_name, visibility, invite

        // inject the id_access_token if inviting 3rd party addresses
        const invitesNeedingToken = (options.invite_3pid || [])
            .filter(i => !i.id_access_token);
        if (
            invitesNeedingToken.length > 0 &&
            this.identityServer?.getAccessToken &&
            await this.doesServerAcceptIdentityAccessToken()
        ) {
            const identityAccessToken = await this.identityServer.getAccessToken();
            if (identityAccessToken) {
                for (const invite of invitesNeedingToken) {
                    invite.id_access_token = identityAccessToken;
                }
            }
        }

        return this.http.authedRequest(callback, Method.Post, "/createRoom", undefined, options);
    }

    /**
     * Fetches relations for a given event
     * @param {string} roomId the room of the event
     * @param {string} eventId the id of the event
     * @param {string} [relationType] the rel_type of the relations requested
     * @param {string} [eventType] the event type of the relations requested
     * @param {Object} [opts] options with optional values for the request.
    * @return {Object} the response, with chunk, prev_batch and, next_batch.
     */
    public fetchRelations(
        roomId: string,
        eventId: string,
        relationType?: RelationType | string | null,
        eventType?: EventType | string | null,
        opts: IRelationsRequestOpts = { direction: Direction.Backward },
    ): Promise<IRelationsResponse> {
        const queryString = utils.encodeParams(opts as Record<string, string | number>);

        let templatedUrl = "/rooms/$roomId/relations/$eventId";
        if (relationType !== null) {
            templatedUrl += "/$relationType";
            if (eventType !== null) {
                templatedUrl += "/$eventType";
            }
        } else if (eventType !== null) {
            logger.warn(`eventType: ${eventType} ignored when fetching
            relations as relationType is null`);
            eventType = null;
        }

        const path = utils.encodeUri(
            templatedUrl + "?" + queryString, {
                $roomId: roomId,
                $eventId: eventId,
                $relationType: relationType,
                $eventType: eventType,
            });
        return this.http.authedRequest(
            undefined, Method.Get, path, null, null, {
                prefix: PREFIX_UNSTABLE,
            },
        );
    }

    /**
     * @param {string} roomId
     * @param {module:client.callback} callback Optional.
     * @return {Promise} Resolves: TODO
     * @return {module:http-api.MatrixError} Rejects: with an error response.
     */
    public roomState(roomId: string, callback?: Callback): Promise<IStateEventWithRoomId[]> {
        const path = utils.encodeUri("/rooms/$roomId/state", { $roomId: roomId });
        return this.http.authedRequest(callback, Method.Get, path);
    }

    /**
     * Get an event in a room by its event id.
     * @param {string} roomId
     * @param {string} eventId
     * @param {module:client.callback} callback Optional.
     *
     * @return {Promise} Resolves to an object containing the event.
     * @return {module:http-api.MatrixError} Rejects: with an error response.
     */
    public fetchRoomEvent(
        roomId: string,
        eventId: string,
        callback?: Callback,
    ): Promise<IMinimalEvent> {
        const path = utils.encodeUri(
            "/rooms/$roomId/event/$eventId", {
                $roomId: roomId,
                $eventId: eventId,
            },
        );
        return this.http.authedRequest(callback, Method.Get, path);
    }

    /**
     * @param {string} roomId
     * @param {string} includeMembership the membership type to include in the response
     * @param {string} excludeMembership the membership type to exclude from the response
     * @param {string} atEventId the id of the event for which moment in the timeline the members should be returned for
     * @param {module:client.callback} callback Optional.
     * @return {Promise} Resolves: dictionary of userid to profile information
     * @return {module:http-api.MatrixError} Rejects: with an error response.
     */
    public members(
        roomId: string,
        includeMembership?: string,
        excludeMembership?: string,
        atEventId?: string,
        callback?: Callback,
    ): Promise<{ [userId: string]: IStateEventWithRoomId[] }> {
        const queryParams: Record<string, string> = {};
        if (includeMembership) {
            queryParams.membership = includeMembership;
        }
        if (excludeMembership) {
            queryParams.not_membership = excludeMembership;
        }
        if (atEventId) {
            queryParams.at = atEventId;
        }

        const queryString = utils.encodeParams(queryParams);

        const path = utils.encodeUri("/rooms/$roomId/members?" + queryString,
            { $roomId: roomId });
        return this.http.authedRequest(callback, Method.Get, path);
    }

    /**
     * Upgrades a room to a new protocol version
     * @param {string} roomId
     * @param {string} newVersion The target version to upgrade to
     * @return {Promise} Resolves: Object with key 'replacement_room'
     * @return {module:http-api.MatrixError} Rejects: with an error response.
     */
    public upgradeRoom(
        roomId: string,
        newVersion: string,
    ): Promise<{ replacement_room: string }> { // eslint-disable-line camelcase
        const path = utils.encodeUri("/rooms/$roomId/upgrade", { $roomId: roomId });
        return this.http.authedRequest(
            undefined, Method.Post, path, undefined, { new_version: newVersion },
        );
    }

    /**
     * Retrieve a state event.
     * @param {string} roomId
     * @param {string} eventType
     * @param {string} stateKey
     * @param {module:client.callback} callback Optional.
     * @return {Promise} Resolves: TODO
     * @return {module:http-api.MatrixError} Rejects: with an error response.
     */
    public getStateEvent(
        roomId: string,
        eventType: string,
        stateKey: string,
        callback?: Callback,
    ): Promise<Record<string, any>> {
        const pathParams = {
            $roomId: roomId,
            $eventType: eventType,
            $stateKey: stateKey,
        };
        let path = utils.encodeUri("/rooms/$roomId/state/$eventType", pathParams);
        if (stateKey !== undefined) {
            path = utils.encodeUri(path + "/$stateKey", pathParams);
        }
        return this.http.authedRequest(
            callback, Method.Get, path,
        );
    }

    /**
     * @param {string} roomId
     * @param {string} eventType
     * @param {Object} content
     * @param {string} stateKey
     * @param {module:client.callback} callback Optional.
     * @return {Promise} Resolves: TODO
     * @return {module:http-api.MatrixError} Rejects: with an error response.
     */
    public sendStateEvent(
        roomId: string,
        eventType: string,
        content: any,
        stateKey = "",
        callback?: Callback,
    ): Promise<ISendEventResponse> {
        const pathParams = {
            $roomId: roomId,
            $eventType: eventType,
            $stateKey: stateKey,
        };
        let path = utils.encodeUri("/rooms/$roomId/state/$eventType", pathParams);
        if (stateKey !== undefined) {
            path = utils.encodeUri(path + "/$stateKey", pathParams);
        }
        return this.http.authedRequest(callback, Method.Put, path, undefined, content);
    }

    /**
     * @param {string} roomId
     * @param {Number} limit
     * @param {module:client.callback} callback Optional.
     * @return {Promise} Resolves: TODO
     * @return {module:http-api.MatrixError} Rejects: with an error response.
     */
    public roomInitialSync(roomId: string, limit: number, callback?: Callback): Promise<IRoomInitialSyncResponse> {
        if (utils.isFunction(limit)) {
            callback = limit as any as Callback; // legacy
            limit = undefined;
        }

        const path = utils.encodeUri("/rooms/$roomId/initialSync",
            { $roomId: roomId },
        );

        return this.http.authedRequest(callback, Method.Get, path, { limit: limit?.toString() ?? "30" });
    }

    /**
     * Set a marker to indicate the point in a room before which the user has read every
     * event. This can be retrieved from room account data (the event type is `m.fully_read`)
     * and displayed as a horizontal line in the timeline that is visually distinct to the
     * position of the user's own read receipt.
     * @param {string} roomId ID of the room that has been read
     * @param {string} rmEventId ID of the event that has been read
     * @param {string} rrEventId ID of the event tracked by the read receipt. This is here
     * for convenience because the RR and the RM are commonly updated at the same time as
     * each other. Optional.
     * @param {string} rpEventId rpEvent the m.read.private read receipt event for when we
     * don't want other users to see the read receipts. This is experimental. Optional.
     * @return {Promise} Resolves: the empty object, {}.
     */
    public setRoomReadMarkersHttpRequest(
        roomId: string,
        rmEventId: string,
        rrEventId: string,
        rpEventId: string,
    ): Promise<{}> {
        const path = utils.encodeUri("/rooms/$roomId/read_markers", {
            $roomId: roomId,
        });

        const content = {
            [ReceiptType.FullyRead]: rmEventId,
            [ReceiptType.Read]: rrEventId,
            [ReceiptType.ReadPrivate]: rpEventId,
        };

        return this.http.authedRequest(undefined, Method.Post, path, undefined, content);
    }

    /**
     * @return {Promise} Resolves: A list of the user's current rooms
     * @return {module:http-api.MatrixError} Rejects: with an error response.
     */
    public getJoinedRooms(): Promise<IJoinedRoomsResponse> {
        const path = utils.encodeUri("/joined_rooms", {});
        return this.http.authedRequest(undefined, Method.Get, path);
    }

    /**
     * Retrieve membership info. for a room.
     * @param {string} roomId ID of the room to get membership for
     * @return {Promise} Resolves: A list of currently joined users
     *                                 and their profile data.
     * @return {module:http-api.MatrixError} Rejects: with an error response.
     */
    public getJoinedRoomMembers(roomId: string): Promise<IJoinedMembersResponse> {
        const path = utils.encodeUri("/rooms/$roomId/joined_members", {
            $roomId: roomId,
        });
        return this.http.authedRequest(undefined, Method.Get, path);
    }

    /**
     * @param {Object} options Options for this request
     * @param {string} options.server The remote server to query for the room list.
     *                                Optional. If unspecified, get the local home
     *                                server's public room list.
     * @param {number} options.limit Maximum number of entries to return
     * @param {string} options.since Token to paginate from
     * @param {object} options.filter Filter parameters
     * @param {string} options.filter.generic_search_term String to search for
     * @param {module:client.callback} callback Optional.
     * @return {Promise} Resolves: TODO
     * @return {module:http-api.MatrixError} Rejects: with an error response.
     */
    public publicRooms(options: IRoomDirectoryOptions, callback?: Callback): Promise<IPublicRoomsResponse> {
        if (typeof (options) == 'function') {
            callback = options;
            options = {};
        }
        if (options === undefined) {
            options = {};
        }

        const queryParams: any = {};
        if (options.server) {
            queryParams.server = options.server;
            delete options.server;
        }

        if (Object.keys(options).length === 0 && Object.keys(queryParams).length === 0) {
            return this.http.authedRequest(callback, Method.Get, "/publicRooms");
        } else {
            return this.http.authedRequest(callback, Method.Post, "/publicRooms", queryParams, options);
        }
    }

    /**
     * Create an alias to room ID mapping.
     * @param {string} alias The room alias to create.
     * @param {string} roomId The room ID to link the alias to.
     * @param {module:client.callback} callback Optional.
     * @return {Promise} Resolves: an empty object {}
     * @return {module:http-api.MatrixError} Rejects: with an error response.
     */
    public createAlias(alias: string, roomId: string, callback?: Callback): Promise<{}> {
        const path = utils.encodeUri("/directory/room/$alias", {
            $alias: alias,
        });
        const data = {
            room_id: roomId,
        };
        return this.http.authedRequest(callback, Method.Put, path, undefined, data);
    }

    /**
     * Delete an alias to room ID mapping. This alias must be on your local server,
     * and you must have sufficient access to do this operation.
     * @param {string} alias The room alias to delete.
     * @param {module:client.callback} callback Optional.
     * @return {Promise} Resolves: an empty object {}.
     * @return {module:http-api.MatrixError} Rejects: with an error response.
     */
    public deleteAlias(alias: string, callback?: Callback): Promise<{}> {
        const path = utils.encodeUri("/directory/room/$alias", {
            $alias: alias,
        });
        return this.http.authedRequest(callback, Method.Delete, path);
    }

    /**
     * Gets the local aliases for the room. Note: this includes all local aliases, unlike the
     * curated list from the m.room.canonical_alias state event.
     * @param {string} roomId The room ID to get local aliases for.
     * @return {Promise} Resolves: an object with an `aliases` property, containing an array of local aliases
     * @return {module:http-api.MatrixError} Rejects: with an error response.
     */
    public getLocalAliases(roomId: string): Promise<{ aliases: string[] }> {
        const path = utils.encodeUri("/rooms/$roomId/aliases", { $roomId: roomId });
        const prefix = PREFIX_V3;
        return this.http.authedRequest(undefined, Method.Get, path, null, null, { prefix });
    }

    /**
     * Get room info for the given alias.
     * @param {string} alias The room alias to resolve.
     * @param {module:client.callback} callback Optional.
     * @return {Promise} Resolves: Object with room_id and servers.
     * @return {module:http-api.MatrixError} Rejects: with an error response.
     */
    public getRoomIdForAlias(
        alias: string,
        callback?: Callback,
    ): Promise<{ room_id: string, servers: string[] }> { // eslint-disable-line camelcase
        // TODO: deprecate this or resolveRoomAlias
        const path = utils.encodeUri("/directory/room/$alias", {
            $alias: alias,
        });
        return this.http.authedRequest(callback, Method.Get, path);
    }

    /**
     * @param {string} roomAlias
     * @param {module:client.callback} callback Optional.
     * @return {Promise} Resolves: Object with room_id and servers.
     * @return {module:http-api.MatrixError} Rejects: with an error response.
     */
    // eslint-disable-next-line camelcase
    public resolveRoomAlias(roomAlias: string, callback?: Callback): Promise<{ room_id: string, servers: string[] }> {
        // TODO: deprecate this or getRoomIdForAlias
        const path = utils.encodeUri("/directory/room/$alias", { $alias: roomAlias });
        return this.http.request(callback, Method.Get, path);
    }

    /**
     * Get the visibility of a room in the current HS's room directory
     * @param {string} roomId
     * @param {module:client.callback} callback Optional.
     * @return {Promise} Resolves: TODO
     * @return {module:http-api.MatrixError} Rejects: with an error response.
     */
    public getRoomDirectoryVisibility(roomId: string, callback?: Callback): Promise<{ visibility: Visibility }> {
        const path = utils.encodeUri("/directory/list/room/$roomId", {
            $roomId: roomId,
        });
        return this.http.authedRequest(callback, Method.Get, path);
    }

    /**
     * Set the visbility of a room in the current HS's room directory
     * @param {string} roomId
     * @param {string} visibility "public" to make the room visible
     *                 in the public directory, or "private" to make
     *                 it invisible.
     * @param {module:client.callback} callback Optional.
     * @return {Promise} Resolves: to an empty object {}
     * @return {module:http-api.MatrixError} Rejects: with an error response.
     */
    public setRoomDirectoryVisibility(roomId: string, visibility: Visibility, callback?: Callback): Promise<{}> {
        const path = utils.encodeUri("/directory/list/room/$roomId", {
            $roomId: roomId,
        });
        return this.http.authedRequest(callback, Method.Put, path, undefined, { visibility });
    }

    /**
     * Set the visbility of a room bridged to a 3rd party network in
     * the current HS's room directory.
     * @param {string} networkId the network ID of the 3rd party
     *                 instance under which this room is published under.
     * @param {string} roomId
     * @param {string} visibility "public" to make the room visible
     *                 in the public directory, or "private" to make
     *                 it invisible.
     * @param {module:client.callback} callback Optional.
     * @return {Promise} Resolves: result object
     * @return {module:http-api.MatrixError} Rejects: with an error response.
     */
    public setRoomDirectoryVisibilityAppService(
        networkId: string,
        roomId: string,
        visibility: "public" | "private",
        callback?: Callback,
    ): Promise<any> { // TODO: Types
        const path = utils.encodeUri("/directory/list/appservice/$networkId/$roomId", {
            $networkId: networkId,
            $roomId: roomId,
        });
        return this.http.authedRequest(
            callback, Method.Put, path, undefined, { "visibility": visibility },
        );
    }

    /**
     * Query the user directory with a term matching user IDs, display names and domains.
     * @param {object} opts options
     * @param {string} opts.term the term with which to search.
     * @param {number} opts.limit the maximum number of results to return. The server will
     *                 apply a limit if unspecified.
     * @return {Promise} Resolves: an array of results.
     */
    public searchUserDirectory(opts: { term: string, limit?: number }): Promise<IUserDirectoryResponse> {
        const body: any = {
            search_term: opts.term,
        };

        if (opts.limit !== undefined) {
            body.limit = opts.limit;
        }

        return this.http.authedRequest(undefined, Method.Post, "/user_directory/search", undefined, body);
    }

    /**
     * Upload a file to the media repository on the homeserver.
     *
     * @param {object} file The object to upload. On a browser, something that
     *   can be sent to XMLHttpRequest.send (typically a File).  Under node.js,
     *   a a Buffer, String or ReadStream.
     *
     * @param {object} opts  options object
     *
     * @param {string=} opts.name   Name to give the file on the server. Defaults
     *   to <tt>file.name</tt>.
     *
     * @param {boolean=} opts.includeFilename if false will not send the filename,
     *   e.g for encrypted file uploads where filename leaks are undesirable.
     *   Defaults to true.
     *
     * @param {string=} opts.type   Content-type for the upload. Defaults to
     *   <tt>file.type</tt>, or <tt>applicaton/octet-stream</tt>.
     *
     * @param {boolean=} opts.rawResponse Return the raw body, rather than
     *   parsing the JSON. Defaults to false (except on node.js, where it
     *   defaults to true for backwards compatibility).
     *
     * @param {boolean=} opts.onlyContentUri Just return the content URI,
     *   rather than the whole body. Defaults to false (except on browsers,
     *   where it defaults to true for backwards compatibility). Ignored if
     *   opts.rawResponse is true.
     *
     * @param {Function=} opts.callback Deprecated. Optional. The callback to
     *    invoke on success/failure. See the promise return values for more
     *    information.
     *
     * @param {Function=} opts.progressHandler Optional. Called when a chunk of
     *    data has been uploaded, with an object containing the fields `loaded`
     *    (number of bytes transferred) and `total` (total size, if known).
     *
     * @return {Promise} Resolves to response object, as
     *    determined by this.opts.onlyData, opts.rawResponse, and
     *    opts.onlyContentUri.  Rejects with an error (usually a MatrixError).
     */
    public uploadContent<O extends IUploadOpts>(
        file: FileType,
        opts?: O,
    ): IAbortablePromise<UploadContentResponseType<O>> {
        return this.http.uploadContent<O>(file, opts);
    }

    /**
     * Cancel a file upload in progress
     * @param {Promise} promise The promise returned from uploadContent
     * @return {boolean} true if canceled, otherwise false
     */
    public cancelUpload(promise: IAbortablePromise<any>): boolean {
        return this.http.cancelUpload(promise);
    }

    /**
     * Get a list of all file uploads in progress
     * @return {array} Array of objects representing current uploads.
     * Currently in progress is element 0. Keys:
     *  - promise: The promise associated with the upload
     *  - loaded: Number of bytes uploaded
     *  - total: Total number of bytes to upload
     */
    public getCurrentUploads(): IUpload[] {
        return this.http.getCurrentUploads();
    }

    /**
     * @param {string} userId
     * @param {string} info The kind of info to retrieve (e.g. 'displayname',
     * 'avatar_url').
     * @param {module:client.callback} callback Optional.
     * @return {Promise} Resolves: TODO
     * @return {module:http-api.MatrixError} Rejects: with an error response.
     */
    public getProfileInfo(
        userId: string,
        info?: string,
        callback?: Callback,
        // eslint-disable-next-line camelcase
    ): Promise<{ avatar_url?: string, displayname?: string }> {
        if (utils.isFunction(info)) {
            callback = info as any as Callback; // legacy
            info = undefined;
        }

        const path = info ?
            utils.encodeUri("/profile/$userId/$info",
                { $userId: userId, $info: info }) :
            utils.encodeUri("/profile/$userId",
                { $userId: userId });
        return this.http.authedRequest(callback, Method.Get, path);
    }

    /**
     * @param {module:client.callback} callback Optional.
     * @return {Promise} Resolves to a list of the user's threepids.
     * @return {module:http-api.MatrixError} Rejects: with an error response.
     */
    public getThreePids(callback?: Callback): Promise<{ threepids: IThreepid[] }> {
        return this.http.authedRequest(callback, Method.Get, "/account/3pid");
    }

    /**
     * Add a 3PID to your homeserver account and optionally bind it to an identity
     * server as well. An identity server is required as part of the `creds` object.
     *
     * This API is deprecated, and you should instead use `addThreePidOnly`
     * for homeservers that support it.
     *
     * @param {Object} creds
     * @param {boolean} bind
     * @param {module:client.callback} callback Optional.
     * @return {Promise} Resolves: on success
     * @return {module:http-api.MatrixError} Rejects: with an error response.
     */
    public addThreePid(creds: any, bind: boolean, callback?: Callback): Promise<any> { // TODO: Types
        const path = "/account/3pid";
        const data = {
            'threePidCreds': creds,
            'bind': bind,
        };
        return this.http.authedRequest(
            callback, Method.Post, path, null, data,
        );
    }

    /**
     * Add a 3PID to your homeserver account. This API does not use an identity
     * server, as the homeserver is expected to handle 3PID ownership validation.
     *
     * You can check whether a homeserver supports this API via
     * `doesServerSupportSeparateAddAndBind`.
     *
     * @param {Object} data A object with 3PID validation data from having called
     * `account/3pid/<medium>/requestToken` on the homeserver.
     * @return {Promise} Resolves: to an empty object {}
     * @return {module:http-api.MatrixError} Rejects: with an error response.
     */
    public async addThreePidOnly(data: IAddThreePidOnlyBody): Promise<{}> {
        const path = "/account/3pid/add";
        const prefix = await this.isVersionSupported("r0.6.0") ? PREFIX_R0 : PREFIX_UNSTABLE;
        return this.http.authedRequest(undefined, Method.Post, path, null, data, { prefix });
    }

    /**
     * Bind a 3PID for discovery onto an identity server via the homeserver. The
     * identity server handles 3PID ownership validation and the homeserver records
     * the new binding to track where all 3PIDs for the account are bound.
     *
     * You can check whether a homeserver supports this API via
     * `doesServerSupportSeparateAddAndBind`.
     *
     * @param {Object} data A object with 3PID validation data from having called
     * `validate/<medium>/requestToken` on the identity server. It should also
     * contain `id_server` and `id_access_token` fields as well.
     * @return {Promise} Resolves: to an empty object {}
     * @return {module:http-api.MatrixError} Rejects: with an error response.
     */
    public async bindThreePid(data: IBindThreePidBody): Promise<{}> {
        const path = "/account/3pid/bind";
        const prefix = await this.isVersionSupported("r0.6.0") ?
            PREFIX_R0 : PREFIX_UNSTABLE;
        return this.http.authedRequest(
            undefined, Method.Post, path, null, data, { prefix },
        );
    }

    /**
     * Unbind a 3PID for discovery on an identity server via the homeserver. The
     * homeserver removes its record of the binding to keep an updated record of
     * where all 3PIDs for the account are bound.
     *
     * @param {string} medium The threepid medium (eg. 'email')
     * @param {string} address The threepid address (eg. 'bob@example.com')
     *        this must be as returned by getThreePids.
     * @return {Promise} Resolves: on success
     * @return {module:http-api.MatrixError} Rejects: with an error response.
     */
    public async unbindThreePid(
        medium: string,
        address: string,
        // eslint-disable-next-line camelcase
    ): Promise<{ id_server_unbind_result: IdServerUnbindResult }> {
        const path = "/account/3pid/unbind";
        const data = {
            medium,
            address,
            id_server: this.getIdentityServerUrl(true),
        };
        const prefix = await this.isVersionSupported("r0.6.0") ? PREFIX_R0 : PREFIX_UNSTABLE;
        return this.http.authedRequest(undefined, Method.Post, path, null, data, { prefix });
    }

    /**
     * @param {string} medium The threepid medium (eg. 'email')
     * @param {string} address The threepid address (eg. 'bob@example.com')
     *        this must be as returned by getThreePids.
     * @return {Promise} Resolves: The server response on success
     *     (generally the empty JSON object)
     * @return {module:http-api.MatrixError} Rejects: with an error response.
     */
    public deleteThreePid(
        medium: string,
        address: string,
        // eslint-disable-next-line camelcase
    ): Promise<{ id_server_unbind_result: IdServerUnbindResult }> {
        const path = "/account/3pid/delete";
        return this.http.authedRequest(undefined, Method.Post, path, null, { medium, address });
    }

    /**
     * Make a request to change your password.
     * @param {Object} authDict
     * @param {string} newPassword The new desired password.
     * @param {boolean} logoutDevices Should all sessions be logged out after the password change. Defaults to true.
     * @param {module:client.callback} callback Optional.
     * @return {Promise} Resolves: to an empty object {}
     * @return {module:http-api.MatrixError} Rejects: with an error response.
     */
    public setPassword(
        authDict: any,
        newPassword: string,
        callback?: Callback,
    ): Promise<{}>;
    public setPassword(
        authDict: any,
        newPassword: string,
        logoutDevices: boolean,
        callback?: Callback,
    ): Promise<{}>;
    public setPassword(
        authDict: any,
        newPassword: string,
        logoutDevices?: Callback | boolean,
        callback?: Callback,
    ): Promise<{}> {
        if (typeof logoutDevices === 'function') {
            callback = logoutDevices;
        }
        if (typeof logoutDevices !== 'boolean') {
            // Use backwards compatible behaviour of not specifying logout_devices
            // This way it is left up to the server:
            logoutDevices = undefined;
        }

        const path = "/account/password";
        const data = {
            'auth': authDict,
            'new_password': newPassword,
            'logout_devices': logoutDevices,
        };

        return this.http.authedRequest<{}>(
            callback, Method.Post, path, null, data,
        );
    }

    /**
     * Gets all devices recorded for the logged-in user
     * @return {Promise} Resolves: result object
     * @return {module:http-api.MatrixError} Rejects: with an error response.
     */
    public getDevices(): Promise<{ devices: IMyDevice[] }> {
        return this.http.authedRequest(undefined, Method.Get, "/devices");
    }

    /**
     * Gets specific device details for the logged-in user
     * @param {string} deviceId  device to query
     * @return {Promise} Resolves: result object
     * @return {module:http-api.MatrixError} Rejects: with an error response.
     */
    public getDevice(deviceId: string): Promise<IMyDevice> {
        const path = utils.encodeUri("/devices/$device_id", {
            $device_id: deviceId,
        });
        return this.http.authedRequest(undefined, Method.Get, path);
    }

    /**
     * Update the given device
     *
     * @param {string} deviceId  device to update
     * @param {Object} body       body of request
     * @return {Promise} Resolves: to an empty object {}
     * @return {module:http-api.MatrixError} Rejects: with an error response.
     */
    // eslint-disable-next-line camelcase
    public setDeviceDetails(deviceId: string, body: { display_name: string }): Promise<{}> {
        const path = utils.encodeUri("/devices/$device_id", {
            $device_id: deviceId,
        });

        return this.http.authedRequest(undefined, Method.Put, path, undefined, body);
    }

    /**
     * Delete the given device
     *
     * @param {string} deviceId  device to delete
     * @param {object} auth Optional. Auth data to supply for User-Interactive auth.
     * @return {Promise} Resolves: result object
     * @return {module:http-api.MatrixError} Rejects: with an error response.
     */
    public deleteDevice(deviceId: string, auth?: IAuthDict): Promise<IAuthData | {}> {
        const path = utils.encodeUri("/devices/$device_id", {
            $device_id: deviceId,
        });

        const body: any = {};

        if (auth) {
            body.auth = auth;
        }

        return this.http.authedRequest(undefined, Method.Delete, path, undefined, body);
    }

    /**
     * Delete multiple device
     *
     * @param {string[]} devices IDs of the devices to delete
     * @param {object} auth Optional. Auth data to supply for User-Interactive auth.
     * @return {Promise} Resolves: result object
     * @return {module:http-api.MatrixError} Rejects: with an error response.
     */
    public deleteMultipleDevices(devices: string[], auth?: IAuthDict): Promise<IAuthData | {}> {
        const body: any = { devices };

        if (auth) {
            body.auth = auth;
        }

        const path = "/delete_devices";
        return this.http.authedRequest(undefined, Method.Post, path, undefined, body);
    }

    /**
     * Gets all pushers registered for the logged-in user
     *
     * @param {module:client.callback} callback Optional.
     * @return {Promise} Resolves: Array of objects representing pushers
     * @return {module:http-api.MatrixError} Rejects: with an error response.
     */
    public getPushers(callback?: Callback): Promise<{ pushers: IPusher[] }> {
        return this.http.authedRequest(callback, Method.Get, "/pushers");
    }

    /**
     * Adds a new pusher or updates an existing pusher
     *
     * @param {IPusherRequest} pusher Object representing a pusher
     * @param {module:client.callback} callback Optional.
     * @return {Promise} Resolves: Empty json object on success
     * @return {module:http-api.MatrixError} Rejects: with an error response.
     */
    public setPusher(pusher: IPusherRequest, callback?: Callback): Promise<{}> {
        const path = "/pushers/set";
        return this.http.authedRequest(callback, Method.Post, path, null, pusher);
    }

    /**
     * Get the push rules for the account from the server.
     * @param {module:client.callback} callback Optional.
     * @return {Promise} Resolves to the push rules.
     * @return {module:http-api.MatrixError} Rejects: with an error response.
     */
    public getPushRules(callback?: Callback): Promise<IPushRules> {
        return this.http.authedRequest(callback, Method.Get, "/pushrules/").then((rules: IPushRules) => {
            return PushProcessor.rewriteDefaultRules(rules);
        });
    }

    /**
     * @param {string} scope
     * @param {string} kind
     * @param {string} ruleId
     * @param {Object} body
     * @param {module:client.callback} callback Optional.
     * @return {Promise} Resolves: an empty object {}
     * @return {module:http-api.MatrixError} Rejects: with an error response.
     */
    public addPushRule(
        scope: string,
        kind: PushRuleKind,
        ruleId: Exclude<string, RuleId>,
        body: Pick<IPushRule, "actions" | "conditions" | "pattern">,
        callback?: Callback,
    ): Promise<{}> {
        // NB. Scope not uri encoded because devices need the '/'
        const path = utils.encodeUri("/pushrules/" + scope + "/$kind/$ruleId", {
            $kind: kind,
            $ruleId: ruleId,
        });
        return this.http.authedRequest(callback, Method.Put, path, undefined, body);
    }

    /**
     * @param {string} scope
     * @param {string} kind
     * @param {string} ruleId
     * @param {module:client.callback} callback Optional.
     * @return {Promise} Resolves: an empty object {}
     * @return {module:http-api.MatrixError} Rejects: with an error response.
     */
    public deletePushRule(
        scope: string,
        kind: PushRuleKind,
        ruleId: Exclude<string, RuleId>,
        callback?: Callback,
    ): Promise<{}> {
        // NB. Scope not uri encoded because devices need the '/'
        const path = utils.encodeUri("/pushrules/" + scope + "/$kind/$ruleId", {
            $kind: kind,
            $ruleId: ruleId,
        });
        return this.http.authedRequest(callback, Method.Delete, path);
    }

    /**
     * Enable or disable a push notification rule.
     * @param {string} scope
     * @param {string} kind
     * @param {string} ruleId
     * @param {boolean} enabled
     * @param {module:client.callback} callback Optional.
     * @return {Promise} Resolves: to an empty object {}
     * @return {module:http-api.MatrixError} Rejects: with an error response.
     */
    public setPushRuleEnabled(
        scope: string,
        kind: PushRuleKind,
        ruleId: RuleId | string,
        enabled: boolean,
        callback?: Callback,
    ): Promise<{}> {
        const path = utils.encodeUri("/pushrules/" + scope + "/$kind/$ruleId/enabled", {
            $kind: kind,
            $ruleId: ruleId,
        });
        return this.http.authedRequest(
            callback, Method.Put, path, undefined, { "enabled": enabled },
        );
    }

    /**
     * Set the actions for a push notification rule.
     * @param {string} scope
     * @param {string} kind
     * @param {string} ruleId
     * @param {array} actions
     * @param {module:client.callback} callback Optional.
     * @return {Promise} Resolves: to an empty object {}
     * @return {module:http-api.MatrixError} Rejects: with an error response.
     */
    public setPushRuleActions(
        scope: string,
        kind: PushRuleKind,
        ruleId: RuleId | string,
        actions: PushRuleAction[],
        callback?: Callback,
    ): Promise<{}> {
        const path = utils.encodeUri("/pushrules/" + scope + "/$kind/$ruleId/actions", {
            $kind: kind,
            $ruleId: ruleId,
        });
        return this.http.authedRequest(
            callback, Method.Put, path, undefined, { "actions": actions },
        );
    }

    /**
     * Perform a server-side search.
     * @param {Object} opts
     * @param {string} opts.next_batch the batch token to pass in the query string
     * @param {Object} opts.body the JSON object to pass to the request body.
     * @param {module:client.callback} callback Optional.
     * @return {Promise} Resolves: TODO
     * @return {module:http-api.MatrixError} Rejects: with an error response.
     */
    public search(
        opts: { body: ISearchRequestBody, next_batch?: string }, // eslint-disable-line camelcase
        callback?: Callback,
    ): Promise<ISearchResponse> {
        const queryParams: any = {};
        if (opts.next_batch) {
            queryParams.next_batch = opts.next_batch;
        }
        return this.http.authedRequest(callback, Method.Post, "/search", queryParams, opts.body);
    }

    /**
     * Upload keys
     *
     * @param {Object} content  body of upload request
     *
     * @param {Object=} opts this method no longer takes any opts,
     *  used to take opts.device_id but this was not removed from the spec as a redundant parameter
     *
     * @param {module:client.callback=} callback
     *
     * @return {Promise} Resolves: result object. Rejects: with
     *     an error response ({@link module:http-api.MatrixError}).
     */
    public uploadKeysRequest(
        content: IUploadKeysRequest,
        opts?: void,
        callback?: Callback,
    ): Promise<IKeysUploadResponse> {
        return this.http.authedRequest(callback, Method.Post, "/keys/upload", undefined, content);
    }

    public uploadKeySignatures(content: KeySignatures): Promise<IUploadKeySignaturesResponse> {
        return this.http.authedRequest(
            undefined, Method.Post, '/keys/signatures/upload', undefined,
            content, {
                prefix: PREFIX_UNSTABLE,
            },
        );
    }

    /**
     * Download device keys
     *
     * @param {string[]} userIds  list of users to get keys for
     *
     * @param {Object=} opts
     *
     * @param {string=} opts.token   sync token to pass in the query request, to help
     *   the HS give the most recent results
     *
     * @return {Promise} Resolves: result object. Rejects: with
     *     an error response ({@link module:http-api.MatrixError}).
     */
    public downloadKeysForUsers(userIds: string[], opts: { token?: string }): Promise<IDownloadKeyResult> {
        if (utils.isFunction(opts)) {
            // opts used to be 'callback'.
            throw new Error('downloadKeysForUsers no longer accepts a callback parameter');
        }
        opts = opts || {};

        const content: any = {
            device_keys: {},
        };
        if ('token' in opts) {
            content.token = opts.token;
        }
        userIds.forEach((u) => {
            content.device_keys[u] = [];
        });

        return this.http.authedRequest(undefined, Method.Post, "/keys/query", undefined, content);
    }

    /**
     * Claim one-time keys
     *
     * @param {string[]} devices  a list of [userId, deviceId] pairs
     *
     * @param {string} [keyAlgorithm = signed_curve25519]  desired key type
     *
     * @param {number} [timeout] the time (in milliseconds) to wait for keys from remote
     *     servers
     *
     * @return {Promise} Resolves: result object. Rejects: with
     *     an error response ({@link module:http-api.MatrixError}).
     */
    public claimOneTimeKeys(
        devices: [string, string][],
        keyAlgorithm = "signed_curve25519",
        timeout?: number,
    ): Promise<IClaimOTKsResult> {
        const queries: Record<string, Record<string, string>> = {};

        if (keyAlgorithm === undefined) {
            keyAlgorithm = "signed_curve25519";
        }

        for (let i = 0; i < devices.length; ++i) {
            const userId = devices[i][0];
            const deviceId = devices[i][1];
            const query = queries[userId] || {};
            queries[userId] = query;
            query[deviceId] = keyAlgorithm;
        }
        const content: any = { one_time_keys: queries };
        if (timeout) {
            content.timeout = timeout;
        }
        const path = "/keys/claim";
        return this.http.authedRequest(undefined, Method.Post, path, undefined, content);
    }

    /**
     * Ask the server for a list of users who have changed their device lists
     * between a pair of sync tokens
     *
     * @param {string} oldToken
     * @param {string} newToken
     *
     * @return {Promise} Resolves: result object. Rejects: with
     *     an error response ({@link module:http-api.MatrixError}).
     */
    public getKeyChanges(oldToken: string, newToken: string): Promise<{ changed: string[], left: string[] }> {
        const qps = {
            from: oldToken,
            to: newToken,
        };

        return this.http.authedRequest(undefined, Method.Get, "/keys/changes", qps);
    }

    public uploadDeviceSigningKeys(auth?: IAuthData, keys?: CrossSigningKeys): Promise<{}> { // API returns empty object
        const data = Object.assign({}, keys);
        if (auth) Object.assign(data, { auth });
        return this.http.authedRequest(
            undefined, Method.Post, "/keys/device_signing/upload", undefined, data, {
                prefix: PREFIX_UNSTABLE,
            },
        );
    }

    /**
     * Register with an identity server using the OpenID token from the user's
     * Homeserver, which can be retrieved via
     * {@link module:client~MatrixClient#getOpenIdToken}.
     *
     * Note that the `/account/register` endpoint (as well as IS authentication in
     * general) was added as part of the v2 API version.
     *
     * @param {object} hsOpenIdToken
     * @return {Promise} Resolves: with object containing an Identity
     * Server access token.
     * @return {module:http-api.MatrixError} Rejects: with an error response.
     */
    public registerWithIdentityServer(hsOpenIdToken: any): Promise<any> { // TODO: Types
        if (!this.idBaseUrl) {
            throw new Error("No identity server base URL set");
        }

        const uri = this.idBaseUrl + PREFIX_IDENTITY_V2 + "/account/register";
        return this.http.requestOtherUrl(
            undefined, Method.Post, uri,
            null, hsOpenIdToken,
        );
    }

    /**
     * Requests an email verification token directly from an identity server.
     *
     * This API is used as part of binding an email for discovery on an identity
     * server. The validation data that results should be passed to the
     * `bindThreePid` method to complete the binding process.
     *
     * @param {string} email The email address to request a token for
     * @param {string} clientSecret A secret binary string generated by the client.
     *                 It is recommended this be around 16 ASCII characters.
     * @param {number} sendAttempt If an identity server sees a duplicate request
     *                 with the same sendAttempt, it will not send another email.
     *                 To request another email to be sent, use a larger value for
     *                 the sendAttempt param as was used in the previous request.
     * @param {string} nextLink Optional If specified, the client will be redirected
     *                 to this link after validation.
     * @param {module:client.callback} callback Optional.
     * @param {string} identityAccessToken The `access_token` field of the identity
     * server `/account/register` response (see {@link registerWithIdentityServer}).
     *
     * @return {Promise} Resolves: TODO
     * @return {module:http-api.MatrixError} Rejects: with an error response.
     * @throws Error if no identity server is set
     */
    public requestEmailToken(
        email: string,
        clientSecret: string,
        sendAttempt: number,
        nextLink: string,
        callback?: Callback,
        identityAccessToken?: string,
    ): Promise<any> { // TODO: Types
        const params = {
            client_secret: clientSecret,
            email: email,
            send_attempt: sendAttempt?.toString(),
            next_link: nextLink,
        };

        return this.http.idServerRequest(
            callback, Method.Post, "/validate/email/requestToken",
            params, PREFIX_IDENTITY_V2, identityAccessToken,
        );
    }

    /**
     * Requests a MSISDN verification token directly from an identity server.
     *
     * This API is used as part of binding a MSISDN for discovery on an identity
     * server. The validation data that results should be passed to the
     * `bindThreePid` method to complete the binding process.
     *
     * @param {string} phoneCountry The ISO 3166-1 alpha-2 code for the country in
     *                 which phoneNumber should be parsed relative to.
     * @param {string} phoneNumber The phone number, in national or international
     *                 format
     * @param {string} clientSecret A secret binary string generated by the client.
     *                 It is recommended this be around 16 ASCII characters.
     * @param {number} sendAttempt If an identity server sees a duplicate request
     *                 with the same sendAttempt, it will not send another SMS.
     *                 To request another SMS to be sent, use a larger value for
     *                 the sendAttempt param as was used in the previous request.
     * @param {string} nextLink Optional If specified, the client will be redirected
     *                 to this link after validation.
     * @param {module:client.callback} callback Optional.
     * @param {string} identityAccessToken The `access_token` field of the Identity
     * Server `/account/register` response (see {@link registerWithIdentityServer}).
     *
     * @return {Promise} Resolves: TODO
     * @return {module:http-api.MatrixError} Rejects: with an error response.
     * @throws Error if no identity server is set
     */
    public requestMsisdnToken(
        phoneCountry: string,
        phoneNumber: string,
        clientSecret: string,
        sendAttempt: number,
        nextLink: string,
        callback?: Callback,
        identityAccessToken?: string,
    ): Promise<any> { // TODO: Types
        const params = {
            client_secret: clientSecret,
            country: phoneCountry,
            phone_number: phoneNumber,
            send_attempt: sendAttempt?.toString(),
            next_link: nextLink,
        };

        return this.http.idServerRequest(
            callback, Method.Post, "/validate/msisdn/requestToken",
            params, PREFIX_IDENTITY_V2, identityAccessToken,
        );
    }

    /**
     * Submits a MSISDN token to the identity server
     *
     * This is used when submitting the code sent by SMS to a phone number.
     * The identity server has an equivalent API for email but the js-sdk does
     * not expose this, since email is normally validated by the user clicking
     * a link rather than entering a code.
     *
     * @param {string} sid The sid given in the response to requestToken
     * @param {string} clientSecret A secret binary string generated by the client.
     *                 This must be the same value submitted in the requestToken call.
     * @param {string} msisdnToken The MSISDN token, as enetered by the user.
     * @param {string} identityAccessToken The `access_token` field of the Identity
     * Server `/account/register` response (see {@link registerWithIdentityServer}).
     *
     * @return {Promise} Resolves: Object, currently with no parameters.
     * @return {module:http-api.MatrixError} Rejects: with an error response.
     * @throws Error if No identity server is set
     */
    public submitMsisdnToken(
        sid: string,
        clientSecret: string,
        msisdnToken: string,
        identityAccessToken: string,
    ): Promise<any> { // TODO: Types
        const params = {
            sid: sid,
            client_secret: clientSecret,
            token: msisdnToken,
        };

        return this.http.idServerRequest(
            undefined, Method.Post, "/validate/msisdn/submitToken",
            params, PREFIX_IDENTITY_V2, identityAccessToken,
        );
    }

    /**
     * Submits a MSISDN token to an arbitrary URL.
     *
     * This is used when submitting the code sent by SMS to a phone number in the
     * newer 3PID flow where the homeserver validates 3PID ownership (as part of
     * `requestAdd3pidMsisdnToken`). The homeserver response may include a
     * `submit_url` to specify where the token should be sent, and this helper can
     * be used to pass the token to this URL.
     *
     * @param {string} url The URL to submit the token to
     * @param {string} sid The sid given in the response to requestToken
     * @param {string} clientSecret A secret binary string generated by the client.
     *                 This must be the same value submitted in the requestToken call.
     * @param {string} msisdnToken The MSISDN token, as enetered by the user.
     *
     * @return {Promise} Resolves: Object, currently with no parameters.
     * @return {module:http-api.MatrixError} Rejects: with an error response.
     */
    public submitMsisdnTokenOtherUrl(
        url: string,
        sid: string,
        clientSecret: string,
        msisdnToken: string,
    ): Promise<any> { // TODO: Types
        const params = {
            sid: sid,
            client_secret: clientSecret,
            token: msisdnToken,
        };

        return this.http.requestOtherUrl(
            undefined, Method.Post, url, undefined, params,
        );
    }

    /**
     * Gets the V2 hashing information from the identity server. Primarily useful for
     * lookups.
     * @param {string} identityAccessToken The access token for the identity server.
     * @returns {Promise<object>} The hashing information for the identity server.
     */
    public getIdentityHashDetails(identityAccessToken: string): Promise<any> { // TODO: Types
        return this.http.idServerRequest(
            undefined, Method.Get, "/hash_details",
            null, PREFIX_IDENTITY_V2, identityAccessToken,
        );
    }

    /**
     * Performs a hashed lookup of addresses against the identity server. This is
     * only supported on identity servers which have at least the version 2 API.
     * @param {Array<Array<string,string>>} addressPairs An array of 2 element arrays.
     * The first element of each pair is the address, the second is the 3PID medium.
     * Eg: ["email@example.org", "email"]
     * @param {string} identityAccessToken The access token for the identity server.
     * @returns {Promise<Array<{address, mxid}>>} A collection of address mappings to
     * found MXIDs. Results where no user could be found will not be listed.
     */
    public async identityHashedLookup(
        addressPairs: [string, string][],
        identityAccessToken: string,
    ): Promise<{ address: string, mxid: string }[]> {
        const params: Record<string, string | string[]> = {
            // addresses: ["email@example.org", "10005550000"],
            // algorithm: "sha256",
            // pepper: "abc123"
        };

        // Get hash information first before trying to do a lookup
        const hashes = await this.getIdentityHashDetails(identityAccessToken);
        if (!hashes || !hashes['lookup_pepper'] || !hashes['algorithms']) {
            throw new Error("Unsupported identity server: bad response");
        }

        params['pepper'] = hashes['lookup_pepper'];

        const localMapping: Record<string, string> = {
            // hashed identifier => plain text address
            // For use in this function's return format
        };

        // When picking an algorithm, we pick the hashed over no hashes
        if (hashes['algorithms'].includes('sha256')) {
            // Abuse the olm hashing
            const olmutil = new global.Olm.Utility();
            params["addresses"] = addressPairs.map(p => {
                const addr = p[0].toLowerCase(); // lowercase to get consistent hashes
                const med = p[1].toLowerCase();
                const hashed = olmutil.sha256(`${addr} ${med} ${params['pepper']}`)
                    .replace(/\+/g, '-').replace(/\//g, '_'); // URL-safe base64
                // Map the hash to a known (case-sensitive) address. We use the case
                // sensitive version because the caller might be expecting that.
                localMapping[hashed] = p[0];
                return hashed;
            });
            params["algorithm"] = "sha256";
        } else if (hashes['algorithms'].includes('none')) {
            params["addresses"] = addressPairs.map(p => {
                const addr = p[0].toLowerCase(); // lowercase to get consistent hashes
                const med = p[1].toLowerCase();
                const unhashed = `${addr} ${med}`;
                // Map the unhashed values to a known (case-sensitive) address. We use
                // the case sensitive version because the caller might be expecting that.
                localMapping[unhashed] = p[0];
                return unhashed;
            });
            params["algorithm"] = "none";
        } else {
            throw new Error("Unsupported identity server: unknown hash algorithm");
        }

        const response = await this.http.idServerRequest(
            undefined, Method.Post, "/lookup",
            params, PREFIX_IDENTITY_V2, identityAccessToken,
        );

        if (!response || !response['mappings']) return []; // no results

        const foundAddresses = [/* {address: "plain@example.org", mxid} */];
        for (const hashed of Object.keys(response['mappings'])) {
            const mxid = response['mappings'][hashed];
            const plainAddress = localMapping[hashed];
            if (!plainAddress) {
                throw new Error("Identity server returned more results than expected");
            }

            foundAddresses.push({ address: plainAddress, mxid });
        }
        return foundAddresses;
    }

    /**
     * Looks up the public Matrix ID mapping for a given 3rd party
     * identifier from the identity server
     *
     * @param {string} medium The medium of the threepid, eg. 'email'
     * @param {string} address The textual address of the threepid
     * @param {module:client.callback} callback Optional.
     * @param {string} identityAccessToken The `access_token` field of the Identity
     * Server `/account/register` response (see {@link registerWithIdentityServer}).
     *
     * @return {Promise} Resolves: A threepid mapping
     *                                 object or the empty object if no mapping
     *                                 exists
     * @return {module:http-api.MatrixError} Rejects: with an error response.
     */
    public async lookupThreePid(
        medium: string,
        address: string,
        callback?: Callback,
        identityAccessToken?: string,
    ): Promise<any> { // TODO: Types
        // Note: we're using the V2 API by calling this function, but our
        // function contract requires a V1 response. We therefore have to
        // convert it manually.
        const response = await this.identityHashedLookup(
            [[address, medium]], identityAccessToken,
        );
        const result = response.find(p => p.address === address);
        if (!result) {
            if (callback) callback(null, {});
            return {};
        }

        const mapping = {
            address,
            medium,
            mxid: result.mxid,

            // We can't reasonably fill these parameters:
            // not_before
            // not_after
            // ts
            // signatures
        };

        if (callback) callback(null, mapping);
        return mapping;
    }

    /**
     * Looks up the public Matrix ID mappings for multiple 3PIDs.
     *
     * @param {Array.<Array.<string>>} query Array of arrays containing
     * [medium, address]
     * @param {string} identityAccessToken The `access_token` field of the Identity
     * Server `/account/register` response (see {@link registerWithIdentityServer}).
     *
     * @return {Promise} Resolves: Lookup results from IS.
     * @return {module:http-api.MatrixError} Rejects: with an error response.
     */
    public async bulkLookupThreePids(query: [string, string][], identityAccessToken: string): Promise<any> { // TODO: Types
        // Note: we're using the V2 API by calling this function, but our
        // function contract requires a V1 response. We therefore have to
        // convert it manually.
        const response = await this.identityHashedLookup(
            // We have to reverse the query order to get [address, medium] pairs
            query.map(p => [p[1], p[0]]), identityAccessToken,
        );

        const v1results = [];
        for (const mapping of response) {
            const originalQuery = query.find(p => p[1] === mapping.address);
            if (!originalQuery) {
                throw new Error("Identity sever returned unexpected results");
            }

            v1results.push([
                originalQuery[0], // medium
                mapping.address,
                mapping.mxid,
            ]);
        }

        return { threepids: v1results };
    }

    /**
     * Get account info from the identity server. This is useful as a neutral check
     * to verify that other APIs are likely to approve access by testing that the
     * token is valid, terms have been agreed, etc.
     *
     * @param {string} identityAccessToken The `access_token` field of the Identity
     * Server `/account/register` response (see {@link registerWithIdentityServer}).
     *
     * @return {Promise} Resolves: an object with account info.
     * @return {module:http-api.MatrixError} Rejects: with an error response.
     */
    public getIdentityAccount(identityAccessToken: string): Promise<any> { // TODO: Types
        return this.http.idServerRequest(
            undefined, Method.Get, "/account",
            undefined, PREFIX_IDENTITY_V2, identityAccessToken,
        );
    }

    /**
     * Send an event to a specific list of devices
     *
     * @param {string} eventType  type of event to send
     * @param {Object.<string, Object<string, Object>>} contentMap
     *    content to send. Map from user_id to device_id to content object.
     * @param {string=} txnId     transaction id. One will be made up if not
     *    supplied.
     * @return {Promise} Resolves: to an empty object {}
     */
    public sendToDevice(
        eventType: string,
        contentMap: { [userId: string]: { [deviceId: string]: Record<string, any> } },
        txnId?: string,
    ): Promise<{}> {
        const path = utils.encodeUri("/sendToDevice/$eventType/$txnId", {
            $eventType: eventType,
            $txnId: txnId ? txnId : this.makeTxnId(),
        });

        const body = {
            messages: contentMap,
        };

        const targets = Object.keys(contentMap).reduce((obj, key) => {
            obj[key] = Object.keys(contentMap[key]);
            return obj;
        }, {});
        logger.log(`PUT ${path}`, targets);

        return this.http.authedRequest(undefined, Method.Put, path, undefined, body);
    }

    /**
     * Get the third party protocols that can be reached using
     * this HS
     * @return {Promise} Resolves to the result object
     */
    public getThirdpartyProtocols(): Promise<{ [protocol: string]: IProtocol }> {
        return this.http.authedRequest<Record<string, IProtocol>>(
            undefined, Method.Get, "/thirdparty/protocols",
        ).then((response) => {
            // sanity check
            if (!response || typeof (response) !== 'object') {
                throw new Error(`/thirdparty/protocols did not return an object: ${response}`);
            }
            return response;
        });
    }

    /**
     * Get information on how a specific place on a third party protocol
     * may be reached.
     * @param {string} protocol The protocol given in getThirdpartyProtocols()
     * @param {object} params Protocol-specific parameters, as given in the
     *                        response to getThirdpartyProtocols()
     * @return {Promise} Resolves to the result object
     */
    public getThirdpartyLocation(
        protocol: string,
        params: { searchFields?: string[] },
    ): Promise<IThirdPartyLocation[]> {
        const path = utils.encodeUri("/thirdparty/location/$protocol", {
            $protocol: protocol,
        });

        return this.http.authedRequest(undefined, Method.Get, path, params);
    }

    /**
     * Get information on how a specific user on a third party protocol
     * may be reached.
     * @param {string} protocol The protocol given in getThirdpartyProtocols()
     * @param {object} params Protocol-specific parameters, as given in the
     *                        response to getThirdpartyProtocols()
     * @return {Promise} Resolves to the result object
     */
    public getThirdpartyUser(protocol: string, params: any): Promise<IThirdPartyUser[]> { // TODO: Types
        const path = utils.encodeUri("/thirdparty/user/$protocol", {
            $protocol: protocol,
        });

        return this.http.authedRequest(undefined, Method.Get, path, params);
    }

    public getTerms(serviceType: SERVICE_TYPES, baseUrl: string): Promise<any> { // TODO: Types
        const url = this.termsUrlForService(serviceType, baseUrl);
        return this.http.requestOtherUrl(undefined, Method.Get, url);
    }

    public agreeToTerms(
        serviceType: SERVICE_TYPES,
        baseUrl: string,
        accessToken: string,
        termsUrls: string[],
    ): Promise<any> { // TODO: Types
        const url = this.termsUrlForService(serviceType, baseUrl);
        const headers = {
            Authorization: "Bearer " + accessToken,
        };
        return this.http.requestOtherUrl(undefined, Method.Post, url, null, { user_accepts: termsUrls }, { headers });
    }

    /**
     * Reports an event as inappropriate to the server, which may then notify the appropriate people.
     * @param {string} roomId The room in which the event being reported is located.
     * @param {string} eventId The event to report.
     * @param {number} score The score to rate this content as where -100 is most offensive and 0 is inoffensive.
     * @param {string} reason The reason the content is being reported. May be blank.
     * @returns {Promise} Resolves to an empty object if successful
     */
    public reportEvent(roomId: string, eventId: string, score: number, reason: string): Promise<{}> {
        const path = utils.encodeUri("/rooms/$roomId/report/$eventId", {
            $roomId: roomId,
            $eventId: eventId,
        });

        return this.http.authedRequest(undefined, Method.Post, path, null, { score, reason });
    }

    /**
     * Fetches or paginates a room hierarchy as defined by MSC2946.
     * Falls back gracefully to sourcing its data from `getSpaceSummary` if this API is not yet supported by the server.
     * @param {string} roomId The ID of the space-room to use as the root of the summary.
     * @param {number?} limit The maximum number of rooms to return per page.
     * @param {number?} maxDepth The maximum depth in the tree from the root room to return.
     * @param {boolean?} suggestedOnly Whether to only return rooms with suggested=true.
     * @param {string?} fromToken The opaque token to paginate a previous request.
     * @returns {Promise} the response, with next_batch & rooms fields.
     */
    public getRoomHierarchy(
        roomId: string,
        limit?: number,
        maxDepth?: number,
        suggestedOnly = false,
        fromToken?: string,
    ): Promise<IRoomHierarchy> {
        const path = utils.encodeUri("/rooms/$roomId/hierarchy", {
            $roomId: roomId,
        });

        const queryParams: Record<string, string | string[]> = {
            suggested_only: String(suggestedOnly),
            max_depth: maxDepth?.toString(),
            from: fromToken,
            limit: limit?.toString(),
        };

        return this.http.authedRequest<IRoomHierarchy>(undefined, Method.Get, path, queryParams, undefined, {
            prefix: PREFIX_V1,
        }).catch(e => {
            if (e.errcode === "M_UNRECOGNIZED") {
                // fall back to the prefixed hierarchy API.
                return this.http.authedRequest<IRoomHierarchy>(undefined, Method.Get, path, queryParams, undefined, {
                    prefix: "/_matrix/client/unstable/org.matrix.msc2946",
                });
            }

            throw e;
        });
    }

    /**
     * Creates a new file tree space with the given name. The client will pick
     * defaults for how it expects to be able to support the remaining API offered
     * by the returned class.
     *
     * Note that this is UNSTABLE and may have breaking changes without notice.
     * @param {string} name The name of the tree space.
     * @returns {Promise<MSC3089TreeSpace>} Resolves to the created space.
     */
    public async unstableCreateFileTree(name: string): Promise<MSC3089TreeSpace> {
        const { room_id: roomId } = await this.createRoom({
            name: name,
            preset: Preset.PrivateChat,
            power_level_content_override: {
                ...DEFAULT_TREE_POWER_LEVELS_TEMPLATE,
                users: {
                    [this.getUserId()]: 100,
                },
            },
            creation_content: {
                [RoomCreateTypeField]: RoomType.Space,
            },
            initial_state: [
                {
                    type: UNSTABLE_MSC3088_PURPOSE.name,
                    state_key: UNSTABLE_MSC3089_TREE_SUBTYPE.name,
                    content: {
                        [UNSTABLE_MSC3088_ENABLED.name]: true,
                    },
                },
                {
                    type: EventType.RoomEncryption,
                    state_key: "",
                    content: {
                        algorithm: olmlib.MEGOLM_ALGORITHM,
                    },
                },
            ],
        });
        return new MSC3089TreeSpace(this, roomId);
    }

    /**
     * Gets a reference to a tree space, if the room ID given is a tree space. If the room
     * does not appear to be a tree space then null is returned.
     *
     * Note that this is UNSTABLE and may have breaking changes without notice.
     * @param {string} roomId The room ID to get a tree space reference for.
     * @returns {MSC3089TreeSpace} The tree space, or null if not a tree space.
     */
    public unstableGetFileTreeSpace(roomId: string): MSC3089TreeSpace | null {
        const room = this.getRoom(roomId);
        if (room?.getMyMembership() !== 'join') return null;

        const createEvent = room.currentState.getStateEvents(EventType.RoomCreate, "");
        const purposeEvent = room.currentState.getStateEvents(
            UNSTABLE_MSC3088_PURPOSE.name,
            UNSTABLE_MSC3089_TREE_SUBTYPE.name);

        if (!createEvent) throw new Error("Expected single room create event");

        if (!purposeEvent?.getContent()?.[UNSTABLE_MSC3088_ENABLED.name]) return null;
        if (createEvent.getContent()?.[RoomCreateTypeField] !== RoomType.Space) return null;

        return new MSC3089TreeSpace(this, roomId);
    }

    /**
     * Perform a single MSC3575 sliding sync request.
     * @param {MSC3575SlidingSyncRequest} req The request to make.
     * @param {string} proxyBaseUrl The base URL for the sliding sync proxy.
     * @returns {MSC3575SlidingSyncResponse} The sliding sync response, or a standard error.
     * @throws on non 2xx status codes with an object with a field "httpStatus":number.
     */
    public slidingSync(
        req: MSC3575SlidingSyncRequest, proxyBaseUrl?: string,
    ): IAbortablePromise<MSC3575SlidingSyncResponse> {
        const qps: Record<string, any> = {};
        if (req.pos) {
            qps.pos = req.pos;
            delete req.pos;
        }
        if (req.timeout) {
            qps.timeout = req.timeout;
            delete req.timeout;
        }
        const clientTimeout = req.clientTimeout;
        delete req.clientTimeout;
        return this.http.authedRequest<MSC3575SlidingSyncResponse>(
            undefined,
            Method.Post,
            "/sync",
            qps,
            req,
            {
                prefix: "/_matrix/client/unstable/org.matrix.msc3575",
                baseUrl: proxyBaseUrl,
                localTimeoutMs: clientTimeout,
            },
        );
    }

    /**
     * @experimental
     */
    public supportsExperimentalThreads(): boolean {
        return this.clientOpts?.experimentalThreadSupport || false;
    }

    /**
     * Fetches the summary of a room as defined by an initial version of MSC3266 and implemented in Synapse
     * Proposed at https://github.com/matrix-org/matrix-doc/pull/3266
     * @param {string} roomIdOrAlias The ID or alias of the room to get the summary of.
     * @param {string[]?} via The list of servers which know about the room if only an ID was provided.
     */
    public async getRoomSummary(roomIdOrAlias: string, via?: string[]): Promise<IRoomSummary> {
        const path = utils.encodeUri("/rooms/$roomid/summary", { $roomid: roomIdOrAlias });
        return this.http.authedRequest(undefined, Method.Get, path, { via }, null, {
            qsStringifyOptions: { arrayFormat: 'repeat' },
            prefix: "/_matrix/client/unstable/im.nheko.summary",
        });
    }

    /**
     * @experimental
     */
    public processThreadEvents(room: Room, threadedEvents: MatrixEvent[], toStartOfTimeline: boolean): void {
        room.processThreadedEvents(threadedEvents, toStartOfTimeline);
    }

    public processBeaconEvents(
        room?: Room,
        events?: MatrixEvent[],
    ): void {
        if (!events?.length) return;
        if (!room) return;

        room.currentState.processBeaconEvents(events, this);
    }

    /**
     * Fetches the user_id of the configured access token.
     */
    public async whoami(): Promise<{ user_id: string }> { // eslint-disable-line camelcase
        return this.http.authedRequest(undefined, Method.Get, "/account/whoami");
    }

    /**
     * Find the event_id closest to the given timestamp in the given direction.
     * @return {Promise} A promise of an object containing the event_id and
     *    origin_server_ts of the closest event to the timestamp in the given
     *    direction
     */
    public timestampToEvent(
        roomId: string,
        timestamp: number,
        dir: Direction,
    ): Promise<ITimestampToEventResponse> {
        const path = utils.encodeUri("/rooms/$roomId/timestamp_to_event", {
            $roomId: roomId,
        });

        return this.http.authedRequest(
            undefined,
            Method.Get,
            path,
            {
                ts: timestamp.toString(),
                dir: dir,
            },
            undefined,
            {
                prefix: "/_matrix/client/unstable/org.matrix.msc3030",
            },
        );
    }
}

/**
 * Fires whenever the SDK receives a new event.
 * <p>
 * This is only fired for live events received via /sync - it is not fired for
 * events received over context, search, or pagination APIs.
 *
 * @event module:client~MatrixClient#"event"
 * @param {MatrixEvent} event The matrix event which caused this event to fire.
 * @example
 * matrixClient.on("event", function(event){
 *   var sender = event.getSender();
 * });
 */

/**
 * Fires whenever the SDK receives a new to-device event.
 * @event module:client~MatrixClient#"toDeviceEvent"
 * @param {MatrixEvent} event The matrix event which caused this event to fire.
 * @example
 * matrixClient.on("toDeviceEvent", function(event){
 *   var sender = event.getSender();
 * });
 */

/**
 * Fires whenever the SDK's syncing state is updated. The state can be one of:
 * <ul>
 *
 * <li>PREPARED: The client has synced with the server at least once and is
 * ready for methods to be called on it. This will be immediately followed by
 * a state of SYNCING. <i>This is the equivalent of "syncComplete" in the
 * previous API.</i></li>
 *
 * <li>CATCHUP: The client has detected the connection to the server might be
 * available again and will now try to do a sync again. As this sync might take
 * a long time (depending how long ago was last synced, and general server
 * performance) the client is put in this mode so the UI can reflect trying
 * to catch up with the server after losing connection.</li>
 *
 * <li>SYNCING : The client is currently polling for new events from the server.
 * This will be called <i>after</i> processing latest events from a sync.</li>
 *
 * <li>ERROR : The client has had a problem syncing with the server. If this is
 * called <i>before</i> PREPARED then there was a problem performing the initial
 * sync. If this is called <i>after</i> PREPARED then there was a problem polling
 * the server for updates. This may be called multiple times even if the state is
 * already ERROR. <i>This is the equivalent of "syncError" in the previous
 * API.</i></li>
 *
 * <li>RECONNECTING: The sync connection has dropped, but not (yet) in a way that
 * should be considered erroneous.
 * </li>
 *
 * <li>STOPPED: The client has stopped syncing with server due to stopClient
 * being called.
 * </li>
 * </ul>
 * State transition diagram:
 * <pre>
 *                                          +---->STOPPED
 *                                          |
 *              +----->PREPARED -------> SYNCING <--+
 *              |                        ^  |  ^    |
 *              |      CATCHUP ----------+  |  |    |
 *              |        ^                  V  |    |
 *   null ------+        |  +------- RECONNECTING   |
 *              |        V  V                       |
 *              +------->ERROR ---------------------+
 *
 * NB: 'null' will never be emitted by this event.
 *
 * </pre>
 * Transitions:
 * <ul>
 *
 * <li><code>null -> PREPARED</code> : Occurs when the initial sync is completed
 * first time. This involves setting up filters and obtaining push rules.
 *
 * <li><code>null -> ERROR</code> : Occurs when the initial sync failed first time.
 *
 * <li><code>ERROR -> PREPARED</code> : Occurs when the initial sync succeeds
 * after previously failing.
 *
 * <li><code>PREPARED -> SYNCING</code> : Occurs immediately after transitioning
 * to PREPARED. Starts listening for live updates rather than catching up.
 *
 * <li><code>SYNCING -> RECONNECTING</code> : Occurs when the live update fails.
 *
 * <li><code>RECONNECTING -> RECONNECTING</code> : Can occur if the update calls
 * continue to fail, but the keepalive calls (to /versions) succeed.
 *
 * <li><code>RECONNECTING -> ERROR</code> : Occurs when the keepalive call also fails
 *
 * <li><code>ERROR -> SYNCING</code> : Occurs when the client has performed a
 * live update after having previously failed.
 *
 * <li><code>ERROR -> ERROR</code> : Occurs when the client has failed to keepalive
 * for a second time or more.</li>
 *
 * <li><code>SYNCING -> SYNCING</code> : Occurs when the client has performed a live
 * update. This is called <i>after</i> processing.</li>
 *
 * <li><code>* -> STOPPED</code> : Occurs once the client has stopped syncing or
 * trying to sync after stopClient has been called.</li>
 * </ul>
 *
 * @event module:client~MatrixClient#"sync"
 *
 * @param {string} state An enum representing the syncing state. One of "PREPARED",
 * "SYNCING", "ERROR", "STOPPED".
 *
 * @param {?string} prevState An enum representing the previous syncing state.
 * One of "PREPARED", "SYNCING", "ERROR", "STOPPED" <b>or null</b>.
 *
 * @param {?Object} data Data about this transition.
 *
 * @param {MatrixError} data.error The matrix error if <code>state=ERROR</code>.
 *
 * @param {String} data.oldSyncToken The 'since' token passed to /sync.
 *    <code>null</code> for the first successful sync since this client was
 *    started. Only present if <code>state=PREPARED</code> or
 *    <code>state=SYNCING</code>.
 *
 * @param {String} data.nextSyncToken The 'next_batch' result from /sync, which
 *    will become the 'since' token for the next call to /sync. Only present if
 *    <code>state=PREPARED</code> or <code>state=SYNCING</code>.
 *
 * @param {boolean} data.catchingUp True if we are working our way through a
 *    backlog of events after connecting. Only present if <code>state=SYNCING</code>.
 *
 * @example
 * matrixClient.on("sync", function(state, prevState, data) {
 *   switch (state) {
 *     case "ERROR":
 *       // update UI to say "Connection Lost"
 *       break;
 *     case "SYNCING":
 *       // update UI to remove any "Connection Lost" message
 *       break;
 *     case "PREPARED":
 *       // the client instance is ready to be queried.
 *       var rooms = matrixClient.getRooms();
 *       break;
 *   }
 * });
 */

/**
 * Fires whenever a new Room is added. This will fire when you are invited to a
 * room, as well as when you join a room. <strong>This event is experimental and
 * may change.</strong>
 * @event module:client~MatrixClient#"Room"
 * @param {Room} room The newly created, fully populated room.
 * @example
 * matrixClient.on("Room", function(room){
 *   var roomId = room.roomId;
 * });
 */

/**
 * Fires whenever a Room is removed. This will fire when you forget a room.
 * <strong>This event is experimental and may change.</strong>
 * @event module:client~MatrixClient#"deleteRoom"
 * @param {string} roomId The deleted room ID.
 * @example
 * matrixClient.on("deleteRoom", function(roomId){
 *   // update UI from getRooms()
 * });
 */

/**
 * Fires whenever an incoming call arrives.
 * @event module:client~MatrixClient#"Call.incoming"
 * @param {module:webrtc/call~MatrixCall} call The incoming call.
 * @example
 * matrixClient.on("Call.incoming", function(call){
 *   call.answer(); // auto-answer
 * });
 */

/**
 * Fires whenever the login session the JS SDK is using is no
 * longer valid and the user must log in again.
 * NB. This only fires when action is required from the user, not
 * when then login session can be renewed by using a refresh token.
 * @event module:client~MatrixClient#"Session.logged_out"
 * @example
 * matrixClient.on("Session.logged_out", function(errorObj){
 *   // show the login screen
 * });
 */

/**
 * Fires when the JS SDK receives a M_CONSENT_NOT_GIVEN error in response
 * to a HTTP request.
 * @event module:client~MatrixClient#"no_consent"
 * @example
 * matrixClient.on("no_consent", function(message, contentUri) {
 *     console.info(message + ' Go to ' + contentUri);
 * });
 */

/**
 * Fires when a device is marked as verified/unverified/blocked/unblocked by
 * {@link module:client~MatrixClient#setDeviceVerified|MatrixClient.setDeviceVerified} or
 * {@link module:client~MatrixClient#setDeviceBlocked|MatrixClient.setDeviceBlocked}.
 *
 * @event module:client~MatrixClient#"deviceVerificationChanged"
 * @param {string} userId the owner of the verified device
 * @param {string} deviceId the id of the verified device
 * @param {module:crypto/deviceinfo} deviceInfo updated device information
 */

/**
 * Fires when the trust status of a user changes
 * If userId is the userId of the logged in user, this indicated a change
 * in the trust status of the cross-signing data on the account.
 *
 * The cross-signing API is currently UNSTABLE and may change without notice.
 *
 * @event module:client~MatrixClient#"userTrustStatusChanged"
 * @param {string} userId the userId of the user in question
 * @param {UserTrustLevel} trustLevel The new trust level of the user
 */

/**
 * Fires when the user's cross-signing keys have changed or cross-signing
 * has been enabled/disabled. The client can use getStoredCrossSigningForUser
 * with the user ID of the logged in user to check if cross-signing is
 * enabled on the account. If enabled, it can test whether the current key
 * is trusted using with checkUserTrust with the user ID of the logged
 * in user. The checkOwnCrossSigningTrust function may be used to reconcile
 * the trust in the account key.
 *
 * The cross-signing API is currently UNSTABLE and may change without notice.
 *
 * @event module:client~MatrixClient#"crossSigning.keysChanged"
 */

/**
 * Fires whenever new user-scoped account_data is added.
 * @event module:client~MatrixClient#"accountData"
 * @param {MatrixEvent} event The event describing the account_data just added
 * @param {MatrixEvent} event The previous account data, if known.
 * @example
 * matrixClient.on("accountData", function(event, oldEvent){
 *   myAccountData[event.type] = event.content;
 * });
 */

/**
 * Fires whenever the stored devices for a user have changed
 * @event module:client~MatrixClient#"crypto.devicesUpdated"
 * @param {String[]} users A list of user IDs that were updated
 * @param {boolean} initialFetch If true, the store was empty (apart
 *     from our own device) and has been seeded.
 */

/**
 * Fires whenever the stored devices for a user will be updated
 * @event module:client~MatrixClient#"crypto.willUpdateDevices"
 * @param {String[]} users A list of user IDs that will be updated
 * @param {boolean} initialFetch If true, the store is empty (apart
 *     from our own device) and is being seeded.
 */

/**
 * Fires whenever the status of e2e key backup changes, as returned by getKeyBackupEnabled()
 * @event module:client~MatrixClient#"crypto.keyBackupStatus"
 * @param {boolean} enabled true if key backup has been enabled, otherwise false
 * @example
 * matrixClient.on("crypto.keyBackupStatus", function(enabled){
 *   if (enabled) {
 *     [...]
 *   }
 * });
 */

/**
 * Fires when we want to suggest to the user that they restore their megolm keys
 * from backup or by cross-signing the device.
 *
 * @event module:client~MatrixClient#"crypto.suggestKeyRestore"
 */

/**
 * Fires when a key verification is requested.
 * @event module:client~MatrixClient#"crypto.verification.request"
 * @param {object} data
 * @param {MatrixEvent} data.event the original verification request message
 * @param {Array} data.methods the verification methods that can be used
 * @param {Number} data.timeout the amount of milliseconds that should be waited
 *                 before cancelling the request automatically.
 * @param {Function} data.beginKeyVerification a function to call if a key
 *     verification should be performed.  The function takes one argument: the
 *     name of the key verification method (taken from data.methods) to use.
 * @param {Function} data.cancel a function to call if the key verification is
 *     rejected.
 */

/**
 * Fires when a key verification is requested with an unknown method.
 * @event module:client~MatrixClient#"crypto.verification.request.unknown"
 * @param {string} userId the user ID who requested the key verification
 * @param {Function} cancel a function that will send a cancellation message to
 *     reject the key verification.
 */

/**
 * Fires when a secret request has been cancelled.  If the client is prompting
 * the user to ask whether they want to share a secret, the prompt can be
 * dismissed.
 *
 * The Secure Secret Storage API is currently UNSTABLE and may change without notice.
 *
 * @event module:client~MatrixClient#"crypto.secrets.requestCancelled"
 * @param {object} data
 * @param {string} data.user_id The user ID of the client that had requested the secret.
 * @param {string} data.device_id The device ID of the client that had requested the
 *     secret.
 * @param {string} data.request_id The ID of the original request.
 */

/**
 * Fires when the client .well-known info is fetched.
 *
 * @event module:client~MatrixClient#"WellKnown.client"
 * @param {object} data The JSON object returned by the server
 */<|MERGE_RESOLUTION|>--- conflicted
+++ resolved
@@ -976,13 +976,10 @@
     protected sessionId: string;
     protected pendingEventEncryption = new Map<string, Promise<void>>();
 
-<<<<<<< HEAD
     public localSfu: string;
     public localSfuDeviceId: string;
     public encryptedCalls: boolean;
-=======
     private useE2eForGroupCall = true;
->>>>>>> b711781f
 
     constructor(opts: IMatrixClientCreateOpts) {
         super();
@@ -1054,18 +1051,11 @@
             });
         }
 
-<<<<<<< HEAD
         this.encryptedCalls = opts.encryptedCalls;
         this.localSfu = opts.localSfu;
         this.localSfuDeviceId = opts.localSfuDeviceId;
 
-        // try constructing a MatrixCall to see if we are running in an environment
-        // which has WebRTC. If we are, listen for and handle m.call.* events.
-        const call = createNewMatrixCall(this, undefined, undefined);
-        if (call) {
-=======
         if (supportsMatrixCall()) {
->>>>>>> b711781f
             this.callEventHandler = new CallEventHandler(this);
             this.groupCallEventHandler = new GroupCallEventHandler(this);
             this.canSupportVoip = true;
@@ -1581,8 +1571,6 @@
         intent: GroupCallIntent,
         dataChannelsEnabled?: boolean,
         dataChannelOptions?: IGroupCallDataChannelOptions,
-        localSfu?: string,
-        localSfuDeviceId?: string,
     ): Promise<GroupCall> {
         if (this.getGroupCallForRoom(roomId)) {
             throw new Error(`${roomId} already has an existing group call`);
