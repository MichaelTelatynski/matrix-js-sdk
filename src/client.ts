--- conflicted
+++ resolved
@@ -206,11 +206,8 @@
 import { buildFeatureSupportMap, Feature, ServerSupport } from "./feature";
 import { CryptoBackend } from "./common-crypto/CryptoBackend";
 import { RUST_SDK_STORE_PREFIX } from "./rust-crypto/constants";
-<<<<<<< HEAD
 import { CryptoApi } from "./crypto-api";
-=======
 import { DeviceInfoMap } from "./crypto/DeviceList";
->>>>>>> c87048bd
 
 export type Store = IStore;
 
