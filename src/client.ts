/*
Copyright 2015-2023 The Matrix.org Foundation C.I.C.

Licensed under the Apache License, Version 2.0 (the "License");
you may not use this file except in compliance with the License.
You may obtain a copy of the License at

    http://www.apache.org/licenses/LICENSE-2.0

Unless required by applicable law or agreed to in writing, software
distributed under the License is distributed on an "AS IS" BASIS,
WITHOUT WARRANTIES OR CONDITIONS OF ANY KIND, either express or implied.
See the License for the specific language governing permissions and
limitations under the License.
*/

/**
 * This is an internal module. See {@link MatrixClient} for the public class.
 */

import { Optional } from "matrix-events-sdk";

import type { IDeviceKeys, IMegolmSessionData, IOneTimeKey } from "./@types/crypto";
import { ISyncStateData, SyncApi, SyncApiOptions, SyncState } from "./sync";
import {
    EventStatus,
    IContent,
    IDecryptOptions,
    IEvent,
    MatrixEvent,
    MatrixEventEvent,
    MatrixEventHandlerMap,
    PushDetails,
} from "./models/event";
import { StubStore } from "./store/stub";
import { CallEvent, CallEventHandlerMap, createNewMatrixCall, MatrixCall, supportsMatrixCall } from "./webrtc/call";
import { Filter, IFilterDefinition, IRoomEventFilter } from "./filter";
import { CallEventHandlerEvent, CallEventHandler, CallEventHandlerEventHandlerMap } from "./webrtc/callEventHandler";
import {
    GroupCallEventHandler,
    GroupCallEventHandlerEvent,
    GroupCallEventHandlerEventHandlerMap,
} from "./webrtc/groupCallEventHandler";
import * as utils from "./utils";
import { replaceParam, QueryDict, sleep, noUnsafeEventProps, safeSet } from "./utils";
import { Direction, EventTimeline } from "./models/event-timeline";
import { IActionsObject, PushProcessor } from "./pushprocessor";
import { AutoDiscovery, AutoDiscoveryAction } from "./autodiscovery";
import * as olmlib from "./crypto/olmlib";
import { decodeBase64, encodeBase64 } from "./crypto/olmlib";
import { IExportedDevice as IExportedOlmDevice } from "./crypto/OlmDevice";
import { IOlmDevice } from "./crypto/algorithms/megolm";
import { TypedReEmitter } from "./ReEmitter";
import { IRoomEncryption, RoomList } from "./crypto/RoomList";
import { logger } from "./logger";
import { SERVICE_TYPES } from "./service-types";
import {
    HttpApiEvent,
    HttpApiEventHandlerMap,
    Upload,
    UploadOpts,
    MatrixError,
    MatrixHttpApi,
    Method,
    retryNetworkOperation,
    ClientPrefix,
    MediaPrefix,
    IdentityPrefix,
    IHttpOpts,
    FileType,
    UploadResponse,
    HTTPError,
    IRequestOpts,
} from "./http-api";
import {
    Crypto,
    CryptoEvent,
    CryptoEventHandlerMap,
    fixBackupKey,
    ICryptoCallbacks,
    ICheckOwnCrossSigningTrustOpts,
    isCryptoAvailable,
    VerificationMethod,
    IRoomKeyRequestBody,
} from "./crypto";
import { DeviceInfo } from "./crypto/deviceinfo";
import { decodeRecoveryKey } from "./crypto/recoverykey";
import { keyFromAuthData } from "./crypto/key_passphrase";
import { User, UserEvent, UserEventHandlerMap } from "./models/user";
import { getHttpUriForMxc } from "./content-repo";
import { SearchResult } from "./models/search-result";
import { DEHYDRATION_ALGORITHM, IDehydratedDevice, IDehydratedDeviceKeyInfo } from "./crypto/dehydration";
import {
    IKeyBackupInfo,
    IKeyBackupPrepareOpts,
    IKeyBackupRestoreOpts,
    IKeyBackupRestoreResult,
    IKeyBackupRoomSessions,
    IKeyBackupSession,
} from "./crypto/keybackup";
import { IIdentityServerProvider } from "./@types/IIdentityServerProvider";
import { MatrixScheduler } from "./scheduler";
import { BeaconEvent, BeaconEventHandlerMap } from "./models/beacon";
import { AuthDict } from "./interactive-auth";
import { IMinimalEvent, IRoomEvent, IStateEvent } from "./sync-accumulator";
import { CrossSigningKey, ICreateSecretStorageOpts, IEncryptedEventInfo, IRecoveryKey } from "./crypto/api";
import { EventTimelineSet } from "./models/event-timeline-set";
import { VerificationRequest } from "./crypto/verification/request/VerificationRequest";
import { VerificationBase as Verification } from "./crypto/verification/Base";
import * as ContentHelpers from "./content-helpers";
import { CrossSigningInfo, DeviceTrustLevel, ICacheCallbacks, UserTrustLevel } from "./crypto/CrossSigning";
import { Room, NotificationCountType, RoomEvent, RoomEventHandlerMap, RoomNameState } from "./models/room";
import { RoomMemberEvent, RoomMemberEventHandlerMap } from "./models/room-member";
import { RoomStateEvent, RoomStateEventHandlerMap } from "./models/room-state";
import {
    IAddThreePidOnlyBody,
    IBindThreePidBody,
    IContextResponse,
    ICreateRoomOpts,
    IEventSearchOpts,
    IGuestAccessOpts,
    IJoinRoomOpts,
    IPaginateOpts,
    IPresenceOpts,
    IRedactOpts,
    IRelationsRequestOpts,
    IRelationsResponse,
    IRoomDirectoryOptions,
    ISearchOpts,
    ISendEventResponse,
    INotificationsResponse,
    IFilterResponse,
    ITagsResponse,
    IStatusResponse,
} from "./@types/requests";
import {
    EventType,
    LOCAL_NOTIFICATION_SETTINGS_PREFIX,
    MsgType,
    PUSHER_ENABLED,
    RelationType,
    RoomCreateTypeField,
    RoomType,
    UNSTABLE_MSC3088_ENABLED,
    UNSTABLE_MSC3088_PURPOSE,
    UNSTABLE_MSC3089_TREE_SUBTYPE,
    MSC3912_RELATION_BASED_REDACTIONS_PROP,
} from "./@types/event";
import { IdServerUnbindResult, IImageInfo, Preset, Visibility } from "./@types/partials";
import { EventMapper, eventMapperFor, MapperOpts } from "./event-mapper";
import { randomString } from "./randomstring";
import { BackupManager, IKeyBackup, IKeyBackupCheck, IPreparedKeyBackupVersion, TrustInfo } from "./crypto/backup";
import { DEFAULT_TREE_POWER_LEVELS_TEMPLATE, MSC3089TreeSpace } from "./models/MSC3089TreeSpace";
import { ISignatures } from "./@types/signed";
import { IStore } from "./store";
import { ISecretRequest } from "./crypto/SecretStorage";
import {
    IEventWithRoomId,
    ISearchRequestBody,
    ISearchResponse,
    ISearchResults,
    IStateEventWithRoomId,
    SearchOrderBy,
} from "./@types/search";
import { ISynapseAdminDeactivateResponse, ISynapseAdminWhoisResponse } from "./@types/synapse";
import { IHierarchyRoom } from "./@types/spaces";
import {
    IPusher,
    IPusherRequest,
    IPushRule,
    IPushRules,
    PushRuleAction,
    PushRuleActionName,
    PushRuleKind,
    RuleId,
} from "./@types/PushRules";
import { IThreepid } from "./@types/threepids";
import { CryptoStore, OutgoingRoomKeyRequest } from "./crypto/store/base";
import { GroupCall, IGroupCallDataChannelOptions, GroupCallIntent, GroupCallType } from "./webrtc/groupCall";
import { MediaHandler } from "./webrtc/mediaHandler";
import {
    LoginTokenPostResponse,
    ILoginFlowsResponse,
    IRefreshTokenResponse,
    SSOAction,
    LoginResponse,
    LoginRequest,
} from "./@types/auth";
import { TypedEventEmitter } from "./models/typed-event-emitter";
import { MAIN_ROOM_TIMELINE, ReceiptType } from "./@types/read_receipts";
import { MSC3575SlidingSyncRequest, MSC3575SlidingSyncResponse, SlidingSync } from "./sliding-sync";
import { SlidingSyncSdk } from "./sliding-sync-sdk";
import {
    FeatureSupport,
    Thread,
    THREAD_RELATION_TYPE,
    determineFeatureSupport,
    ThreadFilterType,
    threadFilterTypeToFilter,
} from "./models/thread";
import { MBeaconInfoEventContent, M_BEACON_INFO } from "./@types/beacon";
import { UnstableValue } from "./NamespacedValue";
import { ToDeviceMessageQueue } from "./ToDeviceMessageQueue";
import { ToDeviceBatch } from "./models/ToDeviceMessage";
import { IgnoredInvites } from "./models/invites-ignorer";
import { UIARequest, UIAResponse } from "./@types/uia";
import { LocalNotificationSettings } from "./@types/local_notifications";
import { buildFeatureSupportMap, Feature, ServerSupport } from "./feature";
import { CryptoBackend } from "./common-crypto/CryptoBackend";
import { RUST_SDK_STORE_PREFIX } from "./rust-crypto/constants";
import { BootstrapCrossSigningOpts, CryptoApi, ImportRoomKeysOpts } from "./crypto-api";
import { DeviceInfoMap } from "./crypto/DeviceList";
import {
    AddSecretStorageKeyOpts,
    SecretStorageKeyDescription,
    ServerSideSecretStorage,
    ServerSideSecretStorageImpl,
} from "./secret-storage";
<<<<<<< HEAD
import { FocusInfo } from "./webrtc/callEventTypes";
=======
import { RegisterRequest, RegisterResponse } from "./@types/registration";
>>>>>>> e68a1471

export type Store = IStore;

export type ResetTimelineCallback = (roomId: string) => boolean;

const SCROLLBACK_DELAY_MS = 3000;
export const CRYPTO_ENABLED: boolean = isCryptoAvailable();
const CAPABILITIES_CACHE_MS = 21600000; // 6 hours - an arbitrary value
const TURN_CHECK_INTERVAL = 10 * 60 * 1000; // poll for turn credentials every 10 minutes

export const UNSTABLE_MSC3852_LAST_SEEN_UA = new UnstableValue(
    "last_seen_user_agent",
    "org.matrix.msc3852.last_seen_user_agent",
);

interface IExportedDevice {
    olmDevice: IExportedOlmDevice;
    userId: string;
    deviceId: string;
}

export interface IKeysUploadResponse {
    one_time_key_counts: {
        // eslint-disable-line camelcase
        [algorithm: string]: number;
    };
}

export interface ICreateClientOpts {
    baseUrl: string;

    idBaseUrl?: string;

    /**
     * The data store used for sync data from the homeserver. If not specified,
     * this client will not store any HTTP responses. The `createClient` helper
     * will create a default store if needed.
     */
    store?: Store;

    /**
     * A store to be used for end-to-end crypto session data. If not specified,
     * end-to-end crypto will be disabled. The `createClient` helper will create
     * a default store if needed. Calls the factory supplied to
     * {@link setCryptoStoreFactory} if unspecified; or if no factory has been
     * specified, uses a default implementation (indexeddb in the browser,
     * in-memory otherwise).
     */
    cryptoStore?: CryptoStore;

    /**
     * The scheduler to use. If not
     * specified, this client will not retry requests on failure. This client
     * will supply its own processing function to
     * {@link MatrixScheduler#setProcessFunction}.
     */
    scheduler?: MatrixScheduler;

    /**
     * The function to invoke for HTTP requests.
     * Most supported environments have a global `fetch` registered to which this will fall back.
     */
    fetchFn?: typeof global.fetch;

    userId?: string;

    /**
     * A unique identifier for this device; used for tracking things like crypto
     * keys and access tokens. If not specified, end-to-end encryption will be
     * disabled.
     */
    deviceId?: string;

    accessToken?: string;

    /**
     * Identity server provider to retrieve the user's access token when accessing
     * the identity server. See also https://github.com/vector-im/element-web/issues/10615
     * which seeks to replace the previous approach of manual access tokens params
     * with this callback throughout the SDK.
     */
    identityServer?: IIdentityServerProvider;

    /**
     * The default maximum amount of
     * time to wait before timing out HTTP requests. If not specified, there is no timeout.
     */
    localTimeoutMs?: number;

    /**
     * Set to true to use
     * Authorization header instead of query param to send the access token to the server.
     *
     * Default false.
     */
    useAuthorizationHeader?: boolean;

    /**
     * Set to true to enable
     * improved timeline support, see {@link MatrixClient#getEventTimeline}.
     * It is disabled by default for compatibility with older clients - in particular to
     * maintain support for back-paginating the live timeline after a '/sync'
     * result with a gap.
     */
    timelineSupport?: boolean;

    /**
     * Extra query parameters to append
     * to all requests with this client. Useful for application services which require
     * `?user_id=`.
     */
    queryParams?: Record<string, string>;

    /**
     * Device data exported with
     * "exportDevice" method that must be imported to recreate this device.
     * Should only be useful for devices with end-to-end crypto enabled.
     * If provided, deviceId and userId should **NOT** be provided at the top
     * level (they are present in the exported data).
     */
    deviceToImport?: IExportedDevice;

    /**
     * Key used to pickle olm objects or other sensitive data.
     */
    pickleKey?: string;

    /**
     * Verification methods we should offer to the other side when performing an interactive verification.
     * If unset, we will offer all known methods. Currently these are: showing a QR code, scanning a QR code, and SAS
     * (aka "emojis").
     */
    verificationMethods?: Array<VerificationMethod>;

    /**
     * Whether relaying calls through a TURN server should be forced. Default false.
     */
    forceTURN?: boolean;

    /**
     * Up to this many ICE candidates will be gathered when an incoming call arrives.
     * Gathering does not send data to the caller, but will communicate with the configured TURN
     * server. Default 0.
     */
    iceCandidatePoolSize?: number;

    /**
     * True to advertise support for call transfers to other parties on Matrix calls. Default false.
     */
    supportsCallTransfer?: boolean;

    /**
     * Whether to allow a fallback ICE server should be used for negotiating a
     * WebRTC connection if the homeserver doesn't provide any servers. Defaults to false.
     */
    fallbackICEServerAllowed?: boolean;

    /**
     * If true, to-device signalling for group calls will be encrypted
     * with Olm. Default: true.
     */
    useE2eForGroupCall?: boolean;

<<<<<<< HEAD
    foci?: FocusInfo[];

=======
    /**
     * Crypto callbacks provided by the application
     */
>>>>>>> e68a1471
    cryptoCallbacks?: ICryptoCallbacks;

    /**
     * Method to generate room names for empty rooms and rooms names based on membership.
     * Defaults to a built-in English handler with basic pluralisation.
     */
    roomNameGenerator?: (roomId: string, state: RoomNameState) => string | null;

    /**
     * If true, participant can join group call without video and audio this has to be allowed. By default, a local
     * media stream is needed to establish a group call.
     * Default: false.
     */
    isVoipWithNoMediaAllowed?: boolean;

    /**
     * If true, group calls will not establish media connectivity and only create the signaling events,
     * so that livekit media can be used in the application layert (js-sdk contains no livekit code).
     */
    useLivekitForGroupCalls?: boolean;
}

export interface IMatrixClientCreateOpts extends ICreateClientOpts {
    /**
     * Whether to allow sending messages to encrypted rooms when encryption
     * is not available internally within this SDK. This is useful if you are using an external
     * E2E proxy, for example. Defaults to false.
     */
    usingExternalCrypto?: boolean;
}

export enum PendingEventOrdering {
    Chronological = "chronological",
    Detached = "detached",
}

export interface IStartClientOpts {
    /**
     * The event `limit=` to apply to initial sync. Default: 8.
     */
    initialSyncLimit?: number;

    /**
     * True to put `archived=true</code> on the <code>/initialSync` request. Default: false.
     */
    includeArchivedRooms?: boolean;

    /**
     * True to do /profile requests on every invite event if the displayname/avatar_url is not known for this user ID. Default: false.
     */
    resolveInvitesToProfiles?: boolean;

    /**
     * Controls where pending messages appear in a room's timeline. If "<b>chronological</b>", messages will
     * appear in the timeline when the call to `sendEvent` was made. If "<b>detached</b>",
     * pending messages will appear in a separate list, accessbile via {@link Room#getPendingEvents}.
     * Default: "chronological".
     */
    pendingEventOrdering?: PendingEventOrdering;

    /**
     * The number of milliseconds to wait on /sync. Default: 30000 (30 seconds).
     */
    pollTimeout?: number;

    /**
     * The filter to apply to /sync calls.
     */
    filter?: Filter;

    /**
     * True to perform syncing without automatically updating presence.
     */
    disablePresence?: boolean;

    /**
     * True to not load all membership events during initial sync but fetch them when needed by calling
     * `loadOutOfBandMembers` This will override the filter option at this moment.
     */
    lazyLoadMembers?: boolean;

    /**
     * The number of seconds between polls to /.well-known/matrix/client, undefined to disable.
     * This should be in the order of hours. Default: undefined.
     */
    clientWellKnownPollPeriod?: number;

    /**
     * @deprecated use `threadSupport` instead
     */
    experimentalThreadSupport?: boolean;

    /**
     * Will organises events in threaded conversations when
     * a thread relation is encountered
     */
    threadSupport?: boolean;

    /**
     * @experimental
     */
    slidingSync?: SlidingSync;
}

export interface IStoredClientOpts extends IStartClientOpts {}

export enum RoomVersionStability {
    Stable = "stable",
    Unstable = "unstable",
}

export interface IRoomVersionsCapability {
    default: string;
    available: Record<string, RoomVersionStability>;
}

export interface ICapability {
    enabled: boolean;
}

export interface IChangePasswordCapability extends ICapability {}

export interface IThreadsCapability extends ICapability {}

export interface IMSC3882GetLoginTokenCapability extends ICapability {}

export const UNSTABLE_MSC3882_CAPABILITY = new UnstableValue("m.get_login_token", "org.matrix.msc3882.get_login_token");

export const UNSTABLE_MSC2666_SHARED_ROOMS = "uk.half-shot.msc2666";
export const UNSTABLE_MSC2666_MUTUAL_ROOMS = "uk.half-shot.msc2666.mutual_rooms";
export const UNSTABLE_MSC2666_QUERY_MUTUAL_ROOMS = "uk.half-shot.msc2666.query_mutual_rooms";

/**
 * A representation of the capabilities advertised by a homeserver as defined by
 * [Capabilities negotiation](https://spec.matrix.org/v1.6/client-server-api/#get_matrixclientv3capabilities).
 */
export interface Capabilities {
    [key: string]: any;
    "m.change_password"?: IChangePasswordCapability;
    "m.room_versions"?: IRoomVersionsCapability;
    "io.element.thread"?: IThreadsCapability;
    [UNSTABLE_MSC3882_CAPABILITY.name]?: IMSC3882GetLoginTokenCapability;
    [UNSTABLE_MSC3882_CAPABILITY.altName]?: IMSC3882GetLoginTokenCapability;
}

/* eslint-disable camelcase */
export interface ICrossSigningKey {
    keys: { [algorithm: string]: string };
    signatures?: ISignatures;
    usage: string[];
    user_id: string;
}

enum CrossSigningKeyType {
    MasterKey = "master_key",
    SelfSigningKey = "self_signing_key",
    UserSigningKey = "user_signing_key",
}

export type CrossSigningKeys = Record<CrossSigningKeyType, ICrossSigningKey>;

export type SendToDeviceContentMap = Map<string, Map<string, Record<string, any>>>;

export interface ISignedKey {
    keys: Record<string, string>;
    signatures: ISignatures;
    user_id: string;
    algorithms: string[];
    device_id: string;
}

export type KeySignatures = Record<string, Record<string, ICrossSigningKey | ISignedKey>>;
export interface IUploadKeySignaturesResponse {
    failures: Record<
        string,
        Record<
            string,
            {
                errcode: string;
                error: string;
            }
        >
    >;
}

export interface IPreviewUrlResponse {
    [key: string]: undefined | string | number;
    "og:title": string;
    "og:type": string;
    "og:url": string;
    "og:image"?: string;
    "og:image:type"?: string;
    "og:image:height"?: number;
    "og:image:width"?: number;
    "og:description"?: string;
    "matrix:image:size"?: number;
}

export interface ITurnServerResponse {
    uris: string[];
    username: string;
    password: string;
    ttl: number;
}

export interface ITurnServer {
    urls: string[];
    username: string;
    credential: string;
}

export interface IServerVersions {
    versions: string[];
    unstable_features: Record<string, boolean>;
}

export const M_AUTHENTICATION = new UnstableValue("m.authentication", "org.matrix.msc2965.authentication");

export interface IClientWellKnown {
    [key: string]: any;
    "m.homeserver"?: IWellKnownConfig;
    "m.identity_server"?: IWellKnownConfig;
    [M_AUTHENTICATION.name]?: IDelegatedAuthConfig; // MSC2965
}

export interface IWellKnownConfig<T = IClientWellKnown> {
    raw?: T;
    action?: AutoDiscoveryAction;
    reason?: string;
    error?: Error | string;
    // eslint-disable-next-line
    base_url?: string | null;
    // XXX: this is undocumented
    server_name?: string;
}

export interface IDelegatedAuthConfig {
    // MSC2965
    /** The OIDC Provider/issuer the client should use */
    issuer: string;
    /** The optional URL of the web UI where the user can manage their account */
    account?: string;
}

interface IKeyBackupPath {
    path: string;
    queryData?: {
        version: string;
    };
}

interface IMediaConfig {
    [key: string]: any; // extensible
    "m.upload.size"?: number;
}

interface IThirdPartySigned {
    sender: string;
    mxid: string;
    token: string;
    signatures: ISignatures;
}

interface IJoinRequestBody {
    third_party_signed?: IThirdPartySigned;
}

interface ITagMetadata {
    [key: string]: any;
    order?: number;
}

interface IMessagesResponse {
    start?: string;
    end?: string;
    chunk: IRoomEvent[];
    state?: IStateEvent[];
}

interface IThreadedMessagesResponse {
    prev_batch: string;
    next_batch: string;
    chunk: IRoomEvent[];
    state: IStateEvent[];
}

export interface IRequestTokenResponse {
    sid: string;
    submit_url?: string;
}

export interface IRequestMsisdnTokenResponse extends IRequestTokenResponse {
    msisdn: string;
    success: boolean;
    intl_fmt: string;
}

export interface IUploadKeysRequest {
    "device_keys"?: Required<IDeviceKeys>;
    "one_time_keys"?: Record<string, IOneTimeKey>;
    "org.matrix.msc2732.fallback_keys"?: Record<string, IOneTimeKey>;
}

export interface IQueryKeysRequest {
    device_keys: { [userId: string]: string[] };
    timeout?: number;
    token?: string;
}

export interface IClaimKeysRequest {
    one_time_keys: { [userId: string]: { [deviceId: string]: string } };
    timeout?: number;
}

export interface IOpenIDToken {
    access_token: string;
    token_type: "Bearer" | string;
    matrix_server_name: string;
    expires_in: number;
}

interface IRoomInitialSyncResponse {
    room_id: string;
    membership: "invite" | "join" | "leave" | "ban";
    messages?: {
        start?: string;
        end?: string;
        chunk: IEventWithRoomId[];
    };
    state?: IStateEventWithRoomId[];
    visibility: Visibility;
    account_data?: IMinimalEvent[];
    presence: Partial<IEvent>; // legacy and undocumented, api is deprecated so this won't get attention
}

interface IJoinedRoomsResponse {
    joined_rooms: string[];
}

interface IJoinedMembersResponse {
    joined: {
        [userId: string]: {
            display_name: string;
            avatar_url: string;
        };
    };
}

// Re-export for backwards compatibility
export type IRegisterRequestParams = RegisterRequest;

export interface IPublicRoomsChunkRoom {
    room_id: string;
    name?: string;
    avatar_url?: string;
    topic?: string;
    canonical_alias?: string;
    aliases?: string[];
    world_readable: boolean;
    guest_can_join: boolean;
    num_joined_members: number;
    room_type?: RoomType | string; // Added by MSC3827
}

interface IPublicRoomsResponse {
    chunk: IPublicRoomsChunkRoom[];
    next_batch?: string;
    prev_batch?: string;
    total_room_count_estimate?: number;
}

interface IUserDirectoryResponse {
    results: {
        user_id: string;
        display_name?: string;
        avatar_url?: string;
    }[];
    limited: boolean;
}

export interface IMyDevice {
    "device_id": string;
    "display_name"?: string;
    "last_seen_ip"?: string;
    "last_seen_ts"?: number;
    // UNSTABLE_MSC3852_LAST_SEEN_UA
    "last_seen_user_agent"?: string;
    "org.matrix.msc3852.last_seen_user_agent"?: string;
}

export interface Keys {
    keys: { [keyId: string]: string };
    usage: string[];
    user_id: string;
}

export interface SigningKeys extends Keys {
    signatures: ISignatures;
}

export interface DeviceKeys {
    [deviceId: string]: IDeviceKeys & {
        unsigned?: {
            device_display_name: string;
        };
    };
}

export interface IDownloadKeyResult {
    failures: { [serverName: string]: object };
    device_keys: { [userId: string]: DeviceKeys };
    // the following three fields were added in 1.1
    master_keys?: { [userId: string]: Keys };
    self_signing_keys?: { [userId: string]: SigningKeys };
    user_signing_keys?: { [userId: string]: SigningKeys };
}

export interface IClaimOTKsResult {
    failures: { [serverName: string]: object };
    one_time_keys: {
        [userId: string]: {
            [deviceId: string]: {
                [keyId: string]: {
                    key: string;
                    signatures: ISignatures;
                };
            };
        };
    };
}

export interface IFieldType {
    regexp: string;
    placeholder: string;
}

export interface IInstance {
    desc: string;
    icon?: string;
    fields: object;
    network_id: string;
    // XXX: this is undocumented but we rely on it: https://github.com/matrix-org/matrix-doc/issues/3203
    instance_id: string;
}

export interface IProtocol {
    user_fields: string[];
    location_fields: string[];
    icon: string;
    field_types: Record<string, IFieldType>;
    instances: IInstance[];
}

interface IThirdPartyLocation {
    alias: string;
    protocol: string;
    fields: object;
}

interface IThirdPartyUser {
    userid: string;
    protocol: string;
    fields: object;
}

interface IRoomSummary extends Omit<IPublicRoomsChunkRoom, "canonical_alias" | "aliases"> {
    room_type?: RoomType;
    membership?: string;
    is_encrypted: boolean;
}

interface IRoomKeysResponse {
    sessions: IKeyBackupRoomSessions;
}

interface IRoomsKeysResponse {
    rooms: Record<string, IRoomKeysResponse>;
}

interface IRoomHierarchy {
    rooms: IHierarchyRoom[];
    next_batch?: string;
}

export interface TimestampToEventResponse {
    event_id: string;
    origin_server_ts: string;
}

interface IWhoamiResponse {
    user_id: string;
    device_id?: string;
    is_guest?: boolean;
}
/* eslint-enable camelcase */

// We're using this constant for methods overloading and inspect whether a variable
// contains an eventId or not. This was required to ensure backwards compatibility
// of methods for threads
// Probably not the most graceful solution but does a good enough job for now
const EVENT_ID_PREFIX = "$";

export enum ClientEvent {
    Sync = "sync",
    Event = "event",
    ToDeviceEvent = "toDeviceEvent",
    AccountData = "accountData",
    Room = "Room",
    DeleteRoom = "deleteRoom",
    SyncUnexpectedError = "sync.unexpectedError",
    ClientWellKnown = "WellKnown.client",
    ReceivedVoipEvent = "received_voip_event",
    UndecryptableToDeviceEvent = "toDeviceEvent.undecryptable",
    TurnServers = "turnServers",
    TurnServersError = "turnServers.error",
}

type RoomEvents =
    | RoomEvent.Name
    | RoomEvent.Redaction
    | RoomEvent.RedactionCancelled
    | RoomEvent.Receipt
    | RoomEvent.Tags
    | RoomEvent.LocalEchoUpdated
    | RoomEvent.HistoryImportedWithinTimeline
    | RoomEvent.AccountData
    | RoomEvent.MyMembership
    | RoomEvent.Timeline
    | RoomEvent.TimelineReset;

type RoomStateEvents =
    | RoomStateEvent.Events
    | RoomStateEvent.Members
    | RoomStateEvent.NewMember
    | RoomStateEvent.Update
    | RoomStateEvent.Marker;

type CryptoEvents =
    | CryptoEvent.KeySignatureUploadFailure
    | CryptoEvent.KeyBackupStatus
    | CryptoEvent.KeyBackupFailed
    | CryptoEvent.KeyBackupSessionsRemaining
    | CryptoEvent.RoomKeyRequest
    | CryptoEvent.RoomKeyRequestCancellation
    | CryptoEvent.VerificationRequest
    | CryptoEvent.VerificationRequestReceived
    | CryptoEvent.DeviceVerificationChanged
    | CryptoEvent.UserTrustStatusChanged
    | CryptoEvent.KeysChanged
    | CryptoEvent.Warning
    | CryptoEvent.DevicesUpdated
    | CryptoEvent.WillUpdateDevices;

type MatrixEventEvents = MatrixEventEvent.Decrypted | MatrixEventEvent.Replaced | MatrixEventEvent.VisibilityChange;

type RoomMemberEvents =
    | RoomMemberEvent.Name
    | RoomMemberEvent.Typing
    | RoomMemberEvent.PowerLevel
    | RoomMemberEvent.Membership;

type UserEvents =
    | UserEvent.AvatarUrl
    | UserEvent.DisplayName
    | UserEvent.Presence
    | UserEvent.CurrentlyActive
    | UserEvent.LastPresenceTs;

export type EmittedEvents =
    | ClientEvent
    | RoomEvents
    | RoomStateEvents
    | CryptoEvents
    | MatrixEventEvents
    | RoomMemberEvents
    | UserEvents
    | CallEvent // re-emitted by call.ts using Object.values
    | CallEventHandlerEvent.Incoming
    | GroupCallEventHandlerEvent.Incoming
    | GroupCallEventHandlerEvent.Outgoing
    | GroupCallEventHandlerEvent.Ended
    | GroupCallEventHandlerEvent.Participants
    | HttpApiEvent.SessionLoggedOut
    | HttpApiEvent.NoConsent
    | BeaconEvent;

export type ClientEventHandlerMap = {
    /**
     * Fires whenever the SDK's syncing state is updated. The state can be one of:
     * <ul>
     *
     * <li>PREPARED: The client has synced with the server at least once and is
     * ready for methods to be called on it. This will be immediately followed by
     * a state of SYNCING. <i>This is the equivalent of "syncComplete" in the
     * previous API.</i></li>
     *
     * <li>CATCHUP: The client has detected the connection to the server might be
     * available again and will now try to do a sync again. As this sync might take
     * a long time (depending how long ago was last synced, and general server
     * performance) the client is put in this mode so the UI can reflect trying
     * to catch up with the server after losing connection.</li>
     *
     * <li>SYNCING : The client is currently polling for new events from the server.
     * This will be called <i>after</i> processing latest events from a sync.</li>
     *
     * <li>ERROR : The client has had a problem syncing with the server. If this is
     * called <i>before</i> PREPARED then there was a problem performing the initial
     * sync. If this is called <i>after</i> PREPARED then there was a problem polling
     * the server for updates. This may be called multiple times even if the state is
     * already ERROR. <i>This is the equivalent of "syncError" in the previous
     * API.</i></li>
     *
     * <li>RECONNECTING: The sync connection has dropped, but not (yet) in a way that
     * should be considered erroneous.
     * </li>
     *
     * <li>STOPPED: The client has stopped syncing with server due to stopClient
     * being called.
     * </li>
     * </ul>
     * State transition diagram:
     * ```
     *                                          +---->STOPPED
     *                                          |
     *              +----->PREPARED -------> SYNCING <--+
     *              |                        ^  |  ^    |
     *              |      CATCHUP ----------+  |  |    |
     *              |        ^                  V  |    |
     *   null ------+        |  +------- RECONNECTING   |
     *              |        V  V                       |
     *              +------->ERROR ---------------------+
     *
     * NB: 'null' will never be emitted by this event.
     *
     * ```
     * Transitions:
     * <ul>
     *
     * <li>`null -> PREPARED` : Occurs when the initial sync is completed
     * first time. This involves setting up filters and obtaining push rules.
     *
     * <li>`null -> ERROR` : Occurs when the initial sync failed first time.
     *
     * <li>`ERROR -> PREPARED` : Occurs when the initial sync succeeds
     * after previously failing.
     *
     * <li>`PREPARED -> SYNCING` : Occurs immediately after transitioning
     * to PREPARED. Starts listening for live updates rather than catching up.
     *
     * <li>`SYNCING -> RECONNECTING` : Occurs when the live update fails.
     *
     * <li>`RECONNECTING -> RECONNECTING` : Can occur if the update calls
     * continue to fail, but the keepalive calls (to /versions) succeed.
     *
     * <li>`RECONNECTING -> ERROR` : Occurs when the keepalive call also fails
     *
     * <li>`ERROR -> SYNCING` : Occurs when the client has performed a
     * live update after having previously failed.
     *
     * <li>`ERROR -> ERROR` : Occurs when the client has failed to keepalive
     * for a second time or more.</li>
     *
     * <li>`SYNCING -> SYNCING` : Occurs when the client has performed a live
     * update. This is called <i>after</i> processing.</li>
     *
     * <li>`* -> STOPPED` : Occurs once the client has stopped syncing or
     * trying to sync after stopClient has been called.</li>
     * </ul>
     *
     * @param state - An enum representing the syncing state. One of "PREPARED",
     * "SYNCING", "ERROR", "STOPPED".
     *
     * @param prevState - An enum representing the previous syncing state.
     * One of "PREPARED", "SYNCING", "ERROR", "STOPPED" <b>or null</b>.
     *
     * @param data - Data about this transition.
     *
     * @example
     * ```
     * matrixClient.on("sync", function(state, prevState, data) {
     *   switch (state) {
     *     case "ERROR":
     *       // update UI to say "Connection Lost"
     *       break;
     *     case "SYNCING":
     *       // update UI to remove any "Connection Lost" message
     *       break;
     *     case "PREPARED":
     *       // the client instance is ready to be queried.
     *       var rooms = matrixClient.getRooms();
     *       break;
     *   }
     * });
     * ```
     */
    [ClientEvent.Sync]: (state: SyncState, lastState: SyncState | null, data?: ISyncStateData) => void;
    /**
     * Fires whenever the SDK receives a new event.
     * <p>
     * This is only fired for live events received via /sync - it is not fired for
     * events received over context, search, or pagination APIs.
     *
     * @param event - The matrix event which caused this event to fire.
     * @example
     * ```
     * matrixClient.on("event", function(event){
     *   var sender = event.getSender();
     * });
     * ```
     */
    [ClientEvent.Event]: (event: MatrixEvent) => void;
    /**
     * Fires whenever the SDK receives a new to-device event.
     * @param event - The matrix event which caused this event to fire.
     * @example
     * ```
     * matrixClient.on("toDeviceEvent", function(event){
     *   var sender = event.getSender();
     * });
     * ```
     */
    [ClientEvent.ToDeviceEvent]: (event: MatrixEvent) => void;
    /**
     * Fires if a to-device event is received that cannot be decrypted.
     * Encrypted to-device events will (generally) use plain Olm encryption,
     * in which case decryption failures are fatal: the event will never be
     * decryptable, unlike Megolm encrypted events where the key may simply
     * arrive later.
     *
     * An undecryptable to-device event is therefore likley to indicate problems.
     *
     * @param event - The undecyptable to-device event
     */
    [ClientEvent.UndecryptableToDeviceEvent]: (event: MatrixEvent) => void;
    /**
     * Fires whenever new user-scoped account_data is added.
     * @param event - The event describing the account_data just added
     * @param event - The previous account data, if known.
     * @example
     * ```
     * matrixClient.on("accountData", function(event, oldEvent){
     *   myAccountData[event.type] = event.content;
     * });
     * ```
     */
    [ClientEvent.AccountData]: (event: MatrixEvent, lastEvent?: MatrixEvent) => void;
    /**
     * Fires whenever a new Room is added. This will fire when you are invited to a
     * room, as well as when you join a room. <strong>This event is experimental and
     * may change.</strong>
     * @param room - The newly created, fully populated room.
     * @example
     * ```
     * matrixClient.on("Room", function(room){
     *   var roomId = room.roomId;
     * });
     * ```
     */
    [ClientEvent.Room]: (room: Room) => void;
    /**
     * Fires whenever a Room is removed. This will fire when you forget a room.
     * <strong>This event is experimental and may change.</strong>
     * @param roomId - The deleted room ID.
     * @example
     * ```
     * matrixClient.on("deleteRoom", function(roomId){
     *   // update UI from getRooms()
     * });
     * ```
     */
    [ClientEvent.DeleteRoom]: (roomId: string) => void;
    [ClientEvent.SyncUnexpectedError]: (error: Error) => void;
    /**
     * Fires when the client .well-known info is fetched.
     *
     * @param data - The JSON object returned by the server
     */
    [ClientEvent.ClientWellKnown]: (data: IClientWellKnown) => void;
    [ClientEvent.ReceivedVoipEvent]: (event: MatrixEvent) => void;
    [ClientEvent.TurnServers]: (servers: ITurnServer[]) => void;
    [ClientEvent.TurnServersError]: (error: Error, fatal: boolean) => void;
} & RoomEventHandlerMap &
    RoomStateEventHandlerMap &
    CryptoEventHandlerMap &
    MatrixEventHandlerMap &
    RoomMemberEventHandlerMap &
    UserEventHandlerMap &
    CallEventHandlerEventHandlerMap &
    GroupCallEventHandlerEventHandlerMap &
    CallEventHandlerMap &
    HttpApiEventHandlerMap &
    BeaconEventHandlerMap;

const SSO_ACTION_PARAM = new UnstableValue("action", "org.matrix.msc3824.action");

/**
 * Represents a Matrix Client. Only directly construct this if you want to use
 * custom modules. Normally, {@link createClient} should be used
 * as it specifies 'sensible' defaults for these modules.
 */
export class MatrixClient extends TypedEventEmitter<EmittedEvents, ClientEventHandlerMap> {
    public static readonly RESTORE_BACKUP_ERROR_BAD_KEY = "RESTORE_BACKUP_ERROR_BAD_KEY";

    public reEmitter = new TypedReEmitter<EmittedEvents, ClientEventHandlerMap>(this);
    public olmVersion: [number, number, number] | null = null; // populated after initCrypto
    public usingExternalCrypto = false;
    public store: Store;
    public deviceId: string | null;
    public credentials: { userId: string | null };
    public pickleKey?: string;
    public scheduler?: MatrixScheduler;
    public clientRunning = false;
    public timelineSupport = false;
    public urlPreviewCache: { [key: string]: Promise<IPreviewUrlResponse> } = {};
    public identityServer?: IIdentityServerProvider;
    public http: MatrixHttpApi<IHttpOpts & { onlyData: true }>; // XXX: Intended private, used in code.

    /**
     * The libolm crypto implementation, if it is in use.
     *
     * @deprecated This should not be used. Instead, use the methods exposed directly on this class or
     * (where they are available) via {@link getCrypto}.
     */
    public crypto?: Crypto; // XXX: Intended private, used in code. Being replaced by cryptoBackend

    private cryptoBackend?: CryptoBackend; // one of crypto or rustCrypto
    public cryptoCallbacks: ICryptoCallbacks; // XXX: Intended private, used in code.
    public callEventHandler?: CallEventHandler; // XXX: Intended private, used in code.
    public groupCallEventHandler?: GroupCallEventHandler;
    public supportsCallTransfer = false; // XXX: Intended private, used in code.
    public forceTURN = false; // XXX: Intended private, used in code.
    public iceCandidatePoolSize = 0; // XXX: Intended private, used in code.
    public idBaseUrl?: string;
    public baseUrl: string;
    public readonly isVoipWithNoMediaAllowed;

    public useLivekitForGroupCalls: boolean;

    // Note: these are all `protected` to let downstream consumers make mistakes if they want to.
    // We don't technically support this usage, but have reasons to do this.

    protected canSupportVoip = false;
    protected peekSync: SyncApi | null = null;
    protected isGuestAccount = false;
    protected ongoingScrollbacks: { [roomId: string]: { promise?: Promise<Room>; errorTs?: number } } = {};
    protected notifTimelineSet: EventTimelineSet | null = null;
    protected cryptoStore?: CryptoStore;
    protected verificationMethods?: VerificationMethod[];
    protected fallbackICEServerAllowed = false;
    protected roomList: RoomList;
    protected syncApi?: SlidingSyncSdk | SyncApi;
    public roomNameGenerator?: ICreateClientOpts["roomNameGenerator"];
    public pushRules?: IPushRules;
    protected syncLeftRoomsPromise?: Promise<Room[]>;
    protected syncedLeftRooms = false;
    protected clientOpts?: IStoredClientOpts;
    protected clientWellKnownIntervalID?: ReturnType<typeof setInterval>;
    protected canResetTimelineCallback?: ResetTimelineCallback;

    public canSupport = new Map<Feature, ServerSupport>();

    // The pushprocessor caches useful things, so keep one and re-use it
    protected pushProcessor = new PushProcessor(this);

    // Promise to a response of the server's /versions response
    // TODO: This should expire: https://github.com/matrix-org/matrix-js-sdk/issues/1020
    protected serverVersionsPromise?: Promise<IServerVersions>;

    public cachedCapabilities?: {
        capabilities: Capabilities;
        expiration: number;
    };
    protected clientWellKnown?: IClientWellKnown;
    protected clientWellKnownPromise?: Promise<IClientWellKnown>;
    protected turnServers: ITurnServer[] = [];
    protected turnServersExpiry = 0;
    protected checkTurnServersIntervalID?: ReturnType<typeof setInterval>;
    protected exportedOlmDeviceToImport?: IExportedOlmDevice;
    protected txnCtr = 0;
    protected mediaHandler = new MediaHandler(this);
    protected sessionId: string;
    protected pendingEventEncryption = new Map<string, Promise<void>>();

    private useE2eForGroupCall = true;
    private toDeviceMessageQueue: ToDeviceMessageQueue;
    private foci: FocusInfo[] = [];

    private _secretStorage: ServerSideSecretStorageImpl;

    // A manager for determining which invites should be ignored.
    public readonly ignoredInvites: IgnoredInvites;

    public constructor(opts: IMatrixClientCreateOpts) {
        super();

        opts.baseUrl = utils.ensureNoTrailingSlash(opts.baseUrl);
        opts.idBaseUrl = utils.ensureNoTrailingSlash(opts.idBaseUrl);

        this.baseUrl = opts.baseUrl;
        this.idBaseUrl = opts.idBaseUrl;
        this.identityServer = opts.identityServer;

        this.usingExternalCrypto = opts.usingExternalCrypto ?? false;
        this.store = opts.store || new StubStore();
        this.deviceId = opts.deviceId || null;
        this.sessionId = randomString(10);

        const userId = opts.userId || null;
        this.credentials = { userId };

        this.http = new MatrixHttpApi(this as ConstructorParameters<typeof MatrixHttpApi>[0], {
            fetchFn: opts.fetchFn,
            baseUrl: opts.baseUrl,
            idBaseUrl: opts.idBaseUrl,
            accessToken: opts.accessToken,
            prefix: ClientPrefix.R0,
            onlyData: true,
            extraParams: opts.queryParams,
            localTimeoutMs: opts.localTimeoutMs,
            useAuthorizationHeader: opts.useAuthorizationHeader,
        });

        if (opts.deviceToImport) {
            if (this.deviceId) {
                logger.warn(
                    "not importing device because device ID is provided to " +
                        "constructor independently of exported data",
                );
            } else if (this.credentials.userId) {
                logger.warn(
                    "not importing device because user ID is provided to " +
                        "constructor independently of exported data",
                );
            } else if (!opts.deviceToImport.deviceId) {
                logger.warn("not importing device because no device ID in exported data");
            } else {
                this.deviceId = opts.deviceToImport.deviceId;
                this.credentials.userId = opts.deviceToImport.userId;
                // will be used during async initialization of the crypto
                this.exportedOlmDeviceToImport = opts.deviceToImport.olmDevice;
            }
        } else if (opts.pickleKey) {
            this.pickleKey = opts.pickleKey;
        }

        this.useLivekitForGroupCalls = Boolean(opts.useLivekitForGroupCalls);

        this.scheduler = opts.scheduler;
        if (this.scheduler) {
            this.scheduler.setProcessFunction(async (eventToSend: MatrixEvent) => {
                const room = this.getRoom(eventToSend.getRoomId());
                if (eventToSend.status !== EventStatus.SENDING) {
                    this.updatePendingEventStatus(room, eventToSend, EventStatus.SENDING);
                }
                const res = await this.sendEventHttpRequest(eventToSend);
                if (room) {
                    // ensure we update pending event before the next scheduler run so that any listeners to event id
                    // updates on the synchronous event emitter get a chance to run first.
                    room.updatePendingEvent(eventToSend, EventStatus.SENT, res.event_id);
                }
                return res;
            });
        }

        if (supportsMatrixCall()) {
            this.callEventHandler = new CallEventHandler(this);
            this.groupCallEventHandler = new GroupCallEventHandler(this);
            this.canSupportVoip = true;
            // Start listening for calls after the initial sync is done
            // We do not need to backfill the call event buffer
            // with encrypted events that might never get decrypted
            this.on(ClientEvent.Sync, this.startCallEventHandler);
        }

        this.on(ClientEvent.Sync, this.fixupRoomNotifications);

        this.timelineSupport = Boolean(opts.timelineSupport);

        this.cryptoStore = opts.cryptoStore;
        this.verificationMethods = opts.verificationMethods;
        this.cryptoCallbacks = opts.cryptoCallbacks || {};

        this.forceTURN = opts.forceTURN || false;
        this.iceCandidatePoolSize = opts.iceCandidatePoolSize === undefined ? 0 : opts.iceCandidatePoolSize;
        this.supportsCallTransfer = opts.supportsCallTransfer || false;
        this.fallbackICEServerAllowed = opts.fallbackICEServerAllowed || false;
        this.isVoipWithNoMediaAllowed = opts.isVoipWithNoMediaAllowed || false;

        if (opts.useE2eForGroupCall !== undefined) this.useE2eForGroupCall = opts.useE2eForGroupCall;

        this.foci = opts.foci ?? [];

        // List of which rooms have encryption enabled: separate from crypto because
        // we still want to know which rooms are encrypted even if crypto is disabled:
        // we don't want to start sending unencrypted events to them.
        this.roomList = new RoomList(this.cryptoStore);
        this.roomNameGenerator = opts.roomNameGenerator;

        this.toDeviceMessageQueue = new ToDeviceMessageQueue(this);

        // The SDK doesn't really provide a clean way for events to recalculate the push
        // actions for themselves, so we have to kinda help them out when they are encrypted.
        // We do this so that push rules are correctly executed on events in their decrypted
        // state, such as highlights when the user's name is mentioned.
        this.on(MatrixEventEvent.Decrypted, (event) => {
            fixNotificationCountOnDecryption(this, event);
        });

        // Like above, we have to listen for read receipts from ourselves in order to
        // correctly handle notification counts on encrypted rooms.
        // This fixes https://github.com/vector-im/element-web/issues/9421
        this.on(RoomEvent.Receipt, (event, room) => {
            if (room && this.isRoomEncrypted(room.roomId)) {
                // Figure out if we've read something or if it's just informational
                const content = event.getContent();
                const isSelf =
                    Object.keys(content).filter((eid) => {
                        for (const [key, value] of Object.entries(content[eid])) {
                            if (!utils.isSupportedReceiptType(key)) continue;
                            if (!value) continue;

                            if (Object.keys(value).includes(this.getUserId()!)) return true;
                        }

                        return false;
                    }).length > 0;

                if (!isSelf) return;

                // Work backwards to determine how many events are unread. We also set
                // a limit for how back we'll look to avoid spinning CPU for too long.
                // If we hit the limit, we assume the count is unchanged.
                const maxHistory = 20;
                const events = room.getLiveTimeline().getEvents();

                let highlightCount = 0;

                for (let i = events.length - 1; i >= 0; i--) {
                    if (i === events.length - maxHistory) return; // limit reached

                    const event = events[i];

                    if (room.hasUserReadEvent(this.getUserId()!, event.getId()!)) {
                        // If the user has read the event, then the counting is done.
                        break;
                    }

                    const pushActions = this.getPushActionsForEvent(event);
                    highlightCount += pushActions?.tweaks?.highlight ? 1 : 0;
                }

                // Note: we don't need to handle 'total' notifications because the counts
                // will come from the server.
                room.setUnreadNotificationCount(NotificationCountType.Highlight, highlightCount);
            }
        });

        this.ignoredInvites = new IgnoredInvites(this);
        this._secretStorage = new ServerSideSecretStorageImpl(this, opts.cryptoCallbacks ?? {});
    }

    /**
     * High level helper method to begin syncing and poll for new events. To listen for these
     * events, add a listener for {@link ClientEvent.Event}
     * via {@link MatrixClient#on}. Alternatively, listen for specific
     * state change events.
     * @param opts - Options to apply when syncing.
     */
    public async startClient(opts?: IStartClientOpts): Promise<void> {
        if (this.clientRunning) {
            // client is already running.
            return;
        }
        this.clientRunning = true;
        // backwards compat for when 'opts' was 'historyLen'.
        if (typeof opts === "number") {
            opts = {
                initialSyncLimit: opts,
            };
        }

        // Create our own user object artificially (instead of waiting for sync)
        // so it's always available, even if the user is not in any rooms etc.
        const userId = this.getUserId();
        if (userId) {
            this.store.storeUser(new User(userId));
        }

        // periodically poll for turn servers if we support voip
        if (this.canSupportVoip) {
            this.checkTurnServersIntervalID = setInterval(() => {
                this.checkTurnServers();
            }, TURN_CHECK_INTERVAL);
            // noinspection ES6MissingAwait
            this.checkTurnServers();
        }

        if (this.syncApi) {
            // This shouldn't happen since we thought the client was not running
            logger.error("Still have sync object whilst not running: stopping old one");
            this.syncApi.stop();
        }

        try {
            await this.getVersions();

            // This should be done with `canSupport`
            // TODO: https://github.com/vector-im/element-web/issues/23643
            const { threads, list, fwdPagination } = await this.doesServerSupportThread();
            Thread.setServerSideSupport(threads);
            Thread.setServerSideListSupport(list);
            Thread.setServerSideFwdPaginationSupport(fwdPagination);
        } catch (e) {
            logger.error("Can't fetch server versions, continuing to initialise sync, this will be retried later", e);
        }

        this.clientOpts = opts ?? {};
        if (this.clientOpts.slidingSync) {
            this.syncApi = new SlidingSyncSdk(
                this.clientOpts.slidingSync,
                this,
                this.clientOpts,
                this.buildSyncApiOptions(),
            );
        } else {
            this.syncApi = new SyncApi(this, this.clientOpts, this.buildSyncApiOptions());
        }

        if (this.clientOpts.hasOwnProperty("experimentalThreadSupport")) {
            logger.warn("`experimentalThreadSupport` has been deprecated, use `threadSupport` instead");
        }

        // If `threadSupport` is omitted and the deprecated `experimentalThreadSupport` has been passed
        // We should fallback to that value for backwards compatibility purposes
        if (
            !this.clientOpts.hasOwnProperty("threadSupport") &&
            this.clientOpts.hasOwnProperty("experimentalThreadSupport")
        ) {
            this.clientOpts.threadSupport = this.clientOpts.experimentalThreadSupport;
        }

        this.syncApi.sync();

        if (this.clientOpts.clientWellKnownPollPeriod !== undefined) {
            this.clientWellKnownIntervalID = setInterval(() => {
                this.fetchClientWellKnown();
            }, 1000 * this.clientOpts.clientWellKnownPollPeriod);
            this.fetchClientWellKnown();
        }

        this.toDeviceMessageQueue.start();
    }

    /**
     * Construct a SyncApiOptions for this client, suitable for passing into the SyncApi constructor
     */
    protected buildSyncApiOptions(): SyncApiOptions {
        return {
            crypto: this.crypto,
            cryptoCallbacks: this.cryptoBackend,
            canResetEntireTimeline: (roomId: string): boolean => {
                if (!this.canResetTimelineCallback) {
                    return false;
                }
                return this.canResetTimelineCallback(roomId);
            },
        };
    }

    /**
     * High level helper method to stop the client from polling and allow a
     * clean shutdown.
     */
    public stopClient(): void {
        this.cryptoBackend?.stop(); // crypto might have been initialised even if the client wasn't fully started

        if (!this.clientRunning) return; // already stopped

        logger.log("stopping MatrixClient");

        this.clientRunning = false;

        this.syncApi?.stop();
        this.syncApi = undefined;

        this.peekSync?.stopPeeking();

        this.callEventHandler?.stop();
        this.groupCallEventHandler?.stop();
        this.callEventHandler = undefined;
        this.groupCallEventHandler = undefined;

        global.clearInterval(this.checkTurnServersIntervalID);
        this.checkTurnServersIntervalID = undefined;

        if (this.clientWellKnownIntervalID !== undefined) {
            global.clearInterval(this.clientWellKnownIntervalID);
        }

        this.toDeviceMessageQueue.stop();
    }

    /**
     * Try to rehydrate a device if available.  The client must have been
     * initialized with a `cryptoCallback.getDehydrationKey` option, and this
     * function must be called before initCrypto and startClient are called.
     *
     * @returns Promise which resolves to undefined if a device could not be dehydrated, or
     *     to the new device ID if the dehydration was successful.
     * @returns Rejects: with an error response.
     */
    public async rehydrateDevice(): Promise<string | undefined> {
        if (this.crypto) {
            throw new Error("Cannot rehydrate device after crypto is initialized");
        }

        if (!this.cryptoCallbacks.getDehydrationKey) {
            return;
        }

        const getDeviceResult = await this.getDehydratedDevice();
        if (!getDeviceResult) {
            return;
        }

        if (!getDeviceResult.device_data || !getDeviceResult.device_id) {
            logger.info("no dehydrated device found");
            return;
        }

        const account = new global.Olm.Account();
        try {
            const deviceData = getDeviceResult.device_data;
            if (deviceData.algorithm !== DEHYDRATION_ALGORITHM) {
                logger.warn("Wrong algorithm for dehydrated device");
                return;
            }
            logger.log("unpickling dehydrated device");
            const key = await this.cryptoCallbacks.getDehydrationKey(deviceData, (k) => {
                // copy the key so that it doesn't get clobbered
                account.unpickle(new Uint8Array(k), deviceData.account);
            });
            account.unpickle(key, deviceData.account);
            logger.log("unpickled device");

            const rehydrateResult = await this.http.authedRequest<{ success: boolean }>(
                Method.Post,
                "/dehydrated_device/claim",
                undefined,
                {
                    device_id: getDeviceResult.device_id,
                },
                {
                    prefix: "/_matrix/client/unstable/org.matrix.msc2697.v2",
                },
            );

            if (rehydrateResult.success) {
                this.deviceId = getDeviceResult.device_id;
                logger.info("using dehydrated device");
                const pickleKey = this.pickleKey || "DEFAULT_KEY";
                this.exportedOlmDeviceToImport = {
                    pickledAccount: account.pickle(pickleKey),
                    sessions: [],
                    pickleKey: pickleKey,
                };
                account.free();
                return this.deviceId;
            } else {
                account.free();
                logger.info("not using dehydrated device");
                return;
            }
        } catch (e) {
            account.free();
            logger.warn("could not unpickle", e);
        }
    }

    /**
     * Get the current dehydrated device, if any
     * @returns A promise of an object containing the dehydrated device
     */
    public async getDehydratedDevice(): Promise<IDehydratedDevice | undefined> {
        try {
            return await this.http.authedRequest<IDehydratedDevice>(
                Method.Get,
                "/dehydrated_device",
                undefined,
                undefined,
                {
                    prefix: "/_matrix/client/unstable/org.matrix.msc2697.v2",
                },
            );
        } catch (e) {
            logger.info("could not get dehydrated device", e);
            return;
        }
    }

    /**
     * Set the dehydration key.  This will also periodically dehydrate devices to
     * the server.
     *
     * @param key - the dehydration key
     * @param keyInfo - Information about the key.  Primarily for
     *     information about how to generate the key from a passphrase.
     * @param deviceDisplayName - The device display name for the
     *     dehydrated device.
     * @returns A promise that resolves when the dehydrated device is stored.
     */
    public async setDehydrationKey(
        key: Uint8Array,
        keyInfo: IDehydratedDeviceKeyInfo,
        deviceDisplayName?: string,
    ): Promise<void> {
        if (!this.crypto) {
            logger.warn("not dehydrating device if crypto is not enabled");
            return;
        }
        return this.crypto.dehydrationManager.setKeyAndQueueDehydration(key, keyInfo, deviceDisplayName);
    }

    /**
     * Creates a new dehydrated device (without queuing periodic dehydration)
     * @param key - the dehydration key
     * @param keyInfo - Information about the key.  Primarily for
     *     information about how to generate the key from a passphrase.
     * @param deviceDisplayName - The device display name for the
     *     dehydrated device.
     * @returns the device id of the newly created dehydrated device
     */
    public async createDehydratedDevice(
        key: Uint8Array,
        keyInfo: IDehydratedDeviceKeyInfo,
        deviceDisplayName?: string,
    ): Promise<string | undefined> {
        if (!this.crypto) {
            logger.warn("not dehydrating device if crypto is not enabled");
            return;
        }
        await this.crypto.dehydrationManager.setKey(key, keyInfo, deviceDisplayName);
        return this.crypto.dehydrationManager.dehydrateDevice();
    }

    public async exportDevice(): Promise<IExportedDevice | undefined> {
        if (!this.crypto) {
            logger.warn("not exporting device if crypto is not enabled");
            return;
        }
        return {
            userId: this.credentials.userId!,
            deviceId: this.deviceId!,
            // XXX: Private member access.
            olmDevice: await this.crypto.olmDevice.export(),
        };
    }

    /**
     * Clear any data out of the persistent stores used by the client.
     *
     * @returns Promise which resolves when the stores have been cleared.
     */
    public clearStores(): Promise<void> {
        if (this.clientRunning) {
            throw new Error("Cannot clear stores while client is running");
        }

        const promises: Promise<void>[] = [];

        promises.push(this.store.deleteAllData());
        if (this.cryptoStore) {
            promises.push(this.cryptoStore.deleteAllData());
        }

        // delete the stores used by the rust matrix-sdk-crypto, in case they were used
        const deleteRustSdkStore = async (): Promise<void> => {
            let indexedDB: IDBFactory;
            try {
                indexedDB = global.indexedDB;
            } catch (e) {
                // No indexeddb support
                return;
            }
            for (const dbname of [
                `${RUST_SDK_STORE_PREFIX}::matrix-sdk-crypto`,
                `${RUST_SDK_STORE_PREFIX}::matrix-sdk-crypto-meta`,
            ]) {
                const prom = new Promise((resolve, reject) => {
                    logger.info(`Removing IndexedDB instance ${dbname}`);
                    const req = indexedDB.deleteDatabase(dbname);
                    req.onsuccess = (_): void => {
                        logger.info(`Removed IndexedDB instance ${dbname}`);
                        resolve(0);
                    };
                    req.onerror = (e): void => {
                        // In private browsing, Firefox has a global.indexedDB, but attempts to delete an indexeddb
                        // (even a non-existent one) fail with "DOMException: A mutation operation was attempted on a
                        // database that did not allow mutations."
                        //
                        // it seems like the only thing we can really do is ignore the error.
                        logger.warn(`Failed to remove IndexedDB instance ${dbname}:`, e);
                        resolve(0);
                    };
                    req.onblocked = (e): void => {
                        logger.info(`cannot yet remove IndexedDB instance ${dbname}`);
                    };
                });
                await prom;
            }
        };
        promises.push(deleteRustSdkStore());

        return Promise.all(promises).then(); // .then to fix types
    }

    /**
     * Get the user-id of the logged-in user
     *
     * @returns MXID for the logged-in user, or null if not logged in
     */
    public getUserId(): string | null {
        if (this.credentials && this.credentials.userId) {
            return this.credentials.userId;
        }
        return null;
    }

    /**
     * Get the user-id of the logged-in user
     *
     * @returns MXID for the logged-in user
     * @throws Error if not logged in
     */
    public getSafeUserId(): string {
        const userId = this.getUserId();
        if (!userId) {
            throw new Error("Expected logged in user but found none.");
        }
        return userId;
    }

    /**
     * Get the domain for this client's MXID
     * @returns Domain of this MXID
     */
    public getDomain(): string | null {
        if (this.credentials && this.credentials.userId) {
            return this.credentials.userId.replace(/^.*?:/, "");
        }
        return null;
    }

    /**
     * Get the local part of the current user ID e.g. "foo" in "\@foo:bar".
     * @returns The user ID localpart or null.
     */
    public getUserIdLocalpart(): string | null {
        if (this.credentials && this.credentials.userId) {
            return this.credentials.userId.split(":")[0].substring(1);
        }
        return null;
    }

    /**
     * Get the device ID of this client
     * @returns device ID
     */
    public getDeviceId(): string | null {
        return this.deviceId;
    }

    /**
     * Get the session ID of this client
     * @returns session ID
     */
    public getSessionId(): string {
        return this.sessionId;
    }

    /**
     * Check if the runtime environment supports VoIP calling.
     * @returns True if VoIP is supported.
     */
    public supportsVoip(): boolean {
        return this.canSupportVoip;
    }

    /**
     * @returns
     */
    public getMediaHandler(): MediaHandler {
        return this.mediaHandler;
    }

    /**
     * Set whether VoIP calls are forced to use only TURN
     * candidates. This is the same as the forceTURN option
     * when creating the client.
     * @param force - True to force use of TURN servers
     */
    public setForceTURN(force: boolean): void {
        this.forceTURN = force;
    }

    /**
     * Set whether to advertise transfer support to other parties on Matrix calls.
     * @param support - True to advertise the 'm.call.transferee' capability
     */
    public setSupportsCallTransfer(support: boolean): void {
        this.supportsCallTransfer = support;
    }

    /**
     * Returns true if to-device signalling for group calls will be encrypted with Olm.
     * If false, it will be sent unencrypted.
     * @returns boolean Whether group call signalling will be encrypted
     */
    public getUseE2eForGroupCall(): boolean {
        return this.useE2eForGroupCall;
    }

    /**
     * Creates a new call.
     * The place*Call methods on the returned call can be used to actually place a call
     *
     * @param roomId - The room the call is to be placed in.
     * @returns the call or null if the browser doesn't support calling.
     */
    public createCall(roomId: string): MatrixCall | null {
        return createNewMatrixCall(this, roomId);
    }

    /**
     * Creates a new group call and sends the associated state event
     * to alert other members that the room now has a group call.
     *
     * @param roomId - The room the call is to be placed in.
     */
    public async createGroupCall(
        roomId: string,
        type: GroupCallType,
        isPtt: boolean,
        intent: GroupCallIntent,
        dataChannelsEnabled?: boolean,
        dataChannelOptions?: IGroupCallDataChannelOptions,
    ): Promise<GroupCall> {
        if (this.getGroupCallForRoom(roomId)) {
            throw new Error(`${roomId} already has an existing group call`);
        }

        const room = this.getRoom(roomId);

        if (!room) {
            throw new Error(`Cannot find room ${roomId}`);
        }

        // Because without Media section a WebRTC connection is not possible, so need a RTCDataChannel to set up a
        // no media WebRTC connection anyway.
        return new GroupCall(
            this,
            room,
            type,
            isPtt,
            intent,
            undefined,
            dataChannelsEnabled || this.isVoipWithNoMediaAllowed,
            dataChannelOptions,
            this.isVoipWithNoMediaAllowed,
            this.useLivekitForGroupCalls,
            this.foci,
        ).create();
    }

    public getFoci(): FocusInfo[] {
        return this.foci;
    }

    /**
     * Wait until an initial state for the given room has been processed by the
     * client and the client is aware of any ongoing group calls. Awaiting on
     * the promise returned by this method before calling getGroupCallForRoom()
     * avoids races where getGroupCallForRoom is called before the state for that
     * room has been processed. It does not, however, fix other races, eg. two
     * clients both creating a group call at the same time.
     * @param roomId - The room ID to wait for
     * @returns A promise that resolves once existing group calls in the room
     *          have been processed.
     */
    public waitUntilRoomReadyForGroupCalls(roomId: string): Promise<void> {
        return this.groupCallEventHandler!.waitUntilRoomReadyForGroupCalls(roomId);
    }

    /**
     * Get an existing group call for the provided room.
     * @returns The group call or null if it doesn't already exist.
     */
    public getGroupCallForRoom(roomId: string): GroupCall | null {
        return this.groupCallEventHandler!.groupCalls.get(roomId) || null;
    }

    /**
     * Get the current sync state.
     * @returns the sync state, which may be null.
     * @see MatrixClient#event:"sync"
     */
    public getSyncState(): SyncState | null {
        return this.syncApi?.getSyncState() ?? null;
    }

    /**
     * Returns the additional data object associated with
     * the current sync state, or null if there is no
     * such data.
     * Sync errors, if available, are put in the 'error' key of
     * this object.
     */
    public getSyncStateData(): ISyncStateData | null {
        if (!this.syncApi) {
            return null;
        }
        return this.syncApi.getSyncStateData();
    }

    /**
     * Whether the initial sync has completed.
     * @returns True if at least one sync has happened.
     */
    public isInitialSyncComplete(): boolean {
        const state = this.getSyncState();
        if (!state) {
            return false;
        }
        return state === SyncState.Prepared || state === SyncState.Syncing;
    }

    /**
     * Return whether the client is configured for a guest account.
     * @returns True if this is a guest access_token (or no token is supplied).
     */
    public isGuest(): boolean {
        return this.isGuestAccount;
    }

    /**
     * Set whether this client is a guest account. <b>This method is experimental
     * and may change without warning.</b>
     * @param guest - True if this is a guest account.
     */
    public setGuest(guest: boolean): void {
        // EXPERIMENTAL:
        // If the token is a macaroon, it should be encoded in it that it is a 'guest'
        // access token, which means that the SDK can determine this entirely without
        // the dev manually flipping this flag.
        this.isGuestAccount = guest;
    }

    /**
     * Return the provided scheduler, if any.
     * @returns The scheduler or undefined
     */
    public getScheduler(): MatrixScheduler | undefined {
        return this.scheduler;
    }

    /**
     * Retry a backed off syncing request immediately. This should only be used when
     * the user <b>explicitly</b> attempts to retry their lost connection.
     * Will also retry any outbound to-device messages currently in the queue to be sent
     * (retries of regular outgoing events are handled separately, per-event).
     * @returns True if this resulted in a request being retried.
     */
    public retryImmediately(): boolean {
        // don't await for this promise: we just want to kick it off
        this.toDeviceMessageQueue.sendQueue();
        return this.syncApi?.retryImmediately() ?? false;
    }

    /**
     * Return the global notification EventTimelineSet, if any
     *
     * @returns the globl notification EventTimelineSet
     */
    public getNotifTimelineSet(): EventTimelineSet | null {
        return this.notifTimelineSet;
    }

    /**
     * Set the global notification EventTimelineSet
     *
     */
    public setNotifTimelineSet(set: EventTimelineSet): void {
        this.notifTimelineSet = set;
    }

    /**
     * Gets the capabilities of the homeserver. Always returns an object of
     * capability keys and their options, which may be empty.
     * @param fresh - True to ignore any cached values.
     * @returns Promise which resolves to the capabilities of the homeserver
     * @returns Rejects: with an error response.
     */
    public getCapabilities(fresh = false): Promise<Capabilities> {
        const now = new Date().getTime();

        if (this.cachedCapabilities && !fresh) {
            if (now < this.cachedCapabilities.expiration) {
                logger.log("Returning cached capabilities");
                return Promise.resolve(this.cachedCapabilities.capabilities);
            }
        }

        type Response = {
            capabilities?: Capabilities;
        };
        return this.http
            .authedRequest<Response>(Method.Get, "/capabilities")
            .catch((e: Error): Response => {
                // We swallow errors because we need a default object anyhow
                logger.error(e);
                return {};
            })
            .then((r = {}) => {
                const capabilities = r["capabilities"] || {};

                // If the capabilities missed the cache, cache it for a shorter amount
                // of time to try and refresh them later.
                const cacheMs = Object.keys(capabilities).length ? CAPABILITIES_CACHE_MS : 60000 + Math.random() * 5000;

                this.cachedCapabilities = {
                    capabilities,
                    expiration: now + cacheMs,
                };

                logger.log("Caching capabilities: ", capabilities);
                return capabilities;
            });
    }

    /**
     * Initialise support for end-to-end encryption in this client, using libolm.
     *
     * You should call this method after creating the matrixclient, but *before*
     * calling `startClient`, if you want to support end-to-end encryption.
     *
     * It will return a Promise which will resolve when the crypto layer has been
     * successfully initialised.
     */
    public async initCrypto(): Promise<void> {
        if (!isCryptoAvailable()) {
            throw new Error(
                `End-to-end encryption not supported in this js-sdk build: did ` +
                    `you remember to load the olm library?`,
            );
        }

        if (this.cryptoBackend) {
            logger.warn("Attempt to re-initialise e2e encryption on MatrixClient");
            return;
        }

        if (!this.cryptoStore) {
            // the cryptostore is provided by sdk.createClient, so this shouldn't happen
            throw new Error(`Cannot enable encryption: no cryptoStore provided`);
        }

        logger.log("Crypto: Starting up crypto store...");
        await this.cryptoStore.startup();

        // initialise the list of encrypted rooms (whether or not crypto is enabled)
        logger.log("Crypto: initialising roomlist...");
        await this.roomList.init();

        const userId = this.getUserId();
        if (userId === null) {
            throw new Error(
                `Cannot enable encryption on MatrixClient with unknown userId: ` +
                    `ensure userId is passed in createClient().`,
            );
        }
        if (this.deviceId === null) {
            throw new Error(
                `Cannot enable encryption on MatrixClient with unknown deviceId: ` +
                    `ensure deviceId is passed in createClient().`,
            );
        }

        const crypto = new Crypto(
            this,
            userId,
            this.deviceId,
            this.store,
            this.cryptoStore,
            this.roomList,
            this.verificationMethods!,
        );

        this.reEmitter.reEmit(crypto, [
            CryptoEvent.KeyBackupFailed,
            CryptoEvent.KeyBackupSessionsRemaining,
            CryptoEvent.RoomKeyRequest,
            CryptoEvent.RoomKeyRequestCancellation,
            CryptoEvent.Warning,
            CryptoEvent.DevicesUpdated,
            CryptoEvent.WillUpdateDevices,
            CryptoEvent.DeviceVerificationChanged,
            CryptoEvent.UserTrustStatusChanged,
            CryptoEvent.KeysChanged,
        ]);

        logger.log("Crypto: initialising crypto object...");
        await crypto.init({
            exportedOlmDevice: this.exportedOlmDeviceToImport,
            pickleKey: this.pickleKey,
        });
        delete this.exportedOlmDeviceToImport;

        this.olmVersion = Crypto.getOlmVersion();

        // if crypto initialisation was successful, tell it to attach its event handlers.
        crypto.registerEventHandlers(this as Parameters<Crypto["registerEventHandlers"]>[0]);
        this.cryptoBackend = this.crypto = crypto;

        // upload our keys in the background
        this.crypto.uploadDeviceKeys().catch((e) => {
            // TODO: throwing away this error is a really bad idea.
            logger.error("Error uploading device keys", e);
        });
    }

    /**
     * Initialise support for end-to-end encryption in this client, using the rust matrix-sdk-crypto.
     *
     * An alternative to {@link initCrypto}.
     *
     * *WARNING*: this API is very experimental, should not be used in production, and may change without notice!
     *    Eventually it will be deprecated and `initCrypto` will do the same thing.
     *
     * @experimental
     *
     * @param useIndexedDB - True to use an indexeddb store, false to use an in-memory store. Defaults to 'true'.
     *
     * @returns a Promise which will resolve when the crypto layer has been
     *    successfully initialised.
     */
    public async initRustCrypto({ useIndexedDB = true }: { useIndexedDB?: boolean } = {}): Promise<void> {
        if (this.cryptoBackend) {
            logger.warn("Attempt to re-initialise e2e encryption on MatrixClient");
            return;
        }

        const userId = this.getUserId();
        if (userId === null) {
            throw new Error(
                `Cannot enable encryption on MatrixClient with unknown userId: ` +
                    `ensure userId is passed in createClient().`,
            );
        }
        const deviceId = this.getDeviceId();
        if (deviceId === null) {
            throw new Error(
                `Cannot enable encryption on MatrixClient with unknown deviceId: ` +
                    `ensure deviceId is passed in createClient().`,
            );
        }

        // importing rust-crypto will download the webassembly, so we delay it until we know it will be
        // needed.
        const RustCrypto = await import("./rust-crypto");
        const rustCrypto = await RustCrypto.initRustCrypto(
            this.http,
            userId,
            deviceId,
            this.secretStorage,
            this.cryptoCallbacks,
            useIndexedDB ? RUST_SDK_STORE_PREFIX : null,
        );
        rustCrypto.supportedVerificationMethods = this.verificationMethods;

        this.cryptoBackend = rustCrypto;

        // attach the event listeners needed by RustCrypto
        this.on(RoomMemberEvent.Membership, rustCrypto.onRoomMembership.bind(rustCrypto));

        // re-emit the events emitted by the crypto impl
        this.reEmitter.reEmit(rustCrypto, [CryptoEvent.VerificationRequestReceived]);
    }

    /**
     * Access the server-side secret storage API for this client.
     */
    public get secretStorage(): ServerSideSecretStorage {
        return this._secretStorage;
    }

    /**
     * Access the crypto API for this client.
     *
     * If end-to-end encryption has been enabled for this client (via {@link initCrypto} or {@link initRustCrypto}),
     * returns an object giving access to the crypto API. Otherwise, returns `undefined`.
     */
    public getCrypto(): CryptoApi | undefined {
        return this.cryptoBackend;
    }

    /**
     * Is end-to-end crypto enabled for this client.
     * @returns True if end-to-end is enabled.
     * @deprecated prefer {@link getCrypto}
     */
    public isCryptoEnabled(): boolean {
        return !!this.cryptoBackend;
    }

    /**
     * Get the Ed25519 key for this device
     *
     * @returns base64-encoded ed25519 key. Null if crypto is
     *    disabled.
     */
    public getDeviceEd25519Key(): string | null {
        return this.crypto?.getDeviceEd25519Key() ?? null;
    }

    /**
     * Get the Curve25519 key for this device
     *
     * @returns base64-encoded curve25519 key. Null if crypto is
     *    disabled.
     */
    public getDeviceCurve25519Key(): string | null {
        return this.crypto?.getDeviceCurve25519Key() ?? null;
    }

    /**
     * @deprecated Does nothing.
     */
    public async uploadKeys(): Promise<void> {
        logger.warn("MatrixClient.uploadKeys is deprecated");
    }

    /**
     * Download the keys for a list of users and stores the keys in the session
     * store.
     * @param userIds - The users to fetch.
     * @param forceDownload - Always download the keys even if cached.
     *
     * @returns A promise which resolves to a map userId-\>deviceId-\>`DeviceInfo`
     *
     * @deprecated Prefer {@link CryptoApi.getUserDeviceInfo}
     */
    public downloadKeys(userIds: string[], forceDownload?: boolean): Promise<DeviceInfoMap> {
        if (!this.crypto) {
            return Promise.reject(new Error("End-to-end encryption disabled"));
        }
        return this.crypto.downloadKeys(userIds, forceDownload);
    }

    /**
     * Get the stored device keys for a user id
     *
     * @param userId - the user to list keys for.
     *
     * @returns list of devices
     * @deprecated Prefer {@link CryptoApi.getUserDeviceInfo}
     */
    public getStoredDevicesForUser(userId: string): DeviceInfo[] {
        if (!this.crypto) {
            throw new Error("End-to-end encryption disabled");
        }
        return this.crypto.getStoredDevicesForUser(userId) || [];
    }

    /**
     * Get the stored device key for a user id and device id
     *
     * @param userId - the user to list keys for.
     * @param deviceId - unique identifier for the device
     *
     * @returns device or null
     * @deprecated Prefer {@link CryptoApi.getUserDeviceInfo}
     */
    public getStoredDevice(userId: string, deviceId: string): DeviceInfo | null {
        if (!this.crypto) {
            throw new Error("End-to-end encryption disabled");
        }
        return this.crypto.getStoredDevice(userId, deviceId) || null;
    }

    /**
     * Mark the given device as verified
     *
     * @param userId - owner of the device
     * @param deviceId - unique identifier for the device or user's
     * cross-signing public key ID.
     *
     * @param verified - whether to mark the device as verified. defaults
     *   to 'true'.
     *
     * @returns
     *
     * @remarks
     * Fires {@link CryptoEvent#DeviceVerificationChanged}
     */
    public setDeviceVerified(userId: string, deviceId: string, verified = true): Promise<void> {
        const prom = this.setDeviceVerification(userId, deviceId, verified, null, null);

        // if one of the user's own devices is being marked as verified / unverified,
        // check the key backup status, since whether or not we use this depends on
        // whether it has a signature from a verified device
        if (userId == this.credentials.userId) {
            this.checkKeyBackup();
        }
        return prom;
    }

    /**
     * Mark the given device as blocked/unblocked
     *
     * @param userId - owner of the device
     * @param deviceId - unique identifier for the device or user's
     * cross-signing public key ID.
     *
     * @param blocked - whether to mark the device as blocked. defaults
     *   to 'true'.
     *
     * @returns
     *
     * @remarks
     * Fires {@link CryptoEvent.DeviceVerificationChanged}
     */
    public setDeviceBlocked(userId: string, deviceId: string, blocked = true): Promise<void> {
        return this.setDeviceVerification(userId, deviceId, null, blocked, null);
    }

    /**
     * Mark the given device as known/unknown
     *
     * @param userId - owner of the device
     * @param deviceId - unique identifier for the device or user's
     * cross-signing public key ID.
     *
     * @param known - whether to mark the device as known. defaults
     *   to 'true'.
     *
     * @returns
     *
     * @remarks
     * Fires {@link CryptoEvent#DeviceVerificationChanged}
     */
    public setDeviceKnown(userId: string, deviceId: string, known = true): Promise<void> {
        return this.setDeviceVerification(userId, deviceId, null, null, known);
    }

    private async setDeviceVerification(
        userId: string,
        deviceId: string,
        verified?: boolean | null,
        blocked?: boolean | null,
        known?: boolean | null,
    ): Promise<void> {
        if (!this.crypto) {
            throw new Error("End-to-end encryption disabled");
        }
        await this.crypto.setDeviceVerification(userId, deviceId, verified, blocked, known);
    }

    /**
     * Request a key verification from another user, using a DM.
     *
     * @param userId - the user to request verification with
     * @param roomId - the room to use for verification
     *
     * @returns resolves to a VerificationRequest
     *    when the request has been sent to the other party.
     */
    public requestVerificationDM(userId: string, roomId: string): Promise<VerificationRequest> {
        if (!this.crypto) {
            throw new Error("End-to-end encryption disabled");
        }
        return this.crypto.requestVerificationDM(userId, roomId);
    }

    /**
     * Finds a DM verification request that is already in progress for the given room id
     *
     * @param roomId - the room to use for verification
     *
     * @returns the VerificationRequest that is in progress, if any
     * @deprecated Prefer {@link CryptoApi.findVerificationRequestDMInProgress}.
     */
    public findVerificationRequestDMInProgress(roomId: string): VerificationRequest | undefined {
        if (!this.cryptoBackend) {
            throw new Error("End-to-end encryption disabled");
        } else if (!this.crypto) {
            // Hack for element-R to avoid breaking the cypress tests. We can get rid of this once the react-sdk is
            // updated to use CryptoApi.findVerificationRequestDMInProgress.
            return undefined;
        }
        return this.crypto.findVerificationRequestDMInProgress(roomId);
    }

    /**
     * Returns all to-device verification requests that are already in progress for the given user id
     *
     * @param userId - the ID of the user to query
     *
     * @returns the VerificationRequests that are in progress
     * @deprecated Prefer {@link CryptoApi.getVerificationRequestsToDeviceInProgress}.
     */
    public getVerificationRequestsToDeviceInProgress(userId: string): VerificationRequest[] {
        if (!this.crypto) {
            throw new Error("End-to-end encryption disabled");
        }
        return this.crypto.getVerificationRequestsToDeviceInProgress(userId);
    }

    /**
     * Request a key verification from another user.
     *
     * @param userId - the user to request verification with
     * @param devices - array of device IDs to send requests to.  Defaults to
     *    all devices owned by the user
     *
     * @returns resolves to a VerificationRequest
     *    when the request has been sent to the other party.
     *
     * @deprecated Prefer {@link CryptoApi#requestOwnUserVerification} or {@link CryptoApi#requestDeviceVerification}.
     */
    public requestVerification(userId: string, devices?: string[]): Promise<VerificationRequest> {
        if (!this.crypto) {
            throw new Error("End-to-end encryption disabled");
        }
        return this.crypto.requestVerification(userId, devices);
    }

    /**
     * Begin a key verification.
     *
     * @param method - the verification method to use
     * @param userId - the user to verify keys with
     * @param deviceId - the device to verify
     *
     * @returns a verification object
     * @deprecated Use `requestVerification` instead.
     */
    public beginKeyVerification(method: string, userId: string, deviceId: string): Verification<any, any> {
        if (!this.crypto) {
            throw new Error("End-to-end encryption disabled");
        }
        return this.crypto.beginKeyVerification(method, userId, deviceId);
    }

    /**
     * @deprecated Use {@link MatrixClient#secretStorage} and {@link SecretStorage.ServerSideSecretStorage#checkKey}.
     */
    public checkSecretStorageKey(key: Uint8Array, info: SecretStorageKeyDescription): Promise<boolean> {
        return this.secretStorage.checkKey(key, info);
    }

    /**
     * Set the global override for whether the client should ever send encrypted
     * messages to unverified devices.  This provides the default for rooms which
     * do not specify a value.
     *
     * @param value - whether to blacklist all unverified devices by default
     *
     * @deprecated Prefer direct access to {@link CryptoApi.globalBlacklistUnverifiedDevices}:
     *
     * ```javascript
     * client.getCrypto().globalBlacklistUnverifiedDevices = value;
     * ```
     */
    public setGlobalBlacklistUnverifiedDevices(value: boolean): boolean {
        if (!this.cryptoBackend) {
            throw new Error("End-to-end encryption disabled");
        }
        this.cryptoBackend.globalBlacklistUnverifiedDevices = value;
        return value;
    }

    /**
     * @returns whether to blacklist all unverified devices by default
     *
     * @deprecated Prefer direct access to {@link CryptoApi.globalBlacklistUnverifiedDevices}:
     *
     * ```javascript
     * value = client.getCrypto().globalBlacklistUnverifiedDevices;
     * ```
     */
    public getGlobalBlacklistUnverifiedDevices(): boolean {
        if (!this.cryptoBackend) {
            throw new Error("End-to-end encryption disabled");
        }
        return this.cryptoBackend.globalBlacklistUnverifiedDevices;
    }

    /**
     * Set whether sendMessage in a room with unknown and unverified devices
     * should throw an error and not send them message. This has 'Global' for
     * symmetry with setGlobalBlacklistUnverifiedDevices but there is currently
     * no room-level equivalent for this setting.
     *
     * This API is currently UNSTABLE and may change or be removed without notice.
     *
     * @param value - whether error on unknown devices
     *
     * @deprecated Prefer direct access to {@link CryptoApi.globalBlacklistUnverifiedDevices}:
     *
     * ```ts
     * client.getCrypto().globalBlacklistUnverifiedDevices = value;
     * ```
     */
    public setGlobalErrorOnUnknownDevices(value: boolean): void {
        if (!this.cryptoBackend) {
            throw new Error("End-to-end encryption disabled");
        }
        this.cryptoBackend.globalErrorOnUnknownDevices = value;
    }

    /**
     * @returns whether to error on unknown devices
     *
     * This API is currently UNSTABLE and may change or be removed without notice.
     */
    public getGlobalErrorOnUnknownDevices(): boolean {
        if (!this.cryptoBackend) {
            throw new Error("End-to-end encryption disabled");
        }
        return this.cryptoBackend.globalErrorOnUnknownDevices;
    }

    /**
     * Get the ID of one of the user's cross-signing keys
     *
     * @param type - The type of key to get the ID of.  One of
     *     "master", "self_signing", or "user_signing".  Defaults to "master".
     *
     * @returns the key ID
     * @deprecated prefer {@link Crypto.CryptoApi#getCrossSigningKeyId}
     */
    public getCrossSigningId(type: CrossSigningKey | string = CrossSigningKey.Master): string | null {
        if (!this.crypto) {
            throw new Error("End-to-end encryption disabled");
        }
        return this.crypto.getCrossSigningId(type);
    }

    /**
     * Get the cross signing information for a given user.
     *
     * The cross-signing API is currently UNSTABLE and may change without notice.
     *
     * @param userId - the user ID to get the cross-signing info for.
     *
     * @returns the cross signing information for the user.
     */
    public getStoredCrossSigningForUser(userId: string): CrossSigningInfo | null {
        if (!this.cryptoBackend) {
            throw new Error("End-to-end encryption disabled");
        }
        return this.cryptoBackend.getStoredCrossSigningForUser(userId);
    }

    /**
     * Check whether a given user is trusted.
     *
     * The cross-signing API is currently UNSTABLE and may change without notice.
     *
     * @param userId - The ID of the user to check.
     */
    public checkUserTrust(userId: string): UserTrustLevel {
        if (!this.cryptoBackend) {
            throw new Error("End-to-end encryption disabled");
        }
        return this.cryptoBackend.checkUserTrust(userId);
    }

    /**
     * Check whether a given device is trusted.
     *
     * The cross-signing API is currently UNSTABLE and may change without notice.
     *
     * @param userId - The ID of the user whose devices is to be checked.
     * @param deviceId - The ID of the device to check
     *
     * @deprecated Use {@link Crypto.CryptoApi.getDeviceVerificationStatus | `CryptoApi.getDeviceVerificationStatus`}
     */
    public checkDeviceTrust(userId: string, deviceId: string): DeviceTrustLevel {
        if (!this.crypto) {
            throw new Error("End-to-end encryption disabled");
        }
        return this.crypto.checkDeviceTrust(userId, deviceId);
    }

    /**
     * Check whether one of our own devices is cross-signed by our
     * user's stored keys, regardless of whether we trust those keys yet.
     *
     * @param deviceId - The ID of the device to check
     *
     * @returns true if the device is cross-signed
     */
    public checkIfOwnDeviceCrossSigned(deviceId: string): boolean {
        if (!this.crypto) {
            throw new Error("End-to-end encryption disabled");
        }
        return this.crypto.checkIfOwnDeviceCrossSigned(deviceId);
    }

    /**
     * Check the copy of our cross-signing key that we have in the device list and
     * see if we can get the private key. If so, mark it as trusted.
     * @param opts - ICheckOwnCrossSigningTrustOpts object
     */
    public checkOwnCrossSigningTrust(opts?: ICheckOwnCrossSigningTrustOpts): Promise<void> {
        if (!this.crypto) {
            throw new Error("End-to-end encryption disabled");
        }
        return this.crypto.checkOwnCrossSigningTrust(opts);
    }

    /**
     * Checks that a given cross-signing private key matches a given public key.
     * This can be used by the getCrossSigningKey callback to verify that the
     * private key it is about to supply is the one that was requested.
     * @param privateKey - The private key
     * @param expectedPublicKey - The public key
     * @returns true if the key matches, otherwise false
     */
    public checkCrossSigningPrivateKey(privateKey: Uint8Array, expectedPublicKey: string): boolean {
        if (!this.crypto) {
            throw new Error("End-to-end encryption disabled");
        }
        return this.crypto.checkCrossSigningPrivateKey(privateKey, expectedPublicKey);
    }

    // deprecated: use requestVerification instead
    public legacyDeviceVerification(
        userId: string,
        deviceId: string,
        method: VerificationMethod,
    ): Promise<VerificationRequest> {
        if (!this.crypto) {
            throw new Error("End-to-end encryption disabled");
        }
        return this.crypto.legacyDeviceVerification(userId, deviceId, method);
    }

    /**
     * Perform any background tasks that can be done before a message is ready to
     * send, in order to speed up sending of the message.
     * @param room - the room the event is in
     *
     * @deprecated Prefer {@link CryptoApi.prepareToEncrypt | `CryptoApi.prepareToEncrypt`}:
     *
     * ```javascript
     * client.getCrypto().prepareToEncrypt(room);
     * ```
     */
    public prepareToEncrypt(room: Room): void {
        if (!this.cryptoBackend) {
            throw new Error("End-to-end encryption disabled");
        }
        this.cryptoBackend.prepareToEncrypt(room);
    }

    /**
     * Checks if the user has previously published cross-signing keys
     *
     * This means downloading the devicelist for the user and checking if the list includes
     * the cross-signing pseudo-device.
     *
     * @deprecated Prefer {@link CryptoApi.userHasCrossSigningKeys | `CryptoApi.userHasCrossSigningKeys`}:
     *
     * ```javascript
     * result = client.getCrypto().userHasCrossSigningKeys();
     * ```
     */
    public userHasCrossSigningKeys(): Promise<boolean> {
        if (!this.cryptoBackend) {
            throw new Error("End-to-end encryption disabled");
        }
        return this.cryptoBackend.userHasCrossSigningKeys();
    }

    /**
     * Checks whether cross signing:
     * - is enabled on this account and trusted by this device
     * - has private keys either cached locally or stored in secret storage
     *
     * If this function returns false, bootstrapCrossSigning() can be used
     * to fix things such that it returns true. That is to say, after
     * bootstrapCrossSigning() completes successfully, this function should
     * return true.
     * @returns True if cross-signing is ready to be used on this device
     * @deprecated Prefer {@link CryptoApi.isCrossSigningReady | `CryptoApi.isCrossSigningReady`}:
     */
    public isCrossSigningReady(): Promise<boolean> {
        if (!this.cryptoBackend) {
            throw new Error("End-to-end encryption disabled");
        }
        return this.cryptoBackend.isCrossSigningReady();
    }

    /**
     * Bootstrap cross-signing by creating keys if needed. If everything is already
     * set up, then no changes are made, so this is safe to run to ensure
     * cross-signing is ready for use.
     *
     * This function:
     * - creates new cross-signing keys if they are not found locally cached nor in
     *   secret storage (if it has been set up)
     *
     * @deprecated Prefer {@link CryptoApi.bootstrapCrossSigning | `CryptoApi.bootstrapCrossSigning`}.
     */
    public bootstrapCrossSigning(opts: BootstrapCrossSigningOpts): Promise<void> {
        if (!this.cryptoBackend) {
            throw new Error("End-to-end encryption disabled");
        }
        return this.cryptoBackend.bootstrapCrossSigning(opts);
    }

    /**
     * Whether to trust a others users signatures of their devices.
     * If false, devices will only be considered 'verified' if we have
     * verified that device individually (effectively disabling cross-signing).
     *
     * Default: true
     *
     * @returns True if trusting cross-signed devices
     *
     * @deprecated Prefer {@link CryptoApi.getTrustCrossSignedDevices | `CryptoApi.getTrustCrossSignedDevices`}.
     */
    public getCryptoTrustCrossSignedDevices(): boolean {
        if (!this.cryptoBackend) {
            throw new Error("End-to-end encryption disabled");
        }
        return this.cryptoBackend.getTrustCrossSignedDevices();
    }

    /**
     * See getCryptoTrustCrossSignedDevices
     *
     * @param val - True to trust cross-signed devices
     *
     * @deprecated Prefer {@link CryptoApi.setTrustCrossSignedDevices | `CryptoApi.setTrustCrossSignedDevices`}.
     */
    public setCryptoTrustCrossSignedDevices(val: boolean): void {
        if (!this.cryptoBackend) {
            throw new Error("End-to-end encryption disabled");
        }
        this.cryptoBackend.setTrustCrossSignedDevices(val);
    }

    /**
     * Counts the number of end to end session keys that are waiting to be backed up
     * @returns Promise which resolves to the number of sessions requiring backup
     */
    public countSessionsNeedingBackup(): Promise<number> {
        if (!this.crypto) {
            throw new Error("End-to-end encryption disabled");
        }
        return this.crypto.countSessionsNeedingBackup();
    }

    /**
     * Get information about the encryption of an event
     *
     * @param event - event to be checked
     * @returns The event information.
     */
    public getEventEncryptionInfo(event: MatrixEvent): IEncryptedEventInfo {
        if (!this.cryptoBackend) {
            throw new Error("End-to-end encryption disabled");
        }
        return this.cryptoBackend.getEventEncryptionInfo(event);
    }

    /**
     * Create a recovery key from a user-supplied passphrase.
     *
     * The Secure Secret Storage API is currently UNSTABLE and may change without notice.
     *
     * @param password - Passphrase string that can be entered by the user
     *     when restoring the backup as an alternative to entering the recovery key.
     *     Optional.
     * @returns Object with public key metadata, encoded private
     *     recovery key which should be disposed of after displaying to the user,
     *     and raw private key to avoid round tripping if needed.
     */
    public createRecoveryKeyFromPassphrase(password?: string): Promise<IRecoveryKey> {
        if (!this.crypto) {
            throw new Error("End-to-end encryption disabled");
        }
        return this.crypto.createRecoveryKeyFromPassphrase(password);
    }

    /**
     * Checks whether secret storage:
     * - is enabled on this account
     * - is storing cross-signing private keys
     * - is storing session backup key (if enabled)
     *
     * If this function returns false, bootstrapSecretStorage() can be used
     * to fix things such that it returns true. That is to say, after
     * bootstrapSecretStorage() completes successfully, this function should
     * return true.
     *
     * @returns True if secret storage is ready to be used on this device
     * @deprecated Prefer {@link CryptoApi.isSecretStorageReady | `CryptoApi.isSecretStorageReady`}:
     */
    public isSecretStorageReady(): Promise<boolean> {
        if (!this.cryptoBackend) {
            throw new Error("End-to-end encryption disabled");
        }
        return this.cryptoBackend.isSecretStorageReady();
    }

    /**
     * Bootstrap Secure Secret Storage if needed by creating a default key. If everything is
     * already set up, then no changes are made, so this is safe to run to ensure secret
     * storage is ready for use.
     *
     * This function
     * - creates a new Secure Secret Storage key if no default key exists
     *   - if a key backup exists, it is migrated to store the key in the Secret
     *     Storage
     * - creates a backup if none exists, and one is requested
     * - migrates Secure Secret Storage to use the latest algorithm, if an outdated
     *   algorithm is found
     *
     * @deprecated Use {@link CryptoApi#bootstrapSecretStorage}.
     */
    public bootstrapSecretStorage(opts: ICreateSecretStorageOpts): Promise<void> {
        if (!this.crypto) {
            throw new Error("End-to-end encryption disabled");
        }
        return this.crypto.bootstrapSecretStorage(opts);
    }

    /**
     * Add a key for encrypting secrets.
     *
     * The Secure Secret Storage API is currently UNSTABLE and may change without notice.
     *
     * @param algorithm - the algorithm used by the key
     * @param opts - the options for the algorithm.  The properties used
     *     depend on the algorithm given.
     * @param keyName - the name of the key.  If not given, a random name will be generated.
     *
     * @returns An object with:
     *     keyId: the ID of the key
     *     keyInfo: details about the key (iv, mac, passphrase)
     *
     * @deprecated Use {@link MatrixClient#secretStorage} and {@link SecretStorage.ServerSideSecretStorage#addKey}.
     */
    public addSecretStorageKey(
        algorithm: string,
        opts: AddSecretStorageKeyOpts,
        keyName?: string,
    ): Promise<{ keyId: string; keyInfo: SecretStorageKeyDescription }> {
        return this.secretStorage.addKey(algorithm, opts, keyName);
    }

    /**
     * Check whether we have a key with a given ID.
     *
     * The Secure Secret Storage API is currently UNSTABLE and may change without notice.
     *
     * @param keyId - The ID of the key to check
     *     for. Defaults to the default key ID if not provided.
     * @returns Whether we have the key.
     *
     * @deprecated Use {@link MatrixClient#secretStorage} and {@link SecretStorage.ServerSideSecretStorage#hasKey}.
     */
    public hasSecretStorageKey(keyId?: string): Promise<boolean> {
        return this.secretStorage.hasKey(keyId);
    }

    /**
     * Store an encrypted secret on the server.
     *
     * The Secure Secret Storage API is currently UNSTABLE and may change without notice.
     *
     * @param name - The name of the secret
     * @param secret - The secret contents.
     * @param keys - The IDs of the keys to use to encrypt the secret or null/undefined
     *     to use the default (will throw if no default key is set).
     *
     * @deprecated Use {@link MatrixClient#secretStorage} and {@link SecretStorage.ServerSideSecretStorage#store}.
     */
    public storeSecret(name: string, secret: string, keys?: string[]): Promise<void> {
        return this.secretStorage.store(name, secret, keys);
    }

    /**
     * Get a secret from storage.
     *
     * The Secure Secret Storage API is currently UNSTABLE and may change without notice.
     *
     * @param name - the name of the secret
     *
     * @returns the contents of the secret
     *
     * @deprecated Use {@link MatrixClient#secretStorage} and {@link SecretStorage.ServerSideSecretStorage#get}.
     */
    public getSecret(name: string): Promise<string | undefined> {
        return this.secretStorage.get(name);
    }

    /**
     * Check if a secret is stored on the server.
     *
     * The Secure Secret Storage API is currently UNSTABLE and may change without notice.
     *
     * @param name - the name of the secret
     * @returns map of key name to key info the secret is encrypted
     *     with, or null if it is not present or not encrypted with a trusted
     *     key
     *
     * @deprecated Use {@link MatrixClient#secretStorage} and {@link SecretStorage.ServerSideSecretStorage#isStored}.
     */
    public isSecretStored(name: string): Promise<Record<string, SecretStorageKeyDescription> | null> {
        return this.secretStorage.isStored(name);
    }

    /**
     * Request a secret from another device.
     *
     * The Secure Secret Storage API is currently UNSTABLE and may change without notice.
     *
     * @param name - the name of the secret to request
     * @param devices - the devices to request the secret from
     *
     * @returns the secret request object
     */
    public requestSecret(name: string, devices: string[]): ISecretRequest {
        if (!this.crypto) {
            throw new Error("End-to-end encryption disabled");
        }
        return this.crypto.requestSecret(name, devices);
    }

    /**
     * Get the current default key ID for encrypting secrets.
     *
     * The Secure Secret Storage API is currently UNSTABLE and may change without notice.
     *
     * @returns The default key ID or null if no default key ID is set
     *
     * @deprecated Use {@link MatrixClient#secretStorage} and {@link SecretStorage.ServerSideSecretStorage#getDefaultKeyId}.
     */
    public getDefaultSecretStorageKeyId(): Promise<string | null> {
        return this.secretStorage.getDefaultKeyId();
    }

    /**
     * Set the current default key ID for encrypting secrets.
     *
     * The Secure Secret Storage API is currently UNSTABLE and may change without notice.
     *
     * @param keyId - The new default key ID
     *
     * @deprecated Use {@link MatrixClient#secretStorage} and {@link SecretStorage.ServerSideSecretStorage#setDefaultKeyId}.
     */
    public setDefaultSecretStorageKeyId(keyId: string): Promise<void> {
        return this.secretStorage.setDefaultKeyId(keyId);
    }

    /**
     * Checks that a given secret storage private key matches a given public key.
     * This can be used by the getSecretStorageKey callback to verify that the
     * private key it is about to supply is the one that was requested.
     *
     * The Secure Secret Storage API is currently UNSTABLE and may change without notice.
     *
     * @param privateKey - The private key
     * @param expectedPublicKey - The public key
     * @returns true if the key matches, otherwise false
     *
     * @deprecated The use of asymmetric keys for SSSS is deprecated.
     *     Use {@link SecretStorage.ServerSideSecretStorage#checkKey} for symmetric keys.
     */
    public checkSecretStoragePrivateKey(privateKey: Uint8Array, expectedPublicKey: string): boolean {
        if (!this.crypto) {
            throw new Error("End-to-end encryption disabled");
        }
        return this.crypto.checkSecretStoragePrivateKey(privateKey, expectedPublicKey);
    }

    /**
     * Get e2e information on the device that sent an event
     *
     * @param event - event to be checked
     */
    public async getEventSenderDeviceInfo(event: MatrixEvent): Promise<DeviceInfo | null> {
        if (!this.crypto) {
            return null;
        }
        return this.crypto.getEventSenderDeviceInfo(event);
    }

    /**
     * Check if the sender of an event is verified
     *
     * @param event - event to be checked
     *
     * @returns true if the sender of this event has been verified using
     * {@link MatrixClient#setDeviceVerified}.
     */
    public async isEventSenderVerified(event: MatrixEvent): Promise<boolean> {
        const device = await this.getEventSenderDeviceInfo(event);
        if (!device) {
            return false;
        }
        return device.isVerified();
    }

    /**
     * Get outgoing room key request for this event if there is one.
     * @param event - The event to check for
     *
     * @returns A room key request, or null if there is none
     */
    public getOutgoingRoomKeyRequest(event: MatrixEvent): Promise<OutgoingRoomKeyRequest | null> {
        if (!this.crypto) {
            throw new Error("End-to-End encryption disabled");
        }
        const wireContent = event.getWireContent();
        const requestBody: IRoomKeyRequestBody = {
            session_id: wireContent.session_id,
            sender_key: wireContent.sender_key,
            algorithm: wireContent.algorithm,
            room_id: event.getRoomId()!,
        };
        if (!requestBody.session_id || !requestBody.sender_key || !requestBody.algorithm || !requestBody.room_id) {
            return Promise.resolve(null);
        }
        return this.crypto.cryptoStore.getOutgoingRoomKeyRequest(requestBody);
    }

    /**
     * Cancel a room key request for this event if one is ongoing and resend the
     * request.
     * @param event - event of which to cancel and resend the room
     *                            key request.
     * @returns A promise that will resolve when the key request is queued
     */
    public cancelAndResendEventRoomKeyRequest(event: MatrixEvent): Promise<void> {
        if (!this.crypto) {
            throw new Error("End-to-End encryption disabled");
        }
        return event.cancelAndResendKeyRequest(this.crypto, this.getUserId()!);
    }

    /**
     * Enable end-to-end encryption for a room. This does not modify room state.
     * Any messages sent before the returned promise resolves will be sent unencrypted.
     * @param roomId - The room ID to enable encryption in.
     * @param config - The encryption config for the room.
     * @returns A promise that will resolve when encryption is set up.
     */
    public setRoomEncryption(roomId: string, config: IRoomEncryption): Promise<void> {
        if (!this.crypto) {
            throw new Error("End-to-End encryption disabled");
        }
        return this.crypto.setRoomEncryption(roomId, config);
    }

    /**
     * Whether encryption is enabled for a room.
     * @param roomId - the room id to query.
     * @returns whether encryption is enabled.
     */
    public isRoomEncrypted(roomId: string): boolean {
        const room = this.getRoom(roomId);
        if (!room) {
            // we don't know about this room, so can't determine if it should be
            // encrypted. Let's assume not.
            return false;
        }

        // if there is an 'm.room.encryption' event in this room, it should be
        // encrypted (independently of whether we actually support encryption)
        const ev = room.currentState.getStateEvents(EventType.RoomEncryption, "");
        if (ev) {
            return true;
        }

        // we don't have an m.room.encrypted event, but that might be because
        // the server is hiding it from us. Check the store to see if it was
        // previously encrypted.
        return this.roomList.isRoomEncrypted(roomId);
    }

    /**
     * Encrypts and sends a given object via Olm to-device messages to a given
     * set of devices.
     *
     * @param userDeviceMap - mapping from userId to deviceInfo
     *
     * @param payload - fields to include in the encrypted payload
     *
     * @returns Promise which
     *     resolves once the message has been encrypted and sent to the given
     *     userDeviceMap, and returns the `{ contentMap, deviceInfoByDeviceId }`
     *     of the successfully sent messages.
     */
    public encryptAndSendToDevices(userDeviceInfoArr: IOlmDevice<DeviceInfo>[], payload: object): Promise<void> {
        if (!this.crypto) {
            throw new Error("End-to-End encryption disabled");
        }
        return this.crypto.encryptAndSendToDevices(userDeviceInfoArr, payload);
    }

    /**
     * Forces the current outbound group session to be discarded such
     * that another one will be created next time an event is sent.
     *
     * @param roomId - The ID of the room to discard the session for
     *
     * @deprecated Prefer {@link CryptoApi.forceDiscardSession | `CryptoApi.forceDiscardSession`}:
     *
     */
    public forceDiscardSession(roomId: string): void {
        if (!this.cryptoBackend) {
            throw new Error("End-to-End encryption disabled");
        }
        this.cryptoBackend.forceDiscardSession(roomId);
    }

    /**
     * Get a list containing all of the room keys
     *
     * This should be encrypted before returning it to the user.
     *
     * @returns a promise which resolves to a list of session export objects
     *
     * @deprecated Prefer {@link CryptoApi.exportRoomKeys | `CryptoApi.exportRoomKeys`}:
     *
     * ```javascript
     * sessionData = await client.getCrypto().exportRoomKeys();
     * ```
     */
    public exportRoomKeys(): Promise<IMegolmSessionData[]> {
        if (!this.cryptoBackend) {
            return Promise.reject(new Error("End-to-end encryption disabled"));
        }
        return this.cryptoBackend.exportRoomKeys();
    }

    /**
     * Import a list of room keys previously exported by exportRoomKeys
     *
     * @param keys - a list of session export objects
     * @param opts - options object
     *
     * @returns a promise which resolves when the keys have been imported
     *
     * @deprecated Prefer {@link CryptoApi.importRoomKeys | `CryptoApi.importRoomKeys`}:
     * ```javascript
     *  await client.getCrypto()?.importRoomKeys([..]);
     * ```
     */
    public importRoomKeys(keys: IMegolmSessionData[], opts?: ImportRoomKeysOpts): Promise<void> {
        if (!this.cryptoBackend) {
            throw new Error("End-to-end encryption disabled");
        }
        return this.cryptoBackend.importRoomKeys(keys, opts);
    }

    /**
     * Force a re-check of the local key backup status against
     * what's on the server.
     *
     * @returns Object with backup info (as returned by
     *     getKeyBackupVersion) in backupInfo and
     *     trust information (as returned by isKeyBackupTrusted)
     *     in trustInfo.
     */
    public checkKeyBackup(): Promise<IKeyBackupCheck | null> {
        if (!this.crypto) {
            throw new Error("End-to-end encryption disabled");
        }
        return this.crypto.backupManager.checkKeyBackup();
    }

    /**
     * Get information about the current key backup.
     * @returns Information object from API or null
     */
    public async getKeyBackupVersion(): Promise<IKeyBackupInfo | null> {
        let res: IKeyBackupInfo;
        try {
            res = await this.http.authedRequest<IKeyBackupInfo>(
                Method.Get,
                "/room_keys/version",
                undefined,
                undefined,
                { prefix: ClientPrefix.V3 },
            );
        } catch (e) {
            if ((<MatrixError>e).errcode === "M_NOT_FOUND") {
                return null;
            } else {
                throw e;
            }
        }
        BackupManager.checkBackupVersion(res);
        return res;
    }

    /**
     * @param info - key backup info dict from getKeyBackupVersion()
     */
    public isKeyBackupTrusted(info: IKeyBackupInfo): Promise<TrustInfo> {
        if (!this.crypto) {
            throw new Error("End-to-end encryption disabled");
        }
        return this.crypto.backupManager.isKeyBackupTrusted(info);
    }

    /**
     * @returns true if the client is configured to back up keys to
     *     the server, otherwise false. If we haven't completed a successful check
     *     of key backup status yet, returns null.
     */
    public getKeyBackupEnabled(): boolean | null {
        if (!this.crypto) {
            throw new Error("End-to-end encryption disabled");
        }
        return this.crypto.backupManager.getKeyBackupEnabled();
    }

    /**
     * Enable backing up of keys, using data previously returned from
     * getKeyBackupVersion.
     *
     * @param info - Backup information object as returned by getKeyBackupVersion
     * @returns Promise which resolves when complete.
     */
    public enableKeyBackup(info: IKeyBackupInfo): Promise<void> {
        if (!this.crypto) {
            throw new Error("End-to-end encryption disabled");
        }

        return this.crypto.backupManager.enableKeyBackup(info);
    }

    /**
     * Disable backing up of keys.
     */
    public disableKeyBackup(): void {
        if (!this.crypto) {
            throw new Error("End-to-end encryption disabled");
        }

        this.crypto.backupManager.disableKeyBackup();
    }

    /**
     * Set up the data required to create a new backup version.  The backup version
     * will not be created and enabled until createKeyBackupVersion is called.
     *
     * @param password - Passphrase string that can be entered by the user
     *     when restoring the backup as an alternative to entering the recovery key.
     *     Optional.
     *
     * @returns Object that can be passed to createKeyBackupVersion and
     *     additionally has a 'recovery_key' member with the user-facing recovery key string.
     */
    public async prepareKeyBackupVersion(
        password?: string | Uint8Array | null,
        opts: IKeyBackupPrepareOpts = { secureSecretStorage: false },
    ): Promise<Pick<IPreparedKeyBackupVersion, "algorithm" | "auth_data" | "recovery_key">> {
        if (!this.crypto) {
            throw new Error("End-to-end encryption disabled");
        }

        // eslint-disable-next-line camelcase
        const { algorithm, auth_data, recovery_key, privateKey } =
            await this.crypto.backupManager.prepareKeyBackupVersion(password);

        if (opts.secureSecretStorage) {
            await this.secretStorage.store("m.megolm_backup.v1", encodeBase64(privateKey));
            logger.info("Key backup private key stored in secret storage");
        }

        return {
            algorithm,
            /* eslint-disable camelcase */
            auth_data,
            recovery_key,
            /* eslint-enable camelcase */
        };
    }

    /**
     * Check whether the key backup private key is stored in secret storage.
     * @returns map of key name to key info the secret is
     *     encrypted with, or null if it is not present or not encrypted with a
     *     trusted key
     */
    public isKeyBackupKeyStored(): Promise<Record<string, SecretStorageKeyDescription> | null> {
        return Promise.resolve(this.secretStorage.isStored("m.megolm_backup.v1"));
    }

    /**
     * Create a new key backup version and enable it, using the information return
     * from prepareKeyBackupVersion.
     *
     * @param info - Info object from prepareKeyBackupVersion
     * @returns Object with 'version' param indicating the version created
     */
    public async createKeyBackupVersion(info: IKeyBackupInfo): Promise<IKeyBackupInfo> {
        if (!this.crypto) {
            throw new Error("End-to-end encryption disabled");
        }

        await this.crypto.backupManager.createKeyBackupVersion(info);

        const data = {
            algorithm: info.algorithm,
            auth_data: info.auth_data,
        };

        // Sign the backup auth data with the device key for backwards compat with
        // older devices with cross-signing. This can probably go away very soon in
        // favour of just signing with the cross-singing master key.
        // XXX: Private member access
        await this.crypto.signObject(data.auth_data);

        if (
            this.cryptoCallbacks.getCrossSigningKey &&
            // XXX: Private member access
            this.crypto.crossSigningInfo.getId()
        ) {
            // now also sign the auth data with the cross-signing master key
            // we check for the callback explicitly here because we still want to be able
            // to create an un-cross-signed key backup if there is a cross-signing key but
            // no callback supplied.
            // XXX: Private member access
            await this.crypto.crossSigningInfo.signObject(data.auth_data, "master");
        }

        const res = await this.http.authedRequest<IKeyBackupInfo>(Method.Post, "/room_keys/version", undefined, data, {
            prefix: ClientPrefix.V3,
        });

        // We could assume everything's okay and enable directly, but this ensures
        // we run the same signature verification that will be used for future
        // sessions.
        await this.checkKeyBackup();
        if (!this.getKeyBackupEnabled()) {
            logger.error("Key backup not usable even though we just created it");
        }

        return res;
    }

    public async deleteKeyBackupVersion(version: string): Promise<void> {
        if (!this.crypto) {
            throw new Error("End-to-end encryption disabled");
        }

        // If we're currently backing up to this backup... stop.
        // (We start using it automatically in createKeyBackupVersion
        // so this is symmetrical).
        if (this.crypto.backupManager.version) {
            this.crypto.backupManager.disableKeyBackup();
        }

        const path = utils.encodeUri("/room_keys/version/$version", {
            $version: version,
        });

        await this.http.authedRequest(Method.Delete, path, undefined, undefined, { prefix: ClientPrefix.V3 });
    }

    private makeKeyBackupPath(roomId: undefined, sessionId: undefined, version?: string): IKeyBackupPath;
    private makeKeyBackupPath(roomId: string, sessionId: undefined, version?: string): IKeyBackupPath;
    private makeKeyBackupPath(roomId: string, sessionId: string, version?: string): IKeyBackupPath;
    private makeKeyBackupPath(roomId?: string, sessionId?: string, version?: string): IKeyBackupPath {
        let path: string;
        if (sessionId !== undefined) {
            path = utils.encodeUri("/room_keys/keys/$roomId/$sessionId", {
                $roomId: roomId!,
                $sessionId: sessionId,
            });
        } else if (roomId !== undefined) {
            path = utils.encodeUri("/room_keys/keys/$roomId", {
                $roomId: roomId,
            });
        } else {
            path = "/room_keys/keys";
        }
        const queryData = version === undefined ? undefined : { version };
        return { path, queryData };
    }

    /**
     * Back up session keys to the homeserver.
     * @param roomId - ID of the room that the keys are for Optional.
     * @param sessionId - ID of the session that the keys are for Optional.
     * @param version - backup version Optional.
     * @param data - Object keys to send
     * @returns a promise that will resolve when the keys
     * are uploaded
     */
    public sendKeyBackup(
        roomId: undefined,
        sessionId: undefined,
        version: string | undefined,
        data: IKeyBackup,
    ): Promise<void>;
    public sendKeyBackup(
        roomId: string,
        sessionId: undefined,
        version: string | undefined,
        data: IKeyBackup,
    ): Promise<void>;
    public sendKeyBackup(
        roomId: string,
        sessionId: string,
        version: string | undefined,
        data: IKeyBackup,
    ): Promise<void>;
    public async sendKeyBackup(
        roomId: string | undefined,
        sessionId: string | undefined,
        version: string | undefined,
        data: IKeyBackup,
    ): Promise<void> {
        if (!this.crypto) {
            throw new Error("End-to-end encryption disabled");
        }

        const path = this.makeKeyBackupPath(roomId!, sessionId!, version);
        await this.http.authedRequest(Method.Put, path.path, path.queryData, data, { prefix: ClientPrefix.V3 });
    }

    /**
     * Marks all group sessions as needing to be backed up and schedules them to
     * upload in the background as soon as possible.
     */
    public async scheduleAllGroupSessionsForBackup(): Promise<void> {
        if (!this.crypto) {
            throw new Error("End-to-end encryption disabled");
        }

        await this.crypto.backupManager.scheduleAllGroupSessionsForBackup();
    }

    /**
     * Marks all group sessions as needing to be backed up without scheduling
     * them to upload in the background.
     * @returns Promise which resolves to the number of sessions requiring a backup.
     */
    public flagAllGroupSessionsForBackup(): Promise<number> {
        if (!this.crypto) {
            throw new Error("End-to-end encryption disabled");
        }

        return this.crypto.backupManager.flagAllGroupSessionsForBackup();
    }

    public isValidRecoveryKey(recoveryKey: string): boolean {
        try {
            decodeRecoveryKey(recoveryKey);
            return true;
        } catch (e) {
            return false;
        }
    }

    /**
     * Get the raw key for a key backup from the password
     * Used when migrating key backups into SSSS
     *
     * The cross-signing API is currently UNSTABLE and may change without notice.
     *
     * @param password - Passphrase
     * @param backupInfo - Backup metadata from `checkKeyBackup`
     * @returns key backup key
     */
    public keyBackupKeyFromPassword(password: string, backupInfo: IKeyBackupInfo): Promise<Uint8Array> {
        return keyFromAuthData(backupInfo.auth_data, password);
    }

    /**
     * Get the raw key for a key backup from the recovery key
     * Used when migrating key backups into SSSS
     *
     * The cross-signing API is currently UNSTABLE and may change without notice.
     *
     * @param recoveryKey - The recovery key
     * @returns key backup key
     */
    public keyBackupKeyFromRecoveryKey(recoveryKey: string): Uint8Array {
        return decodeRecoveryKey(recoveryKey);
    }

    /**
     * Restore from an existing key backup via a passphrase.
     *
     * @param password - Passphrase
     * @param targetRoomId - Room ID to target a specific room.
     * Restores all rooms if omitted.
     * @param targetSessionId - Session ID to target a specific session.
     * Restores all sessions if omitted.
     * @param backupInfo - Backup metadata from `checkKeyBackup`
     * @param opts - Optional params such as callbacks
     * @returns Status of restoration with `total` and `imported`
     * key counts.
     */
    public async restoreKeyBackupWithPassword(
        password: string,
        targetRoomId: undefined,
        targetSessionId: undefined,
        backupInfo: IKeyBackupInfo,
        opts: IKeyBackupRestoreOpts,
    ): Promise<IKeyBackupRestoreResult>;
    public async restoreKeyBackupWithPassword(
        password: string,
        targetRoomId: string,
        targetSessionId: undefined,
        backupInfo: IKeyBackupInfo,
        opts: IKeyBackupRestoreOpts,
    ): Promise<IKeyBackupRestoreResult>;
    public async restoreKeyBackupWithPassword(
        password: string,
        targetRoomId: string,
        targetSessionId: string,
        backupInfo: IKeyBackupInfo,
        opts: IKeyBackupRestoreOpts,
    ): Promise<IKeyBackupRestoreResult>;
    public async restoreKeyBackupWithPassword(
        password: string,
        targetRoomId: string | undefined,
        targetSessionId: string | undefined,
        backupInfo: IKeyBackupInfo,
        opts: IKeyBackupRestoreOpts,
    ): Promise<IKeyBackupRestoreResult> {
        const privKey = await keyFromAuthData(backupInfo.auth_data, password);
        return this.restoreKeyBackup(privKey, targetRoomId!, targetSessionId!, backupInfo, opts);
    }

    /**
     * Restore from an existing key backup via a private key stored in secret
     * storage.
     *
     * @param backupInfo - Backup metadata from `checkKeyBackup`
     * @param targetRoomId - Room ID to target a specific room.
     * Restores all rooms if omitted.
     * @param targetSessionId - Session ID to target a specific session.
     * Restores all sessions if omitted.
     * @param opts - Optional params such as callbacks
     * @returns Status of restoration with `total` and `imported`
     * key counts.
     */
    public async restoreKeyBackupWithSecretStorage(
        backupInfo: IKeyBackupInfo,
        targetRoomId?: string,
        targetSessionId?: string,
        opts?: IKeyBackupRestoreOpts,
    ): Promise<IKeyBackupRestoreResult> {
        if (!this.crypto) {
            throw new Error("End-to-end encryption disabled");
        }
        const storedKey = await this.secretStorage.get("m.megolm_backup.v1");

        // ensure that the key is in the right format.  If not, fix the key and
        // store the fixed version
        const fixedKey = fixBackupKey(storedKey);
        if (fixedKey) {
            const keys = await this.secretStorage.getKey();
            await this.secretStorage.store("m.megolm_backup.v1", fixedKey, [keys![0]]);
        }

        const privKey = decodeBase64(fixedKey || storedKey!);
        return this.restoreKeyBackup(privKey, targetRoomId!, targetSessionId!, backupInfo, opts);
    }

    /**
     * Restore from an existing key backup via an encoded recovery key.
     *
     * @param recoveryKey - Encoded recovery key
     * @param targetRoomId - Room ID to target a specific room.
     * Restores all rooms if omitted.
     * @param targetSessionId - Session ID to target a specific session.
     * Restores all sessions if omitted.
     * @param backupInfo - Backup metadata from `checkKeyBackup`
     * @param opts - Optional params such as callbacks

     * @returns Status of restoration with `total` and `imported`
     * key counts.
     */
    public restoreKeyBackupWithRecoveryKey(
        recoveryKey: string,
        targetRoomId: undefined,
        targetSessionId: undefined,
        backupInfo: IKeyBackupInfo,
        opts?: IKeyBackupRestoreOpts,
    ): Promise<IKeyBackupRestoreResult>;
    public restoreKeyBackupWithRecoveryKey(
        recoveryKey: string,
        targetRoomId: string,
        targetSessionId: undefined,
        backupInfo: IKeyBackupInfo,
        opts?: IKeyBackupRestoreOpts,
    ): Promise<IKeyBackupRestoreResult>;
    public restoreKeyBackupWithRecoveryKey(
        recoveryKey: string,
        targetRoomId: string,
        targetSessionId: string,
        backupInfo: IKeyBackupInfo,
        opts?: IKeyBackupRestoreOpts,
    ): Promise<IKeyBackupRestoreResult>;
    public restoreKeyBackupWithRecoveryKey(
        recoveryKey: string,
        targetRoomId: string | undefined,
        targetSessionId: string | undefined,
        backupInfo: IKeyBackupInfo,
        opts?: IKeyBackupRestoreOpts,
    ): Promise<IKeyBackupRestoreResult> {
        const privKey = decodeRecoveryKey(recoveryKey);
        return this.restoreKeyBackup(privKey, targetRoomId!, targetSessionId!, backupInfo, opts);
    }

    public async restoreKeyBackupWithCache(
        targetRoomId: undefined,
        targetSessionId: undefined,
        backupInfo: IKeyBackupInfo,
        opts?: IKeyBackupRestoreOpts,
    ): Promise<IKeyBackupRestoreResult>;
    public async restoreKeyBackupWithCache(
        targetRoomId: string,
        targetSessionId: undefined,
        backupInfo: IKeyBackupInfo,
        opts?: IKeyBackupRestoreOpts,
    ): Promise<IKeyBackupRestoreResult>;
    public async restoreKeyBackupWithCache(
        targetRoomId: string,
        targetSessionId: string,
        backupInfo: IKeyBackupInfo,
        opts?: IKeyBackupRestoreOpts,
    ): Promise<IKeyBackupRestoreResult>;
    public async restoreKeyBackupWithCache(
        targetRoomId: string | undefined,
        targetSessionId: string | undefined,
        backupInfo: IKeyBackupInfo,
        opts?: IKeyBackupRestoreOpts,
    ): Promise<IKeyBackupRestoreResult> {
        if (!this.crypto) {
            throw new Error("End-to-end encryption disabled");
        }
        const privKey = await this.crypto.getSessionBackupPrivateKey();
        if (!privKey) {
            throw new Error("Couldn't get key");
        }
        return this.restoreKeyBackup(privKey, targetRoomId!, targetSessionId!, backupInfo, opts);
    }

    private async restoreKeyBackup(
        privKey: ArrayLike<number>,
        targetRoomId: undefined,
        targetSessionId: undefined,
        backupInfo: IKeyBackupInfo,
        opts?: IKeyBackupRestoreOpts,
    ): Promise<IKeyBackupRestoreResult>;
    private async restoreKeyBackup(
        privKey: ArrayLike<number>,
        targetRoomId: string,
        targetSessionId: undefined,
        backupInfo: IKeyBackupInfo,
        opts?: IKeyBackupRestoreOpts,
    ): Promise<IKeyBackupRestoreResult>;
    private async restoreKeyBackup(
        privKey: ArrayLike<number>,
        targetRoomId: string,
        targetSessionId: string,
        backupInfo: IKeyBackupInfo,
        opts?: IKeyBackupRestoreOpts,
    ): Promise<IKeyBackupRestoreResult>;
    private async restoreKeyBackup(
        privKey: ArrayLike<number>,
        targetRoomId: string | undefined,
        targetSessionId: string | undefined,
        backupInfo: IKeyBackupInfo,
        opts?: IKeyBackupRestoreOpts,
    ): Promise<IKeyBackupRestoreResult> {
        const cacheCompleteCallback = opts?.cacheCompleteCallback;
        const progressCallback = opts?.progressCallback;

        if (!this.crypto) {
            throw new Error("End-to-end encryption disabled");
        }

        let totalKeyCount = 0;
        let keys: IMegolmSessionData[] = [];

        const path = this.makeKeyBackupPath(targetRoomId!, targetSessionId!, backupInfo.version);

        const algorithm = await BackupManager.makeAlgorithm(backupInfo, async () => {
            return privKey;
        });

        const untrusted = algorithm.untrusted;

        try {
            // If the pubkey computed from the private data we've been given
            // doesn't match the one in the auth_data, the user has entered
            // a different recovery key / the wrong passphrase.
            if (!(await algorithm.keyMatches(privKey))) {
                return Promise.reject(new MatrixError({ errcode: MatrixClient.RESTORE_BACKUP_ERROR_BAD_KEY }));
            }

            // Cache the key, if possible.
            // This is async.
            this.crypto
                .storeSessionBackupPrivateKey(privKey)
                .catch((e) => {
                    logger.warn("Error caching session backup key:", e);
                })
                .then(cacheCompleteCallback);

            if (progressCallback) {
                progressCallback({
                    stage: "fetch",
                });
            }

            const res = await this.http.authedRequest<IRoomsKeysResponse | IRoomKeysResponse | IKeyBackupSession>(
                Method.Get,
                path.path,
                path.queryData,
                undefined,
                { prefix: ClientPrefix.V3 },
            );

            if ((res as IRoomsKeysResponse).rooms) {
                const rooms = (res as IRoomsKeysResponse).rooms;
                for (const [roomId, roomData] of Object.entries(rooms)) {
                    if (!roomData.sessions) continue;

                    totalKeyCount += Object.keys(roomData.sessions).length;
                    const roomKeys = await algorithm.decryptSessions(roomData.sessions);
                    for (const k of roomKeys) {
                        k.room_id = roomId;
                        keys.push(k);
                    }
                }
            } else if ((res as IRoomKeysResponse).sessions) {
                const sessions = (res as IRoomKeysResponse).sessions;
                totalKeyCount = Object.keys(sessions).length;
                keys = await algorithm.decryptSessions(sessions);
                for (const k of keys) {
                    k.room_id = targetRoomId!;
                }
            } else {
                totalKeyCount = 1;
                try {
                    const [key] = await algorithm.decryptSessions({
                        [targetSessionId!]: res as IKeyBackupSession,
                    });
                    key.room_id = targetRoomId!;
                    key.session_id = targetSessionId!;
                    keys.push(key);
                } catch (e) {
                    logger.log("Failed to decrypt megolm session from backup", e);
                }
            }
        } finally {
            algorithm.free();
        }

        await this.getCrypto()?.importRoomKeys(keys, {
            progressCallback,
            untrusted,
            source: "backup",
        });

        await this.checkKeyBackup();

        return { total: totalKeyCount, imported: keys.length };
    }

    public deleteKeysFromBackup(roomId: undefined, sessionId: undefined, version?: string): Promise<void>;
    public deleteKeysFromBackup(roomId: string, sessionId: undefined, version?: string): Promise<void>;
    public deleteKeysFromBackup(roomId: string, sessionId: string, version?: string): Promise<void>;
    public async deleteKeysFromBackup(roomId?: string, sessionId?: string, version?: string): Promise<void> {
        if (!this.crypto) {
            throw new Error("End-to-end encryption disabled");
        }

        const path = this.makeKeyBackupPath(roomId!, sessionId!, version);
        await this.http.authedRequest(Method.Delete, path.path, path.queryData, undefined, { prefix: ClientPrefix.V3 });
    }

    /**
     * Share shared-history decryption keys with the given users.
     *
     * @param roomId - the room for which keys should be shared.
     * @param userIds - a list of users to share with.  The keys will be sent to
     *     all of the user's current devices.
     */
    public async sendSharedHistoryKeys(roomId: string, userIds: string[]): Promise<void> {
        if (!this.crypto) {
            throw new Error("End-to-end encryption disabled");
        }

        const roomEncryption = this.roomList.getRoomEncryption(roomId);
        if (!roomEncryption) {
            // unknown room, or unencrypted room
            logger.error("Unknown room.  Not sharing decryption keys");
            return;
        }

        const deviceInfos = await this.crypto.downloadKeys(userIds);
        const devicesByUser: Map<string, DeviceInfo[]> = new Map();
        for (const [userId, devices] of deviceInfos) {
            devicesByUser.set(userId, Array.from(devices.values()));
        }

        // XXX: Private member access
        const alg = this.crypto.getRoomDecryptor(roomId, roomEncryption.algorithm);
        if (alg.sendSharedHistoryInboundSessions) {
            await alg.sendSharedHistoryInboundSessions(devicesByUser);
        } else {
            logger.warn("Algorithm does not support sharing previous keys", roomEncryption.algorithm);
        }
    }

    /**
     * Get the config for the media repository.
     * @returns Promise which resolves with an object containing the config.
     */
    public getMediaConfig(): Promise<IMediaConfig> {
        return this.http.authedRequest(Method.Get, "/config", undefined, undefined, {
            prefix: MediaPrefix.R0,
        });
    }

    /**
     * Get the room for the given room ID.
     * This function will return a valid room for any room for which a Room event
     * has been emitted. Note in particular that other events, eg. RoomState.members
     * will be emitted for a room before this function will return the given room.
     * @param roomId - The room ID
     * @returns The Room or null if it doesn't exist or there is no data store.
     */
    public getRoom(roomId: string | undefined): Room | null {
        if (!roomId) {
            return null;
        }
        return this.store.getRoom(roomId);
    }

    /**
     * Retrieve all known rooms.
     * @returns A list of rooms, or an empty list if there is no data store.
     */
    public getRooms(): Room[] {
        return this.store.getRooms();
    }

    /**
     * Retrieve all rooms that should be displayed to the user
     * This is essentially getRooms() with some rooms filtered out, eg. old versions
     * of rooms that have been replaced or (in future) other rooms that have been
     * marked at the protocol level as not to be displayed to the user.
     *
     * @param msc3946ProcessDynamicPredecessor - if true, look for an
     *                                           m.room.predecessor state event and
     *                                           use it if found (MSC3946).
     * @returns A list of rooms, or an empty list if there is no data store.
     */
    public getVisibleRooms(msc3946ProcessDynamicPredecessor = false): Room[] {
        const allRooms = this.store.getRooms();

        const replacedRooms = new Set();
        for (const r of allRooms) {
            const predecessor = r.findPredecessor(msc3946ProcessDynamicPredecessor)?.roomId;
            if (predecessor) {
                replacedRooms.add(predecessor);
            }
        }

        return allRooms.filter((r) => {
            const tombstone = r.currentState.getStateEvents(EventType.RoomTombstone, "");
            if (tombstone && replacedRooms.has(r.roomId)) {
                return false;
            }
            return true;
        });
    }

    /**
     * Retrieve a user.
     * @param userId - The user ID to retrieve.
     * @returns A user or null if there is no data store or the user does
     * not exist.
     */
    public getUser(userId: string): User | null {
        return this.store.getUser(userId);
    }

    /**
     * Retrieve all known users.
     * @returns A list of users, or an empty list if there is no data store.
     */
    public getUsers(): User[] {
        return this.store.getUsers();
    }

    /**
     * Set account data event for the current user.
     * It will retry the request up to 5 times.
     * @param eventType - The event type
     * @param content - the contents object for the event
     * @returns Promise which resolves: an empty object
     * @returns Rejects: with an error response.
     */
    public setAccountData(eventType: EventType | string, content: IContent): Promise<{}> {
        const path = utils.encodeUri("/user/$userId/account_data/$type", {
            $userId: this.credentials.userId!,
            $type: eventType,
        });
        return retryNetworkOperation(5, () => {
            return this.http.authedRequest(Method.Put, path, undefined, content);
        });
    }

    /**
     * Get account data event of given type for the current user.
     * @param eventType - The event type
     * @returns The contents of the given account data event
     */
    public getAccountData(eventType: string): MatrixEvent | undefined {
        return this.store.getAccountData(eventType);
    }

    /**
     * Get account data event of given type for the current user. This variant
     * gets account data directly from the homeserver if the local store is not
     * ready, which can be useful very early in startup before the initial sync.
     * @param eventType - The event type
     * @returns Promise which resolves: The contents of the given account data event.
     * @returns Rejects: with an error response.
     */
    public async getAccountDataFromServer<T extends { [k: string]: any }>(eventType: string): Promise<T | null> {
        if (this.isInitialSyncComplete()) {
            const event = this.store.getAccountData(eventType);
            if (!event) {
                return null;
            }
            // The network version below returns just the content, so this branch
            // does the same to match.
            return event.getContent<T>();
        }
        const path = utils.encodeUri("/user/$userId/account_data/$type", {
            $userId: this.credentials.userId!,
            $type: eventType,
        });
        try {
            return await this.http.authedRequest(Method.Get, path);
        } catch (e) {
            if ((<MatrixError>e).data?.errcode === "M_NOT_FOUND") {
                return null;
            }
            throw e;
        }
    }

    public async deleteAccountData(eventType: string): Promise<void> {
        const msc3391DeleteAccountDataServerSupport = this.canSupport.get(Feature.AccountDataDeletion);
        // if deletion is not supported overwrite with empty content
        if (msc3391DeleteAccountDataServerSupport === ServerSupport.Unsupported) {
            await this.setAccountData(eventType, {});
            return;
        }
        const path = utils.encodeUri("/user/$userId/account_data/$type", {
            $userId: this.getSafeUserId(),
            $type: eventType,
        });
        const options =
            msc3391DeleteAccountDataServerSupport === ServerSupport.Unstable
                ? { prefix: "/_matrix/client/unstable/org.matrix.msc3391" }
                : undefined;
        return await this.http.authedRequest(Method.Delete, path, undefined, undefined, options);
    }

    /**
     * Gets the users that are ignored by this client
     * @returns The array of users that are ignored (empty if none)
     */
    public getIgnoredUsers(): string[] {
        const event = this.getAccountData("m.ignored_user_list");
        if (!event || !event.getContent() || !event.getContent()["ignored_users"]) return [];
        return Object.keys(event.getContent()["ignored_users"]);
    }

    /**
     * Sets the users that the current user should ignore.
     * @param userIds - the user IDs to ignore
     * @returns Promise which resolves: an empty object
     * @returns Rejects: with an error response.
     */
    public setIgnoredUsers(userIds: string[]): Promise<{}> {
        const content = { ignored_users: {} as Record<string, object> };
        userIds.forEach((u) => {
            content.ignored_users[u] = {};
        });
        return this.setAccountData("m.ignored_user_list", content);
    }

    /**
     * Gets whether or not a specific user is being ignored by this client.
     * @param userId - the user ID to check
     * @returns true if the user is ignored, false otherwise
     */
    public isUserIgnored(userId: string): boolean {
        return this.getIgnoredUsers().includes(userId);
    }

    /**
     * Join a room. If you have already joined the room, this will no-op.
     * @param roomIdOrAlias - The room ID or room alias to join.
     * @param opts - Options when joining the room.
     * @returns Promise which resolves: Room object.
     * @returns Rejects: with an error response.
     */
    public async joinRoom(roomIdOrAlias: string, opts: IJoinRoomOpts = {}): Promise<Room> {
        if (opts.syncRoom === undefined) {
            opts.syncRoom = true;
        }

        const room = this.getRoom(roomIdOrAlias);
        if (room?.hasMembershipState(this.credentials.userId!, "join")) {
            return Promise.resolve(room);
        }

        let signPromise: Promise<IThirdPartySigned | void> = Promise.resolve();

        if (opts.inviteSignUrl) {
            const url = new URL(opts.inviteSignUrl);
            url.searchParams.set("mxid", this.credentials.userId!);
            signPromise = this.http.requestOtherUrl<IThirdPartySigned>(Method.Post, url);
        }

        const queryString: Record<string, string | string[]> = {};
        if (opts.viaServers) {
            queryString["server_name"] = opts.viaServers;
        }

        const data: IJoinRequestBody = {};
        const signedInviteObj = await signPromise;
        if (signedInviteObj) {
            data.third_party_signed = signedInviteObj;
        }

        const path = utils.encodeUri("/join/$roomid", { $roomid: roomIdOrAlias });
        const res = await this.http.authedRequest<{ room_id: string }>(Method.Post, path, queryString, data);

        const roomId = res.room_id;
        const syncApi = new SyncApi(this, this.clientOpts, this.buildSyncApiOptions());
        const syncRoom = syncApi.createRoom(roomId);
        if (opts.syncRoom) {
            // v2 will do this for us
            // return syncApi.syncRoom(room);
        }
        return syncRoom;
    }

    /**
     * Resend an event. Will also retry any to-device messages waiting to be sent.
     * @param event - The event to resend.
     * @param room - Optional. The room the event is in. Will update the
     * timeline entry if provided.
     * @returns Promise which resolves: to an ISendEventResponse object
     * @returns Rejects: with an error response.
     */
    public resendEvent(event: MatrixEvent, room: Room): Promise<ISendEventResponse> {
        // also kick the to-device queue to retry
        this.toDeviceMessageQueue.sendQueue();

        this.updatePendingEventStatus(room, event, EventStatus.SENDING);
        return this.encryptAndSendEvent(room, event);
    }

    /**
     * Cancel a queued or unsent event.
     *
     * @param event -   Event to cancel
     * @throws Error if the event is not in QUEUED, NOT_SENT or ENCRYPTING state
     */
    public cancelPendingEvent(event: MatrixEvent): void {
        if (![EventStatus.QUEUED, EventStatus.NOT_SENT, EventStatus.ENCRYPTING].includes(event.status!)) {
            throw new Error("cannot cancel an event with status " + event.status);
        }

        // if the event is currently being encrypted then
        if (event.status === EventStatus.ENCRYPTING) {
            this.pendingEventEncryption.delete(event.getId()!);
        } else if (this.scheduler && event.status === EventStatus.QUEUED) {
            // tell the scheduler to forget about it, if it's queued
            this.scheduler.removeEventFromQueue(event);
        }

        // then tell the room about the change of state, which will remove it
        // from the room's list of pending events.
        const room = this.getRoom(event.getRoomId());
        this.updatePendingEventStatus(room, event, EventStatus.CANCELLED);
    }

    /**
     * @returns Promise which resolves: TODO
     * @returns Rejects: with an error response.
     */
    public setRoomName(roomId: string, name: string): Promise<ISendEventResponse> {
        return this.sendStateEvent(roomId, EventType.RoomName, { name: name });
    }

    /**
     * @param htmlTopic - Optional.
     * @returns Promise which resolves: TODO
     * @returns Rejects: with an error response.
     */
    public setRoomTopic(roomId: string, topic: string, htmlTopic?: string): Promise<ISendEventResponse> {
        const content = ContentHelpers.makeTopicContent(topic, htmlTopic);
        return this.sendStateEvent(roomId, EventType.RoomTopic, content);
    }

    /**
     * @returns Promise which resolves: to an object keyed by tagId with objects containing a numeric order field.
     * @returns Rejects: with an error response.
     */
    public getRoomTags(roomId: string): Promise<ITagsResponse> {
        const path = utils.encodeUri("/user/$userId/rooms/$roomId/tags", {
            $userId: this.credentials.userId!,
            $roomId: roomId,
        });
        return this.http.authedRequest(Method.Get, path);
    }

    /**
     * @param tagName - name of room tag to be set
     * @param metadata - associated with that tag to be stored
     * @returns Promise which resolves: to an empty object
     * @returns Rejects: with an error response.
     */
    public setRoomTag(roomId: string, tagName: string, metadata: ITagMetadata = {}): Promise<{}> {
        const path = utils.encodeUri("/user/$userId/rooms/$roomId/tags/$tag", {
            $userId: this.credentials.userId!,
            $roomId: roomId,
            $tag: tagName,
        });
        return this.http.authedRequest(Method.Put, path, undefined, metadata);
    }

    /**
     * @param tagName - name of room tag to be removed
     * @returns Promise which resolves: to an empty object
     * @returns Rejects: with an error response.
     */
    public deleteRoomTag(roomId: string, tagName: string): Promise<{}> {
        const path = utils.encodeUri("/user/$userId/rooms/$roomId/tags/$tag", {
            $userId: this.credentials.userId!,
            $roomId: roomId,
            $tag: tagName,
        });
        return this.http.authedRequest(Method.Delete, path);
    }

    /**
     * @param eventType - event type to be set
     * @param content - event content
     * @returns Promise which resolves: to an empty object `{}`
     * @returns Rejects: with an error response.
     */
    public setRoomAccountData(roomId: string, eventType: string, content: Record<string, any>): Promise<{}> {
        const path = utils.encodeUri("/user/$userId/rooms/$roomId/account_data/$type", {
            $userId: this.credentials.userId!,
            $roomId: roomId,
            $type: eventType,
        });
        return this.http.authedRequest(Method.Put, path, undefined, content);
    }

    /**
     * Set a power level to one or multiple users.
     * @returns Promise which resolves: to an ISendEventResponse object
     * @returns Rejects: with an error response.
     */
    public setPowerLevel(
        roomId: string,
        userId: string | string[],
        powerLevel: number | undefined,
        event: MatrixEvent | null,
    ): Promise<ISendEventResponse> {
        let content = {
            users: {} as Record<string, number>,
        };
        if (event?.getType() === EventType.RoomPowerLevels) {
            // take a copy of the content to ensure we don't corrupt
            // existing client state with a failed power level change
            content = utils.deepCopy(event.getContent());
        }

        const users = Array.isArray(userId) ? userId : [userId];
        for (const user of users) {
            if (powerLevel == null) {
                delete content.users[user];
            } else {
                content.users[user] = powerLevel;
            }
        }

        const path = utils.encodeUri("/rooms/$roomId/state/m.room.power_levels", {
            $roomId: roomId,
        });
        return this.http.authedRequest(Method.Put, path, undefined, content);
    }

    /**
     * Create an m.beacon_info event
     * @returns
     */
    // eslint-disable-next-line @typescript-eslint/naming-convention
    public async unstable_createLiveBeacon(
        roomId: Room["roomId"],
        beaconInfoContent: MBeaconInfoEventContent,
    ): Promise<ISendEventResponse> {
        return this.unstable_setLiveBeacon(roomId, beaconInfoContent);
    }

    /**
     * Upsert a live beacon event
     * using a specific m.beacon_info.* event variable type
     * @param roomId - string
     * @returns
     */
    // eslint-disable-next-line @typescript-eslint/naming-convention
    public async unstable_setLiveBeacon(
        roomId: string,
        beaconInfoContent: MBeaconInfoEventContent,
    ): Promise<ISendEventResponse> {
        return this.sendStateEvent(roomId, M_BEACON_INFO.name, beaconInfoContent, this.getUserId()!);
    }

    public sendEvent(roomId: string, eventType: string, content: IContent, txnId?: string): Promise<ISendEventResponse>;
    public sendEvent(
        roomId: string,
        threadId: string | null,
        eventType: string,
        content: IContent,
        txnId?: string,
    ): Promise<ISendEventResponse>;
    public sendEvent(
        roomId: string,
        threadIdOrEventType: string | null,
        eventTypeOrContent: string | IContent,
        contentOrTxnId?: IContent | string,
        txnIdOrVoid?: string,
    ): Promise<ISendEventResponse> {
        let threadId: string | null;
        let eventType: string;
        let content: IContent;
        let txnId: string | undefined;
        if (!threadIdOrEventType?.startsWith(EVENT_ID_PREFIX) && threadIdOrEventType !== null) {
            txnId = contentOrTxnId as string;
            content = eventTypeOrContent as IContent;
            eventType = threadIdOrEventType;
            threadId = null;
        } else {
            txnId = txnIdOrVoid;
            content = contentOrTxnId as IContent;
            eventType = eventTypeOrContent as string;
            threadId = threadIdOrEventType;
        }

        // If we expect that an event is part of a thread but is missing the relation
        // we need to add it manually, as well as the reply fallback
        if (threadId && !content!["m.relates_to"]?.rel_type) {
            const isReply = !!content!["m.relates_to"]?.["m.in_reply_to"];
            content!["m.relates_to"] = {
                ...content!["m.relates_to"],
                rel_type: THREAD_RELATION_TYPE.name,
                event_id: threadId,
                // Set is_falling_back to true unless this is actually intended to be a reply
                is_falling_back: !isReply,
            };
            const thread = this.getRoom(roomId)?.getThread(threadId);
            if (thread && !isReply) {
                content!["m.relates_to"]["m.in_reply_to"] = {
                    event_id:
                        thread
                            .lastReply((ev: MatrixEvent) => {
                                return ev.isRelation(THREAD_RELATION_TYPE.name) && !ev.status;
                            })
                            ?.getId() ?? threadId,
                };
            }
        }

        return this.sendCompleteEvent(roomId, threadId, { type: eventType, content }, txnId);
    }

    /**
     * @param eventObject - An object with the partial structure of an event, to which event_id, user_id, room_id and origin_server_ts will be added.
     * @param txnId - Optional.
     * @returns Promise which resolves: to an empty object `{}`
     * @returns Rejects: with an error response.
     */
    private sendCompleteEvent(
        roomId: string,
        threadId: string | null,
        eventObject: any,
        txnId?: string,
    ): Promise<ISendEventResponse> {
        if (!txnId) {
            txnId = this.makeTxnId();
        }

        // We always construct a MatrixEvent when sending because the store and scheduler use them.
        // We'll extract the params back out if it turns out the client has no scheduler or store.
        const localEvent = new MatrixEvent(
            Object.assign(eventObject, {
                event_id: "~" + roomId + ":" + txnId,
                user_id: this.credentials.userId,
                sender: this.credentials.userId,
                room_id: roomId,
                origin_server_ts: new Date().getTime(),
            }),
        );

        const room = this.getRoom(roomId);
        const thread = threadId ? room?.getThread(threadId) : undefined;
        if (thread) {
            localEvent.setThread(thread);
        }

        // set up re-emitter for this new event - this is normally the job of EventMapper but we don't use it here
        this.reEmitter.reEmit(localEvent, [MatrixEventEvent.Replaced, MatrixEventEvent.VisibilityChange]);
        room?.reEmitter.reEmit(localEvent, [MatrixEventEvent.BeforeRedaction]);

        // if this is a relation or redaction of an event
        // that hasn't been sent yet (e.g. with a local id starting with a ~)
        // then listen for the remote echo of that event so that by the time
        // this event does get sent, we have the correct event_id
        const targetId = localEvent.getAssociatedId();
        if (targetId?.startsWith("~")) {
            const target = room?.getPendingEvents().find((e) => e.getId() === targetId);
            target?.once(MatrixEventEvent.LocalEventIdReplaced, () => {
                localEvent.updateAssociatedId(target.getId()!);
            });
        }

        const type = localEvent.getType();
        logger.log(`sendEvent of type ${type} in ${roomId} with txnId ${txnId}`);

        localEvent.setTxnId(txnId);
        localEvent.setStatus(EventStatus.SENDING);

        // add this event immediately to the local store as 'sending'.
        room?.addPendingEvent(localEvent, txnId);

        // addPendingEvent can change the state to NOT_SENT if it believes
        // that there's other events that have failed. We won't bother to
        // try sending the event if the state has changed as such.
        if (localEvent.status === EventStatus.NOT_SENT) {
            return Promise.reject(new Error("Event blocked by other events not yet sent"));
        }

        return this.encryptAndSendEvent(room, localEvent);
    }

    /**
     * encrypts the event if necessary; adds the event to the queue, or sends it; marks the event as sent/unsent
     * @returns returns a promise which resolves with the result of the send request
     */
    protected encryptAndSendEvent(room: Room | null, event: MatrixEvent): Promise<ISendEventResponse> {
        let cancelled = false;
        // Add an extra Promise.resolve() to turn synchronous exceptions into promise rejections,
        // so that we can handle synchronous and asynchronous exceptions with the
        // same code path.
        return Promise.resolve()
            .then(() => {
                const encryptionPromise = this.encryptEventIfNeeded(event, room ?? undefined);
                if (!encryptionPromise) return null; // doesn't need encryption

                this.pendingEventEncryption.set(event.getId()!, encryptionPromise);
                this.updatePendingEventStatus(room, event, EventStatus.ENCRYPTING);
                return encryptionPromise.then(() => {
                    if (!this.pendingEventEncryption.has(event.getId()!)) {
                        // cancelled via MatrixClient::cancelPendingEvent
                        cancelled = true;
                        return;
                    }
                    this.updatePendingEventStatus(room, event, EventStatus.SENDING);
                });
            })
            .then(() => {
                if (cancelled) return {} as ISendEventResponse;
                let promise: Promise<ISendEventResponse> | null = null;
                if (this.scheduler) {
                    // if this returns a promise then the scheduler has control now and will
                    // resolve/reject when it is done. Internally, the scheduler will invoke
                    // processFn which is set to this._sendEventHttpRequest so the same code
                    // path is executed regardless.
                    promise = this.scheduler.queueEvent(event);
                    if (promise && this.scheduler.getQueueForEvent(event)!.length > 1) {
                        // event is processed FIFO so if the length is 2 or more we know
                        // this event is stuck behind an earlier event.
                        this.updatePendingEventStatus(room, event, EventStatus.QUEUED);
                    }
                }

                if (!promise) {
                    promise = this.sendEventHttpRequest(event);
                    if (room) {
                        promise = promise.then((res) => {
                            room.updatePendingEvent(event, EventStatus.SENT, res["event_id"]);
                            return res;
                        });
                    }
                }

                return promise;
            })
            .catch((err) => {
                logger.error("Error sending event", err.stack || err);
                try {
                    // set the error on the event before we update the status:
                    // updating the status emits the event, so the state should be
                    // consistent at that point.
                    event.error = err;
                    this.updatePendingEventStatus(room, event, EventStatus.NOT_SENT);
                } catch (e) {
                    logger.error("Exception in error handler!", (<Error>e).stack || err);
                }
                if (err instanceof MatrixError) {
                    err.event = event;
                }
                throw err;
            });
    }

    private encryptEventIfNeeded(event: MatrixEvent, room?: Room): Promise<void> | null {
        if (event.isEncrypted()) {
            // this event has already been encrypted; this happens if the
            // encryption step succeeded, but the send step failed on the first
            // attempt.
            return null;
        }

        if (event.isRedaction()) {
            // Redactions do not support encryption in the spec at this time,
            // whilst it mostly worked in some clients, it wasn't compliant.
            return null;
        }

        if (!room || !this.isRoomEncrypted(event.getRoomId()!)) {
            return null;
        }

        if (!this.cryptoBackend && this.usingExternalCrypto) {
            // The client has opted to allow sending messages to encrypted
            // rooms even if the room is encrypted, and we haven't setup
            // crypto. This is useful for users of matrix-org/pantalaimon
            return null;
        }

        if (event.getType() === EventType.Reaction) {
            // For reactions, there is a very little gained by encrypting the entire
            // event, as relation data is already kept in the clear. Event
            // encryption for a reaction effectively only obscures the event type,
            // but the purpose is still obvious from the relation data, so nothing
            // is really gained. It also causes quite a few problems, such as:
            //   * triggers notifications via default push rules
            //   * prevents server-side bundling for reactions
            // The reaction key / content / emoji value does warrant encrypting, but
            // this will be handled separately by encrypting just this value.
            // See https://github.com/matrix-org/matrix-doc/pull/1849#pullrequestreview-248763642
            return null;
        }

        if (!this.cryptoBackend) {
            throw new Error("This room is configured to use encryption, but your client does not support encryption.");
        }

        return this.cryptoBackend.encryptEvent(event, room);
    }

    /**
     * Returns the eventType that should be used taking encryption into account
     * for a given eventType.
     * @param roomId - the room for the events `eventType` relates to
     * @param eventType - the event type
     * @returns the event type taking encryption into account
     */
    private getEncryptedIfNeededEventType(
        roomId: string,
        eventType?: EventType | string | null,
    ): EventType | string | null | undefined {
        if (eventType === EventType.Reaction) return eventType;
        return this.isRoomEncrypted(roomId) ? EventType.RoomMessageEncrypted : eventType;
    }

    protected updatePendingEventStatus(room: Room | null, event: MatrixEvent, newStatus: EventStatus): void {
        if (room) {
            room.updatePendingEvent(event, newStatus);
        } else {
            event.setStatus(newStatus);
        }
    }

    private sendEventHttpRequest(event: MatrixEvent): Promise<ISendEventResponse> {
        let txnId = event.getTxnId();
        if (!txnId) {
            txnId = this.makeTxnId();
            event.setTxnId(txnId);
        }

        const pathParams = {
            $roomId: event.getRoomId()!,
            $eventType: event.getWireType(),
            $stateKey: event.getStateKey()!,
            $txnId: txnId,
        };

        let path: string;

        if (event.isState()) {
            let pathTemplate = "/rooms/$roomId/state/$eventType";
            if (event.getStateKey() && event.getStateKey()!.length > 0) {
                pathTemplate = "/rooms/$roomId/state/$eventType/$stateKey";
            }
            path = utils.encodeUri(pathTemplate, pathParams);
        } else if (event.isRedaction()) {
            const pathTemplate = `/rooms/$roomId/redact/$redactsEventId/$txnId`;
            path = utils.encodeUri(pathTemplate, {
                $redactsEventId: event.event.redacts!,
                ...pathParams,
            });
        } else {
            path = utils.encodeUri("/rooms/$roomId/send/$eventType/$txnId", pathParams);
        }

        return this.http
            .authedRequest<ISendEventResponse>(Method.Put, path, undefined, event.getWireContent())
            .then((res) => {
                logger.log(`Event sent to ${event.getRoomId()} with event id ${res.event_id}`);
                return res;
            });
    }

    /**
     * @param txnId -  transaction id. One will be made up if not supplied.
     * @param opts - Redact options
     * @returns Promise which resolves: TODO
     * @returns Rejects: with an error response.
     * @throws Error if called with `with_rel_types` (MSC3912) but the server does not support it.
     *         Callers should check whether the server supports MSC3912 via `MatrixClient.canSupport`.
     */
    public redactEvent(
        roomId: string,
        eventId: string,
        txnId?: string | undefined,
        opts?: IRedactOpts,
    ): Promise<ISendEventResponse>;
    public redactEvent(
        roomId: string,
        threadId: string | null,
        eventId: string,
        txnId?: string | undefined,
        opts?: IRedactOpts,
    ): Promise<ISendEventResponse>;
    public redactEvent(
        roomId: string,
        threadId: string | null,
        eventId?: string,
        txnId?: string | IRedactOpts,
        opts?: IRedactOpts,
    ): Promise<ISendEventResponse> {
        if (!eventId?.startsWith(EVENT_ID_PREFIX)) {
            opts = txnId as IRedactOpts;
            txnId = eventId;
            eventId = threadId!;
            threadId = null;
        }
        const reason = opts?.reason;
        const content: IContent = { reason };

        if (opts?.with_rel_types !== undefined) {
            if (this.canSupport.get(Feature.RelationBasedRedactions) === ServerSupport.Unsupported) {
                throw new Error(
                    "Server does not support relation based redactions " +
                        `roomId ${roomId} eventId ${eventId} txnId: ${txnId} threadId ${threadId}`,
                );
            }

            const withRelTypesPropName =
                this.canSupport.get(Feature.RelationBasedRedactions) === ServerSupport.Stable
                    ? MSC3912_RELATION_BASED_REDACTIONS_PROP.stable!
                    : MSC3912_RELATION_BASED_REDACTIONS_PROP.unstable!;

            content[withRelTypesPropName] = opts.with_rel_types;
        }

        return this.sendCompleteEvent(
            roomId,
            threadId,
            {
                type: EventType.RoomRedaction,
                content,
                redacts: eventId,
            },
            txnId as string,
        );
    }

    /**
     * @param txnId - Optional.
     * @returns Promise which resolves: to an ISendEventResponse object
     * @returns Rejects: with an error response.
     */
    public sendMessage(roomId: string, content: IContent, txnId?: string): Promise<ISendEventResponse>;
    public sendMessage(
        roomId: string,
        threadId: string | null,
        content: IContent,
        txnId?: string,
    ): Promise<ISendEventResponse>;
    public sendMessage(
        roomId: string,
        threadId: string | null | IContent,
        content?: IContent | string,
        txnId?: string,
    ): Promise<ISendEventResponse> {
        if (typeof threadId !== "string" && threadId !== null) {
            txnId = content as string;
            content = threadId as IContent;
            threadId = null;
        }

        const eventType: string = EventType.RoomMessage;
        const sendContent: IContent = content as IContent;

        return this.sendEvent(roomId, threadId as string | null, eventType, sendContent, txnId);
    }

    /**
     * @param txnId - Optional.
     * @returns
     * @returns Rejects: with an error response.
     */
    public sendTextMessage(roomId: string, body: string, txnId?: string): Promise<ISendEventResponse>;
    public sendTextMessage(
        roomId: string,
        threadId: string | null,
        body: string,
        txnId?: string,
    ): Promise<ISendEventResponse>;
    public sendTextMessage(
        roomId: string,
        threadId: string | null,
        body: string,
        txnId?: string,
    ): Promise<ISendEventResponse> {
        if (!threadId?.startsWith(EVENT_ID_PREFIX) && threadId !== null) {
            txnId = body;
            body = threadId;
            threadId = null;
        }
        const content = ContentHelpers.makeTextMessage(body);
        return this.sendMessage(roomId, threadId, content, txnId);
    }

    /**
     * @param txnId - Optional.
     * @returns Promise which resolves: to a ISendEventResponse object
     * @returns Rejects: with an error response.
     */
    public sendNotice(roomId: string, body: string, txnId?: string): Promise<ISendEventResponse>;
    public sendNotice(
        roomId: string,
        threadId: string | null,
        body: string,
        txnId?: string,
    ): Promise<ISendEventResponse>;
    public sendNotice(
        roomId: string,
        threadId: string | null,
        body: string,
        txnId?: string,
    ): Promise<ISendEventResponse> {
        if (!threadId?.startsWith(EVENT_ID_PREFIX) && threadId !== null) {
            txnId = body;
            body = threadId;
            threadId = null;
        }
        const content = ContentHelpers.makeNotice(body);
        return this.sendMessage(roomId, threadId, content, txnId);
    }

    /**
     * @param txnId - Optional.
     * @returns Promise which resolves: to a ISendEventResponse object
     * @returns Rejects: with an error response.
     */
    public sendEmoteMessage(roomId: string, body: string, txnId?: string): Promise<ISendEventResponse>;
    public sendEmoteMessage(
        roomId: string,
        threadId: string | null,
        body: string,
        txnId?: string,
    ): Promise<ISendEventResponse>;
    public sendEmoteMessage(
        roomId: string,
        threadId: string | null,
        body: string,
        txnId?: string,
    ): Promise<ISendEventResponse> {
        if (!threadId?.startsWith(EVENT_ID_PREFIX) && threadId !== null) {
            txnId = body;
            body = threadId;
            threadId = null;
        }
        const content = ContentHelpers.makeEmoteMessage(body);
        return this.sendMessage(roomId, threadId, content, txnId);
    }

    /**
     * @returns Promise which resolves: to a ISendEventResponse object
     * @returns Rejects: with an error response.
     */
    public sendImageMessage(roomId: string, url: string, info?: IImageInfo, text?: string): Promise<ISendEventResponse>;
    public sendImageMessage(
        roomId: string,
        threadId: string | null,
        url: string,
        info?: IImageInfo,
        text?: string,
    ): Promise<ISendEventResponse>;
    public sendImageMessage(
        roomId: string,
        threadId: string | null,
        url?: string | IImageInfo,
        info?: IImageInfo | string,
        text = "Image",
    ): Promise<ISendEventResponse> {
        if (!threadId?.startsWith(EVENT_ID_PREFIX) && threadId !== null) {
            text = (info as string) || "Image";
            info = url as IImageInfo;
            url = threadId as string;
            threadId = null;
        }
        const content = {
            msgtype: MsgType.Image,
            url: url,
            info: info,
            body: text,
        };
        return this.sendMessage(roomId, threadId, content);
    }

    /**
     * @returns Promise which resolves: to a ISendEventResponse object
     * @returns Rejects: with an error response.
     */
    public sendStickerMessage(
        roomId: string,
        url: string,
        info?: IImageInfo,
        text?: string,
    ): Promise<ISendEventResponse>;
    public sendStickerMessage(
        roomId: string,
        threadId: string | null,
        url: string,
        info?: IImageInfo,
        text?: string,
    ): Promise<ISendEventResponse>;
    public sendStickerMessage(
        roomId: string,
        threadId: string | null,
        url?: string | IImageInfo,
        info?: IImageInfo | string,
        text = "Sticker",
    ): Promise<ISendEventResponse> {
        if (!threadId?.startsWith(EVENT_ID_PREFIX) && threadId !== null) {
            text = (info as string) || "Sticker";
            info = url as IImageInfo;
            url = threadId as string;
            threadId = null;
        }
        const content = {
            url: url,
            info: info,
            body: text,
        };

        return this.sendEvent(roomId, threadId, EventType.Sticker, content);
    }

    /**
     * @returns Promise which resolves: to a ISendEventResponse object
     * @returns Rejects: with an error response.
     */
    public sendHtmlMessage(roomId: string, body: string, htmlBody: string): Promise<ISendEventResponse>;
    public sendHtmlMessage(
        roomId: string,
        threadId: string | null,
        body: string,
        htmlBody: string,
    ): Promise<ISendEventResponse>;
    public sendHtmlMessage(
        roomId: string,
        threadId: string | null,
        body: string,
        htmlBody?: string,
    ): Promise<ISendEventResponse> {
        if (!threadId?.startsWith(EVENT_ID_PREFIX) && threadId !== null) {
            htmlBody = body as string;
            body = threadId;
            threadId = null;
        }
        const content = ContentHelpers.makeHtmlMessage(body, htmlBody!);
        return this.sendMessage(roomId, threadId, content);
    }

    /**
     * @returns Promise which resolves: to a ISendEventResponse object
     * @returns Rejects: with an error response.
     */
    public sendHtmlNotice(roomId: string, body: string, htmlBody: string): Promise<ISendEventResponse>;
    public sendHtmlNotice(
        roomId: string,
        threadId: string | null,
        body: string,
        htmlBody: string,
    ): Promise<ISendEventResponse>;
    public sendHtmlNotice(
        roomId: string,
        threadId: string | null,
        body: string,
        htmlBody?: string,
    ): Promise<ISendEventResponse> {
        if (!threadId?.startsWith(EVENT_ID_PREFIX) && threadId !== null) {
            htmlBody = body as string;
            body = threadId;
            threadId = null;
        }
        const content = ContentHelpers.makeHtmlNotice(body, htmlBody!);
        return this.sendMessage(roomId, threadId, content);
    }

    /**
     * @returns Promise which resolves: to a ISendEventResponse object
     * @returns Rejects: with an error response.
     */
    public sendHtmlEmote(roomId: string, body: string, htmlBody: string): Promise<ISendEventResponse>;
    public sendHtmlEmote(
        roomId: string,
        threadId: string | null,
        body: string,
        htmlBody: string,
    ): Promise<ISendEventResponse>;
    public sendHtmlEmote(
        roomId: string,
        threadId: string | null,
        body: string,
        htmlBody?: string,
    ): Promise<ISendEventResponse> {
        if (!threadId?.startsWith(EVENT_ID_PREFIX) && threadId !== null) {
            htmlBody = body as string;
            body = threadId;
            threadId = null;
        }
        const content = ContentHelpers.makeHtmlEmote(body, htmlBody!);
        return this.sendMessage(roomId, threadId, content);
    }

    /**
     * Send a receipt.
     * @param event - The event being acknowledged
     * @param receiptType - The kind of receipt e.g. "m.read". Other than
     * ReceiptType.Read are experimental!
     * @param body - Additional content to send alongside the receipt.
     * @param unthreaded - An unthreaded receipt will clear room+thread notifications
     * @returns Promise which resolves: to an empty object `{}`
     * @returns Rejects: with an error response.
     */
    public async sendReceipt(event: MatrixEvent, receiptType: ReceiptType, body: any, unthreaded = false): Promise<{}> {
        if (this.isGuest()) {
            return Promise.resolve({}); // guests cannot send receipts so don't bother.
        }

        const path = utils.encodeUri("/rooms/$roomId/receipt/$receiptType/$eventId", {
            $roomId: event.getRoomId()!,
            $receiptType: receiptType,
            $eventId: event.getId()!,
        });

        if (!unthreaded) {
            const isThread = !!event.threadRootId;
            body = {
                ...body,
                thread_id: isThread ? event.threadRootId : MAIN_ROOM_TIMELINE,
            };
        }

        const promise = this.http.authedRequest<{}>(Method.Post, path, undefined, body || {});

        const room = this.getRoom(event.getRoomId());
        if (room && this.credentials.userId) {
            room.addLocalEchoReceipt(this.credentials.userId, event, receiptType);
        }
        return promise;
    }

    /**
     * Send a read receipt.
     * @param event - The event that has been read.
     * @param receiptType - other than ReceiptType.Read are experimental! Optional.
     * @returns Promise which resolves: to an empty object `{}`
     * @returns Rejects: with an error response.
     */
    public async sendReadReceipt(
        event: MatrixEvent | null,
        receiptType = ReceiptType.Read,
        unthreaded = false,
    ): Promise<{} | undefined> {
        if (!event) return;
        const eventId = event.getId()!;
        const room = this.getRoom(event.getRoomId());
        if (room?.hasPendingEvent(eventId)) {
            throw new Error(`Cannot set read receipt to a pending event (${eventId})`);
        }

        return this.sendReceipt(event, receiptType, {}, unthreaded);
    }

    /**
     * Set a marker to indicate the point in a room before which the user has read every
     * event. This can be retrieved from room account data (the event type is `m.fully_read`)
     * and displayed as a horizontal line in the timeline that is visually distinct to the
     * position of the user's own read receipt.
     * @param roomId - ID of the room that has been read
     * @param rmEventId - ID of the event that has been read
     * @param rrEvent - the event tracked by the read receipt. This is here for
     * convenience because the RR and the RM are commonly updated at the same time as each
     * other. The local echo of this receipt will be done if set. Optional.
     * @param rpEvent - the m.read.private read receipt event for when we don't
     * want other users to see the read receipts. This is experimental. Optional.
     * @returns Promise which resolves: the empty object, `{}`.
     */
    public async setRoomReadMarkers(
        roomId: string,
        rmEventId: string,
        rrEvent?: MatrixEvent,
        rpEvent?: MatrixEvent,
    ): Promise<{}> {
        const room = this.getRoom(roomId);
        if (room?.hasPendingEvent(rmEventId)) {
            throw new Error(`Cannot set read marker to a pending event (${rmEventId})`);
        }

        // Add the optional RR update, do local echo like `sendReceipt`
        let rrEventId: string | undefined;
        if (rrEvent) {
            rrEventId = rrEvent.getId()!;
            if (room?.hasPendingEvent(rrEventId)) {
                throw new Error(`Cannot set read receipt to a pending event (${rrEventId})`);
            }
            room?.addLocalEchoReceipt(this.credentials.userId!, rrEvent, ReceiptType.Read);
        }

        // Add the optional private RR update, do local echo like `sendReceipt`
        let rpEventId: string | undefined;
        if (rpEvent) {
            rpEventId = rpEvent.getId()!;
            if (room?.hasPendingEvent(rpEventId)) {
                throw new Error(`Cannot set read receipt to a pending event (${rpEventId})`);
            }
            room?.addLocalEchoReceipt(this.credentials.userId!, rpEvent, ReceiptType.ReadPrivate);
        }

        return await this.setRoomReadMarkersHttpRequest(roomId, rmEventId, rrEventId, rpEventId);
    }

    /**
     * Get a preview of the given URL as of (roughly) the given point in time,
     * described as an object with OpenGraph keys and associated values.
     * Attributes may be synthesized where actual OG metadata is lacking.
     * Caches results to prevent hammering the server.
     * @param url - The URL to get preview data for
     * @param ts - The preferred point in time that the preview should
     * describe (ms since epoch).  The preview returned will either be the most
     * recent one preceding this timestamp if available, or failing that the next
     * most recent available preview.
     * @returns Promise which resolves: Object of OG metadata.
     * @returns Rejects: with an error response.
     * May return synthesized attributes if the URL lacked OG meta.
     */
    public getUrlPreview(url: string, ts: number): Promise<IPreviewUrlResponse> {
        // bucket the timestamp to the nearest minute to prevent excessive spam to the server
        // Surely 60-second accuracy is enough for anyone.
        ts = Math.floor(ts / 60000) * 60000;

        const parsed = new URL(url);
        parsed.hash = ""; // strip the hash as it won't affect the preview
        url = parsed.toString();

        const key = ts + "_" + url;

        // If there's already a request in flight (or we've handled it), return that instead.
        if (key in this.urlPreviewCache) {
            return this.urlPreviewCache[key];
        }

        const resp = this.http.authedRequest<IPreviewUrlResponse>(
            Method.Get,
            "/preview_url",
            {
                url,
                ts: ts.toString(),
            },
            undefined,
            {
                prefix: MediaPrefix.R0,
            },
        );
        // TODO: Expire the URL preview cache sometimes
        this.urlPreviewCache[key] = resp;
        return resp;
    }

    /**
     * @returns Promise which resolves: to an empty object `{}`
     * @returns Rejects: with an error response.
     */
    public sendTyping(roomId: string, isTyping: boolean, timeoutMs: number): Promise<{}> {
        if (this.isGuest()) {
            return Promise.resolve({}); // guests cannot send typing notifications so don't bother.
        }

        const path = utils.encodeUri("/rooms/$roomId/typing/$userId", {
            $roomId: roomId,
            $userId: this.getUserId()!,
        });
        const data: any = {
            typing: isTyping,
        };
        if (isTyping) {
            data.timeout = timeoutMs ? timeoutMs : 20000;
        }
        return this.http.authedRequest(Method.Put, path, undefined, data);
    }

    /**
     * Determines the history of room upgrades for a given room, as far as the
     * client can see. Returns an array of Rooms where the first entry is the
     * oldest and the last entry is the newest (likely current) room. If the
     * provided room is not found, this returns an empty list. This works in
     * both directions, looking for older and newer rooms of the given room.
     * @param roomId - The room ID to search from
     * @param verifyLinks - If true, the function will only return rooms
     * which can be proven to be linked. For example, rooms which have a create
     * event pointing to an old room which the client is not aware of or doesn't
     * have a matching tombstone would not be returned.
     * @param msc3946ProcessDynamicPredecessor - if true, look for
     * m.room.predecessor state events as well as create events, and prefer
     * predecessor events where they exist (MSC3946).
     * @returns An array of rooms representing the upgrade
     * history.
     */
    public getRoomUpgradeHistory(
        roomId: string,
        verifyLinks = false,
        msc3946ProcessDynamicPredecessor = false,
    ): Room[] {
        const currentRoom = this.getRoom(roomId);
        if (!currentRoom) return [];

        const before = this.findPredecessorRooms(currentRoom, verifyLinks, msc3946ProcessDynamicPredecessor);
        const after = this.findSuccessorRooms(currentRoom, verifyLinks, msc3946ProcessDynamicPredecessor);

        return [...before, currentRoom, ...after];
    }

    private findPredecessorRooms(room: Room, verifyLinks: boolean, msc3946ProcessDynamicPredecessor: boolean): Room[] {
        const ret: Room[] = [];

        // Work backwards from newer to older rooms
        let predecessorRoomId = room.findPredecessor(msc3946ProcessDynamicPredecessor)?.roomId;
        while (predecessorRoomId !== null) {
            const predecessorRoom = this.getRoom(predecessorRoomId);
            if (predecessorRoom === null) {
                break;
            }
            if (verifyLinks) {
                const tombstone = predecessorRoom.currentState.getStateEvents(EventType.RoomTombstone, "");
                if (!tombstone || tombstone.getContent()["replacement_room"] !== room.roomId) {
                    break;
                }
            }

            // Insert at the front because we're working backwards from the currentRoom
            ret.splice(0, 0, predecessorRoom);

            room = predecessorRoom;
            predecessorRoomId = room.findPredecessor(msc3946ProcessDynamicPredecessor)?.roomId;
        }
        return ret;
    }

    private findSuccessorRooms(room: Room, verifyLinks: boolean, msc3946ProcessDynamicPredecessor: boolean): Room[] {
        const ret: Room[] = [];

        // Work forwards, looking at tombstone events
        let tombstoneEvent = room.currentState.getStateEvents(EventType.RoomTombstone, "");
        while (tombstoneEvent) {
            const successorRoom = this.getRoom(tombstoneEvent.getContent()["replacement_room"]);
            if (!successorRoom) break; // end of the chain
            if (successorRoom.roomId === room.roomId) break; // Tombstone is referencing its own room

            if (verifyLinks) {
                const predecessorRoomId = successorRoom.findPredecessor(msc3946ProcessDynamicPredecessor)?.roomId;
                if (!predecessorRoomId || predecessorRoomId !== room.roomId) {
                    break;
                }
            }

            // Push to the end because we're looking forwards
            ret.push(successorRoom);
            const roomIds = new Set(ret.map((ref) => ref.roomId));
            if (roomIds.size < ret.length) {
                // The last room added to the list introduced a previous roomId
                // To avoid recursion, return the last rooms - 1
                return ret.slice(0, ret.length - 1);
            }

            // Set the current room to the reference room so we know where we're at
            room = successorRoom;
            tombstoneEvent = room.currentState.getStateEvents(EventType.RoomTombstone, "");
        }
        return ret;
    }

    /**
     * @param reason - Optional.
     * @returns Promise which resolves: `{}` an empty object.
     * @returns Rejects: with an error response.
     */
    public invite(roomId: string, userId: string, reason?: string): Promise<{}> {
        return this.membershipChange(roomId, userId, "invite", reason);
    }

    /**
     * Invite a user to a room based on their email address.
     * @param roomId - The room to invite the user to.
     * @param email - The email address to invite.
     * @returns Promise which resolves: `{}` an empty object.
     * @returns Rejects: with an error response.
     */
    public inviteByEmail(roomId: string, email: string): Promise<{}> {
        return this.inviteByThreePid(roomId, "email", email);
    }

    /**
     * Invite a user to a room based on a third-party identifier.
     * @param roomId - The room to invite the user to.
     * @param medium - The medium to invite the user e.g. "email".
     * @param address - The address for the specified medium.
     * @returns Promise which resolves: `{}` an empty object.
     * @returns Rejects: with an error response.
     */
    public async inviteByThreePid(roomId: string, medium: string, address: string): Promise<{}> {
        const path = utils.encodeUri("/rooms/$roomId/invite", { $roomId: roomId });

        const identityServerUrl = this.getIdentityServerUrl(true);
        if (!identityServerUrl) {
            return Promise.reject(
                new MatrixError({
                    error: "No supplied identity server URL",
                    errcode: "ORG.MATRIX.JSSDK_MISSING_PARAM",
                }),
            );
        }
        const params: Record<string, string> = {
            id_server: identityServerUrl,
            medium: medium,
            address: address,
        };

        if (this.identityServer?.getAccessToken && (await this.doesServerAcceptIdentityAccessToken())) {
            const identityAccessToken = await this.identityServer.getAccessToken();
            if (identityAccessToken) {
                params["id_access_token"] = identityAccessToken;
            }
        }

        return this.http.authedRequest(Method.Post, path, undefined, params);
    }

    /**
     * @returns Promise which resolves: `{}` an empty object.
     * @returns Rejects: with an error response.
     */
    public leave(roomId: string): Promise<{}> {
        return this.membershipChange(roomId, undefined, "leave");
    }

    /**
     * Leaves all rooms in the chain of room upgrades based on the given room. By
     * default, this will leave all the previous and upgraded rooms, including the
     * given room. To only leave the given room and any previous rooms, keeping the
     * upgraded (modern) rooms untouched supply `false` to `includeFuture`.
     * @param roomId - The room ID to start leaving at
     * @param includeFuture - If true, the whole chain (past and future) of
     * upgraded rooms will be left.
     * @returns Promise which resolves when completed with an object keyed
     * by room ID and value of the error encountered when leaving or null.
     */
    public leaveRoomChain(
        roomId: string,
        includeFuture = true,
    ): Promise<{ [roomId: string]: Error | MatrixError | null }> {
        const upgradeHistory = this.getRoomUpgradeHistory(roomId);

        let eligibleToLeave = upgradeHistory;
        if (!includeFuture) {
            eligibleToLeave = [];
            for (const room of upgradeHistory) {
                eligibleToLeave.push(room);
                if (room.roomId === roomId) {
                    break;
                }
            }
        }

        const populationResults: { [roomId: string]: Error } = {};
        const promises: Promise<any>[] = [];

        const doLeave = (roomId: string): Promise<void> => {
            return this.leave(roomId)
                .then(() => {
                    delete populationResults[roomId];
                })
                .catch((err) => {
                    // suppress error
                    populationResults[roomId] = err;
                });
        };

        for (const room of eligibleToLeave) {
            promises.push(doLeave(room.roomId));
        }

        return Promise.all(promises).then(() => populationResults);
    }

    /**
     * @param reason - Optional.
     * @returns Promise which resolves: TODO
     * @returns Rejects: with an error response.
     */
    public ban(roomId: string, userId: string, reason?: string): Promise<{}> {
        return this.membershipChange(roomId, userId, "ban", reason);
    }

    /**
     * @param deleteRoom - True to delete the room from the store on success.
     * Default: true.
     * @returns Promise which resolves: `{}` an empty object.
     * @returns Rejects: with an error response.
     */
    public forget(roomId: string, deleteRoom = true): Promise<{}> {
        const promise = this.membershipChange(roomId, undefined, "forget");
        if (!deleteRoom) {
            return promise;
        }
        return promise.then((response) => {
            this.store.removeRoom(roomId);
            this.emit(ClientEvent.DeleteRoom, roomId);
            return response;
        });
    }

    /**
     * @returns Promise which resolves: Object (currently empty)
     * @returns Rejects: with an error response.
     */
    public unban(roomId: string, userId: string): Promise<{}> {
        // unbanning != set their state to leave: this used to be
        // the case, but was then changed so that leaving was always
        // a revoking of privilege, otherwise two people racing to
        // kick / ban someone could end up banning and then un-banning
        // them.
        const path = utils.encodeUri("/rooms/$roomId/unban", {
            $roomId: roomId,
        });
        const data = {
            user_id: userId,
        };
        return this.http.authedRequest(Method.Post, path, undefined, data);
    }

    /**
     * @param reason - Optional.
     * @returns Promise which resolves: `{}` an empty object.
     * @returns Rejects: with an error response.
     */
    public kick(roomId: string, userId: string, reason?: string): Promise<{}> {
        const path = utils.encodeUri("/rooms/$roomId/kick", {
            $roomId: roomId,
        });
        const data = {
            user_id: userId,
            reason: reason,
        };
        return this.http.authedRequest(Method.Post, path, undefined, data);
    }

    private membershipChange(
        roomId: string,
        userId: string | undefined,
        membership: string,
        reason?: string,
    ): Promise<{}> {
        // API returns an empty object
        const path = utils.encodeUri("/rooms/$room_id/$membership", {
            $room_id: roomId,
            $membership: membership,
        });
        return this.http.authedRequest(Method.Post, path, undefined, {
            user_id: userId, // may be undefined e.g. on leave
            reason: reason,
        });
    }

    /**
     * Obtain a dict of actions which should be performed for this event according
     * to the push rules for this user.  Caches the dict on the event.
     * @param event - The event to get push actions for.
     * @param forceRecalculate - forces to recalculate actions for an event
     * Useful when an event just got decrypted
     * @returns A dict of actions to perform.
     */
    public getPushActionsForEvent(event: MatrixEvent, forceRecalculate = false): IActionsObject | null {
        if (!event.getPushActions() || forceRecalculate) {
            const { actions, rule } = this.pushProcessor.actionsAndRuleForEvent(event);
            event.setPushDetails(actions, rule);
        }
        return event.getPushActions();
    }

    /**
     * Obtain a dict of actions which should be performed for this event according
     * to the push rules for this user.  Caches the dict on the event.
     * @param event - The event to get push actions for.
     * @param forceRecalculate - forces to recalculate actions for an event
     * Useful when an event just got decrypted
     * @returns A dict of actions to perform.
     */
    public getPushDetailsForEvent(event: MatrixEvent, forceRecalculate = false): PushDetails | null {
        if (!event.getPushDetails() || forceRecalculate) {
            const { actions, rule } = this.pushProcessor.actionsAndRuleForEvent(event);
            event.setPushDetails(actions, rule);
        }
        return event.getPushDetails();
    }

    /**
     * @param info - The kind of info to set (e.g. 'avatar_url')
     * @param data - The JSON object to set.
     * @returns
     * @returns Rejects: with an error response.
     */
    // eslint-disable-next-line camelcase
    public setProfileInfo(info: "avatar_url", data: { avatar_url: string }): Promise<{}>;
    public setProfileInfo(info: "displayname", data: { displayname: string }): Promise<{}>;
    public setProfileInfo(info: "avatar_url" | "displayname", data: object): Promise<{}> {
        const path = utils.encodeUri("/profile/$userId/$info", {
            $userId: this.credentials.userId!,
            $info: info,
        });
        return this.http.authedRequest(Method.Put, path, undefined, data);
    }

    /**
     * @returns Promise which resolves: `{}` an empty object.
     * @returns Rejects: with an error response.
     */
    public async setDisplayName(name: string): Promise<{}> {
        const prom = await this.setProfileInfo("displayname", { displayname: name });
        // XXX: synthesise a profile update for ourselves because Synapse is broken and won't
        const user = this.getUser(this.getUserId()!);
        if (user) {
            user.displayName = name;
            user.emit(UserEvent.DisplayName, user.events.presence, user);
        }
        return prom;
    }

    /**
     * @returns Promise which resolves: `{}` an empty object.
     * @returns Rejects: with an error response.
     */
    public async setAvatarUrl(url: string): Promise<{}> {
        const prom = await this.setProfileInfo("avatar_url", { avatar_url: url });
        // XXX: synthesise a profile update for ourselves because Synapse is broken and won't
        const user = this.getUser(this.getUserId()!);
        if (user) {
            user.avatarUrl = url;
            user.emit(UserEvent.AvatarUrl, user.events.presence, user);
        }
        return prom;
    }

    /**
     * Turn an MXC URL into an HTTP one. <strong>This method is experimental and
     * may change.</strong>
     * @param mxcUrl - The MXC URL
     * @param width - The desired width of the thumbnail.
     * @param height - The desired height of the thumbnail.
     * @param resizeMethod - The thumbnail resize method to use, either
     * "crop" or "scale".
     * @param allowDirectLinks - If true, return any non-mxc URLs
     * directly. Fetching such URLs will leak information about the user to
     * anyone they share a room with. If false, will return null for such URLs.
     * @returns the avatar URL or null.
     */
    public mxcUrlToHttp(
        mxcUrl: string,
        width?: number,
        height?: number,
        resizeMethod?: string,
        allowDirectLinks?: boolean,
    ): string | null {
        return getHttpUriForMxc(this.baseUrl, mxcUrl, width, height, resizeMethod, allowDirectLinks);
    }

    /**
     * @param opts - Options to apply
     * @returns Promise which resolves
     * @returns Rejects: with an error response.
     * @throws If 'presence' isn't a valid presence enum value.
     */
    public async setPresence(opts: IPresenceOpts): Promise<void> {
        const path = utils.encodeUri("/presence/$userId/status", {
            $userId: this.credentials.userId!,
        });

        const validStates = ["offline", "online", "unavailable"];
        if (validStates.indexOf(opts.presence) === -1) {
            throw new Error("Bad presence value: " + opts.presence);
        }
        await this.http.authedRequest(Method.Put, path, undefined, opts);
    }

    /**
     * @param userId - The user to get presence for
     * @returns Promise which resolves: The presence state for this user.
     * @returns Rejects: with an error response.
     */
    public getPresence(userId: string): Promise<IStatusResponse> {
        const path = utils.encodeUri("/presence/$userId/status", {
            $userId: userId,
        });

        return this.http.authedRequest(Method.Get, path);
    }

    /**
     * Retrieve older messages from the given room and put them in the timeline.
     *
     * If this is called multiple times whilst a request is ongoing, the <i>same</i>
     * Promise will be returned. If there was a problem requesting scrollback, there
     * will be a small delay before another request can be made (to prevent tight-looping
     * when there is no connection).
     *
     * @param room - The room to get older messages in.
     * @param limit - Optional. The maximum number of previous events to
     * pull in. Default: 30.
     * @returns Promise which resolves: Room. If you are at the beginning
     * of the timeline, `Room.oldState.paginationToken` will be
     * `null`.
     * @returns Rejects: with an error response.
     */
    public scrollback(room: Room, limit = 30): Promise<Room> {
        let timeToWaitMs = 0;

        let info = this.ongoingScrollbacks[room.roomId] || {};
        if (info.promise) {
            return info.promise;
        } else if (info.errorTs) {
            const timeWaitedMs = Date.now() - info.errorTs;
            timeToWaitMs = Math.max(SCROLLBACK_DELAY_MS - timeWaitedMs, 0);
        }

        if (room.oldState.paginationToken === null) {
            return Promise.resolve(room); // already at the start.
        }
        // attempt to grab more events from the store first
        const numAdded = this.store.scrollback(room, limit).length;
        if (numAdded === limit) {
            // store contained everything we needed.
            return Promise.resolve(room);
        }
        // reduce the required number of events appropriately
        limit = limit - numAdded;

        const promise = new Promise<Room>((resolve, reject) => {
            // wait for a time before doing this request
            // (which may be 0 in order not to special case the code paths)
            sleep(timeToWaitMs)
                .then(() => {
                    return this.createMessagesRequest(
                        room.roomId,
                        room.oldState.paginationToken,
                        limit,
                        Direction.Backward,
                    );
                })
                .then((res: IMessagesResponse) => {
                    const matrixEvents = res.chunk.map(this.getEventMapper());
                    if (res.state) {
                        const stateEvents = res.state.map(this.getEventMapper());
                        room.currentState.setUnknownStateEvents(stateEvents);
                    }

                    const [timelineEvents, threadedEvents, unknownRelations] =
                        room.partitionThreadedEvents(matrixEvents);

                    this.processAggregatedTimelineEvents(room, timelineEvents);
                    room.addEventsToTimeline(timelineEvents, true, room.getLiveTimeline());
                    this.processThreadEvents(room, threadedEvents, true);
                    unknownRelations.forEach((event) => room.relations.aggregateChildEvent(event));

                    room.oldState.paginationToken = res.end ?? null;
                    if (res.chunk.length === 0) {
                        room.oldState.paginationToken = null;
                    }
                    this.store.storeEvents(room, matrixEvents, res.end ?? null, true);
                    delete this.ongoingScrollbacks[room.roomId];
                    resolve(room);
                })
                .catch((err) => {
                    this.ongoingScrollbacks[room.roomId] = {
                        errorTs: Date.now(),
                    };
                    reject(err);
                });
        });

        info = { promise };

        this.ongoingScrollbacks[room.roomId] = info;
        return promise;
    }

    public getEventMapper(options?: MapperOpts): EventMapper {
        return eventMapperFor(this, options || {});
    }

    /**
     * Get an EventTimeline for the given event
     *
     * <p>If the EventTimelineSet object already has the given event in its store, the
     * corresponding timeline will be returned. Otherwise, a /context request is
     * made, and used to construct an EventTimeline.
     * If the event does not belong to this EventTimelineSet then undefined will be returned.
     *
     * @param timelineSet -  The timelineSet to look for the event in, must be bound to a room
     * @param eventId -  The ID of the event to look for
     *
     * @returns Promise which resolves:
     *    {@link EventTimeline} including the given event
     */
    public async getEventTimeline(timelineSet: EventTimelineSet, eventId: string): Promise<Optional<EventTimeline>> {
        // don't allow any timeline support unless it's been enabled.
        if (!this.timelineSupport) {
            throw new Error(
                "timeline support is disabled. Set the 'timelineSupport'" +
                    " parameter to true when creating MatrixClient to enable it.",
            );
        }

        if (!timelineSet?.room) {
            throw new Error("getEventTimeline only supports room timelines");
        }

        if (timelineSet.getTimelineForEvent(eventId)) {
            return timelineSet.getTimelineForEvent(eventId);
        }

        if (timelineSet.thread && this.supportsThreads()) {
            return this.getThreadTimeline(timelineSet, eventId);
        }

        const path = utils.encodeUri("/rooms/$roomId/context/$eventId", {
            $roomId: timelineSet.room.roomId,
            $eventId: eventId,
        });

        let params: Record<string, string | string[]> | undefined = undefined;
        if (this.clientOpts?.lazyLoadMembers) {
            params = { filter: JSON.stringify(Filter.LAZY_LOADING_MESSAGES_FILTER) };
        }

        // TODO: we should implement a backoff (as per scrollback()) to deal more nicely with HTTP errors.
        const res = await this.http.authedRequest<IContextResponse>(Method.Get, path, params);
        if (!res.event) {
            throw new Error("'event' not in '/context' result - homeserver too old?");
        }

        // by the time the request completes, the event might have ended up in the timeline.
        if (timelineSet.getTimelineForEvent(eventId)) {
            return timelineSet.getTimelineForEvent(eventId);
        }

        const mapper = this.getEventMapper();
        const event = mapper(res.event);
        if (event.isRelation(THREAD_RELATION_TYPE.name)) {
            logger.warn("Tried loading a regular timeline at the position of a thread event");
            return undefined;
        }
        const events = [
            // Order events from most recent to oldest (reverse-chronological).
            // We start with the last event, since that's the point at which we have known state.
            // events_after is already backwards; events_before is forwards.
            ...res.events_after.reverse().map(mapper),
            event,
            ...res.events_before.map(mapper),
        ];

        // Here we handle non-thread timelines only, but still process any thread events to populate thread summaries.
        let timeline = timelineSet.getTimelineForEvent(events[0].getId());
        if (timeline) {
            timeline.getState(EventTimeline.BACKWARDS)!.setUnknownStateEvents(res.state.map(mapper));
        } else {
            timeline = timelineSet.addTimeline();
            timeline.initialiseState(res.state.map(mapper));
            timeline.getState(EventTimeline.FORWARDS)!.paginationToken = res.end;
        }

        const [timelineEvents, threadedEvents, unknownRelations] = timelineSet.room.partitionThreadedEvents(events);
        timelineSet.addEventsToTimeline(timelineEvents, true, timeline, res.start);
        // The target event is not in a thread but process the contextual events, so we can show any threads around it.
        this.processThreadEvents(timelineSet.room, threadedEvents, true);
        this.processAggregatedTimelineEvents(timelineSet.room, timelineEvents);
        unknownRelations.forEach((event) => timelineSet.relations.aggregateChildEvent(event));

        // There is no guarantee that the event ended up in "timeline" (we might have switched to a neighbouring
        // timeline) - so check the room's index again. On the other hand, there's no guarantee the event ended up
        // anywhere, if it was later redacted, so we just return the timeline we first thought of.
        return (
            timelineSet.getTimelineForEvent(eventId) ??
            timelineSet.room.findThreadForEvent(event)?.liveTimeline ?? // for Threads degraded support
            timeline
        );
    }

    public async getThreadTimeline(timelineSet: EventTimelineSet, eventId: string): Promise<EventTimeline | undefined> {
        if (!this.supportsThreads()) {
            throw new Error("could not get thread timeline: no client support");
        }

        if (!timelineSet.room) {
            throw new Error("could not get thread timeline: not a room timeline");
        }

        if (!timelineSet.thread) {
            throw new Error("could not get thread timeline: not a thread timeline");
        }

        const path = utils.encodeUri("/rooms/$roomId/context/$eventId", {
            $roomId: timelineSet.room.roomId,
            $eventId: eventId,
        });

        const params: Record<string, string | string[]> = {
            limit: "0",
        };
        if (this.clientOpts?.lazyLoadMembers) {
            params.filter = JSON.stringify(Filter.LAZY_LOADING_MESSAGES_FILTER);
        }

        // TODO: we should implement a backoff (as per scrollback()) to deal more nicely with HTTP errors.
        const res = await this.http.authedRequest<IContextResponse>(Method.Get, path, params);
        const mapper = this.getEventMapper();
        const event = mapper(res.event);

        if (!timelineSet.canContain(event)) {
            return undefined;
        }

        const recurse = this.canSupport.get(Feature.RelationsRecursion) !== ServerSupport.Unsupported;
        if (Thread.hasServerSideSupport) {
            if (Thread.hasServerSideFwdPaginationSupport) {
                if (!timelineSet.thread) {
                    throw new Error("could not get thread timeline: not a thread timeline");
                }

                const thread = timelineSet.thread;
                const resOlder: IRelationsResponse = await this.fetchRelations(
                    timelineSet.room.roomId,
                    thread.id,
                    THREAD_RELATION_TYPE.name,
                    null,
                    { dir: Direction.Backward, from: res.start, recurse: recurse || undefined },
                );
                const resNewer: IRelationsResponse = await this.fetchRelations(
                    timelineSet.room.roomId,
                    thread.id,
                    THREAD_RELATION_TYPE.name,
                    null,
                    { dir: Direction.Forward, from: res.end, recurse: recurse || undefined },
                );
                const events = [
                    // Order events from most recent to oldest (reverse-chronological).
                    // We start with the last event, since that's the point at which we have known state.
                    // events_after is already backwards; events_before is forwards.
                    ...resNewer.chunk.reverse().map(mapper),
                    event,
                    ...resOlder.chunk.map(mapper),
                ];
                for (const event of events) {
                    await timelineSet.thread?.processEvent(event);
                }

                // Here we handle non-thread timelines only, but still process any thread events to populate thread summaries.
                let timeline = timelineSet.getTimelineForEvent(event.getId());
                if (timeline) {
                    timeline.getState(EventTimeline.BACKWARDS)!.setUnknownStateEvents(res.state.map(mapper));
                } else {
                    timeline = timelineSet.addTimeline();
                    timeline.initialiseState(res.state.map(mapper));
                }

                timelineSet.addEventsToTimeline(events, true, timeline, resNewer.next_batch);
                if (!resOlder.next_batch) {
                    const originalEvent = await this.fetchRoomEvent(timelineSet.room.roomId, thread.id);
                    timelineSet.addEventsToTimeline([mapper(originalEvent)], true, timeline, null);
                }
                timeline.setPaginationToken(resOlder.next_batch ?? null, Direction.Backward);
                timeline.setPaginationToken(resNewer.next_batch ?? null, Direction.Forward);
                this.processAggregatedTimelineEvents(timelineSet.room, events);

                // There is no guarantee that the event ended up in "timeline" (we might have switched to a neighbouring
                // timeline) - so check the room's index again. On the other hand, there's no guarantee the event ended up
                // anywhere, if it was later redacted, so we just return the timeline we first thought of.
                return timelineSet.getTimelineForEvent(eventId) ?? timeline;
            } else {
                // Where the event is a thread reply (not a root) and running in MSC-enabled mode the Thread timeline only
                // functions contiguously, so we have to jump through some hoops to get our target event in it.
                // XXX: workaround for https://github.com/vector-im/element-meta/issues/150

                const thread = timelineSet.thread;

                const resOlder = await this.fetchRelations(
                    timelineSet.room.roomId,
                    thread.id,
                    THREAD_RELATION_TYPE.name,
                    null,
                    { dir: Direction.Backward, from: res.start, recurse: recurse || undefined },
                );
                const eventsNewer: IEvent[] = [];
                let nextBatch: Optional<string> = res.end;
                while (nextBatch) {
                    const resNewer: IRelationsResponse = await this.fetchRelations(
                        timelineSet.room.roomId,
                        thread.id,
                        THREAD_RELATION_TYPE.name,
                        null,
                        { dir: Direction.Forward, from: nextBatch, recurse: recurse || undefined },
                    );
                    nextBatch = resNewer.next_batch ?? null;
                    eventsNewer.push(...resNewer.chunk);
                }
                const events = [
                    // Order events from most recent to oldest (reverse-chronological).
                    // We start with the last event, since that's the point at which we have known state.
                    // events_after is already backwards; events_before is forwards.
                    ...eventsNewer.reverse().map(mapper),
                    event,
                    ...resOlder.chunk.map(mapper),
                ];
                for (const event of events) {
                    await timelineSet.thread?.processEvent(event);
                }

                // Here we handle non-thread timelines only, but still process any thread events to populate thread
                // summaries.
                const timeline = timelineSet.getLiveTimeline();
                timeline.getState(EventTimeline.BACKWARDS)!.setUnknownStateEvents(res.state.map(mapper));

                timelineSet.addEventsToTimeline(events, true, timeline, null);
                if (!resOlder.next_batch) {
                    const originalEvent = await this.fetchRoomEvent(timelineSet.room.roomId, thread.id);
                    timelineSet.addEventsToTimeline([mapper(originalEvent)], true, timeline, null);
                }
                timeline.setPaginationToken(resOlder.next_batch ?? null, Direction.Backward);
                timeline.setPaginationToken(null, Direction.Forward);
                this.processAggregatedTimelineEvents(timelineSet.room, events);

                return timeline;
            }
        }
    }

    /**
     * Get an EventTimeline for the latest events in the room. This will just
     * call `/messages` to get the latest message in the room, then use
     * `client.getEventTimeline(...)` to construct a new timeline from it.
     *
     * @param timelineSet -  The timelineSet to find or add the timeline to
     *
     * @returns Promise which resolves:
     *    {@link EventTimeline} timeline with the latest events in the room
     */
    public async getLatestTimeline(timelineSet: EventTimelineSet): Promise<Optional<EventTimeline>> {
        // don't allow any timeline support unless it's been enabled.
        if (!this.timelineSupport) {
            throw new Error(
                "timeline support is disabled. Set the 'timelineSupport'" +
                    " parameter to true when creating MatrixClient to enable it.",
            );
        }

        if (!timelineSet.room) {
            throw new Error("getLatestTimeline only supports room timelines");
        }

        let event;
        if (timelineSet.threadListType !== null) {
            const res = await this.createThreadListMessagesRequest(
                timelineSet.room.roomId,
                null,
                1,
                Direction.Backward,
                timelineSet.threadListType,
                timelineSet.getFilter(),
            );
            event = res.chunk?.[0];
        } else if (timelineSet.thread && Thread.hasServerSideSupport) {
            const recurse = this.canSupport.get(Feature.RelationsRecursion) !== ServerSupport.Unsupported;
            const res = await this.fetchRelations(
                timelineSet.room.roomId,
                timelineSet.thread.id,
                THREAD_RELATION_TYPE.name,
                null,
                { dir: Direction.Backward, limit: 1, recurse: recurse || undefined },
            );
            event = res.chunk?.[0];
        } else {
            const messagesPath = utils.encodeUri("/rooms/$roomId/messages", {
                $roomId: timelineSet.room.roomId,
            });

            const params: Record<string, string | string[]> = {
                dir: "b",
            };
            if (this.clientOpts?.lazyLoadMembers) {
                params.filter = JSON.stringify(Filter.LAZY_LOADING_MESSAGES_FILTER);
            }

            const res = await this.http.authedRequest<IMessagesResponse>(Method.Get, messagesPath, params);
            event = res.chunk?.[0];
        }
        if (!event) {
            throw new Error("No message returned when trying to construct getLatestTimeline");
        }

        return this.getEventTimeline(timelineSet, event.event_id);
    }

    /**
     * Makes a request to /messages with the appropriate lazy loading filter set.
     * XXX: if we do get rid of scrollback (as it's not used at the moment),
     * we could inline this method again in paginateEventTimeline as that would
     * then be the only call-site
     * @param limit - the maximum amount of events the retrieve
     * @param dir - 'f' or 'b'
     * @param timelineFilter - the timeline filter to pass
     */
    // XXX: Intended private, used in code.
    public createMessagesRequest(
        roomId: string,
        fromToken: string | null,
        limit = 30,
        dir: Direction,
        timelineFilter?: Filter,
    ): Promise<IMessagesResponse> {
        const path = utils.encodeUri("/rooms/$roomId/messages", { $roomId: roomId });

        const params: Record<string, string> = {
            limit: limit.toString(),
            dir: dir,
        };

        if (fromToken) {
            params.from = fromToken;
        }

        let filter: IRoomEventFilter | null = null;
        if (this.clientOpts?.lazyLoadMembers) {
            // create a shallow copy of LAZY_LOADING_MESSAGES_FILTER,
            // so the timelineFilter doesn't get written into it below
            filter = Object.assign({}, Filter.LAZY_LOADING_MESSAGES_FILTER);
        }
        if (timelineFilter) {
            // XXX: it's horrific that /messages' filter parameter doesn't match
            // /sync's one - see https://matrix.org/jira/browse/SPEC-451
            filter = filter || {};
            Object.assign(filter, timelineFilter.getRoomTimelineFilterComponent()?.toJSON());
        }
        if (filter) {
            params.filter = JSON.stringify(filter);
        }
        return this.http.authedRequest(Method.Get, path, params);
    }

    /**
     * Makes a request to /messages with the appropriate lazy loading filter set.
     * XXX: if we do get rid of scrollback (as it's not used at the moment),
     * we could inline this method again in paginateEventTimeline as that would
     * then be the only call-site
     * @param limit - the maximum amount of events the retrieve
     * @param dir - 'f' or 'b'
     * @param timelineFilter - the timeline filter to pass
     */
    // XXX: Intended private, used by room.fetchRoomThreads
    public createThreadListMessagesRequest(
        roomId: string,
        fromToken: string | null,
        limit = 30,
        dir = Direction.Backward,
        threadListType: ThreadFilterType | null = ThreadFilterType.All,
        timelineFilter?: Filter,
    ): Promise<IMessagesResponse> {
        const path = utils.encodeUri("/rooms/$roomId/threads", { $roomId: roomId });

        const params: Record<string, string> = {
            limit: limit.toString(),
            dir: dir,
            include: threadFilterTypeToFilter(threadListType),
        };

        if (fromToken) {
            params.from = fromToken;
        }

        let filter: IRoomEventFilter = {};
        if (this.clientOpts?.lazyLoadMembers) {
            // create a shallow copy of LAZY_LOADING_MESSAGES_FILTER,
            // so the timelineFilter doesn't get written into it below
            filter = {
                ...Filter.LAZY_LOADING_MESSAGES_FILTER,
            };
        }
        if (timelineFilter) {
            // XXX: it's horrific that /messages' filter parameter doesn't match
            // /sync's one - see https://matrix.org/jira/browse/SPEC-451
            filter = {
                ...filter,
                ...timelineFilter.getRoomTimelineFilterComponent()?.toJSON(),
            };
        }
        if (Object.keys(filter).length) {
            params.filter = JSON.stringify(filter);
        }

        const opts = {
            prefix:
                Thread.hasServerSideListSupport === FeatureSupport.Stable
                    ? "/_matrix/client/v1"
                    : "/_matrix/client/unstable/org.matrix.msc3856",
        };

        return this.http
            .authedRequest<IThreadedMessagesResponse>(Method.Get, path, params, undefined, opts)
            .then((res) => ({
                ...res,
                chunk: res.chunk?.reverse(),
                start: res.prev_batch,
                end: res.next_batch,
            }));
    }

    /**
     * Take an EventTimeline, and back/forward-fill results.
     *
     * @param eventTimeline - timeline object to be updated
     *
     * @returns Promise which resolves to a boolean: false if there are no
     *    events and we reached either end of the timeline; else true.
     */
    public paginateEventTimeline(eventTimeline: EventTimeline, opts: IPaginateOpts): Promise<boolean> {
        const isNotifTimeline = eventTimeline.getTimelineSet() === this.notifTimelineSet;
        const room = this.getRoom(eventTimeline.getRoomId()!);
        const threadListType = eventTimeline.getTimelineSet().threadListType;
        const thread = eventTimeline.getTimelineSet().thread;

        // TODO: we should implement a backoff (as per scrollback()) to deal more
        // nicely with HTTP errors.
        opts = opts || {};
        const backwards = opts.backwards || false;

        if (isNotifTimeline) {
            if (!backwards) {
                throw new Error("paginateNotifTimeline can only paginate backwards");
            }
        }

        const dir = backwards ? EventTimeline.BACKWARDS : EventTimeline.FORWARDS;

        const token = eventTimeline.getPaginationToken(dir);
        const pendingRequest = eventTimeline.paginationRequests[dir];

        if (pendingRequest) {
            // already a request in progress - return the existing promise
            return pendingRequest;
        }

        let path: string;
        let params: Record<string, string>;
        let promise: Promise<boolean>;

        if (isNotifTimeline) {
            path = "/notifications";
            params = {
                limit: (opts.limit ?? 30).toString(),
                only: "highlight",
            };

            if (token && token !== "end") {
                params.from = token;
            }

            promise = this.http
                .authedRequest<INotificationsResponse>(Method.Get, path, params)
                .then(async (res) => {
                    const token = res.next_token;
                    const matrixEvents: MatrixEvent[] = [];

                    res.notifications = res.notifications.filter(noUnsafeEventProps);

                    for (let i = 0; i < res.notifications.length; i++) {
                        const notification = res.notifications[i];
                        const event = this.getEventMapper()(notification.event);

                        // @TODO(kerrya) reprocessing every notification is ugly
                        // remove if we get server MSC3994 support
                        this.getPushDetailsForEvent(event, true);

                        event.event.room_id = notification.room_id; // XXX: gutwrenching
                        matrixEvents[i] = event;
                    }

                    // No need to partition events for threads here, everything lives
                    // in the notification timeline set
                    const timelineSet = eventTimeline.getTimelineSet();
                    timelineSet.addEventsToTimeline(matrixEvents, backwards, eventTimeline, token);
                    this.processAggregatedTimelineEvents(timelineSet.room, matrixEvents);

                    // if we've hit the end of the timeline, we need to stop trying to
                    // paginate. We need to keep the 'forwards' token though, to make sure
                    // we can recover from gappy syncs.
                    if (backwards && !res.next_token) {
                        eventTimeline.setPaginationToken(null, dir);
                    }
                    return Boolean(res.next_token);
                })
                .finally(() => {
                    eventTimeline.paginationRequests[dir] = null;
                });
            eventTimeline.paginationRequests[dir] = promise;
        } else if (threadListType !== null) {
            if (!room) {
                throw new Error("Unknown room " + eventTimeline.getRoomId());
            }

            if (!Thread.hasServerSideFwdPaginationSupport && dir === Direction.Forward) {
                throw new Error("Cannot paginate threads forwards without server-side support for MSC 3715");
            }

            promise = this.createThreadListMessagesRequest(
                eventTimeline.getRoomId()!,
                token,
                opts.limit,
                dir,
                threadListType,
                eventTimeline.getFilter(),
            )
                .then((res) => {
                    if (res.state) {
                        const roomState = eventTimeline.getState(dir)!;
                        const stateEvents = res.state.filter(noUnsafeEventProps).map(this.getEventMapper());
                        roomState.setUnknownStateEvents(stateEvents);
                    }
                    const token = res.end;
                    const matrixEvents = res.chunk.filter(noUnsafeEventProps).map(this.getEventMapper());

                    const timelineSet = eventTimeline.getTimelineSet();
                    timelineSet.addEventsToTimeline(matrixEvents, backwards, eventTimeline, token);
                    this.processAggregatedTimelineEvents(room, matrixEvents);
                    this.processThreadRoots(room, matrixEvents, backwards);

                    // if we've hit the end of the timeline, we need to stop trying to
                    // paginate. We need to keep the 'forwards' token though, to make sure
                    // we can recover from gappy syncs.
                    if (backwards && res.end == res.start) {
                        eventTimeline.setPaginationToken(null, dir);
                    }
                    return res.end !== res.start;
                })
                .finally(() => {
                    eventTimeline.paginationRequests[dir] = null;
                });
            eventTimeline.paginationRequests[dir] = promise;
        } else if (thread) {
            const room = this.getRoom(eventTimeline.getRoomId() ?? undefined);
            if (!room) {
                throw new Error("Unknown room " + eventTimeline.getRoomId());
            }

            const recurse = this.canSupport.get(Feature.RelationsRecursion) !== ServerSupport.Unsupported;
            promise = this.fetchRelations(eventTimeline.getRoomId() ?? "", thread.id, THREAD_RELATION_TYPE.name, null, {
                dir,
                limit: opts.limit,
                from: token ?? undefined,
                recurse: recurse || undefined,
            })
                .then(async (res) => {
                    const mapper = this.getEventMapper();
                    const matrixEvents = res.chunk.filter(noUnsafeEventProps).map(mapper);

                    // Process latest events first
                    for (const event of matrixEvents.slice().reverse()) {
                        await thread?.processEvent(event);
                        const sender = event.getSender()!;
                        if (!backwards || thread?.getEventReadUpTo(sender) === null) {
                            room.addLocalEchoReceipt(sender, event, ReceiptType.Read);
                        }
                    }

                    const newToken = res.next_batch;

                    const timelineSet = eventTimeline.getTimelineSet();
                    timelineSet.addEventsToTimeline(matrixEvents, backwards, eventTimeline, newToken ?? null);
                    if (!newToken && backwards) {
                        const originalEvent = await this.fetchRoomEvent(eventTimeline.getRoomId() ?? "", thread.id);
                        timelineSet.addEventsToTimeline([mapper(originalEvent)], true, eventTimeline, null);
                    }
                    this.processAggregatedTimelineEvents(timelineSet.room, matrixEvents);

                    // if we've hit the end of the timeline, we need to stop trying to
                    // paginate. We need to keep the 'forwards' token though, to make sure
                    // we can recover from gappy syncs.
                    if (backwards && !newToken) {
                        eventTimeline.setPaginationToken(null, dir);
                    }
                    return Boolean(newToken);
                })
                .finally(() => {
                    eventTimeline.paginationRequests[dir] = null;
                });
            eventTimeline.paginationRequests[dir] = promise;
        } else {
            if (!room) {
                throw new Error("Unknown room " + eventTimeline.getRoomId());
            }

            promise = this.createMessagesRequest(
                eventTimeline.getRoomId()!,
                token,
                opts.limit,
                dir,
                eventTimeline.getFilter(),
            )
                .then((res) => {
                    if (res.state) {
                        const roomState = eventTimeline.getState(dir)!;
                        const stateEvents = res.state.filter(noUnsafeEventProps).map(this.getEventMapper());
                        roomState.setUnknownStateEvents(stateEvents);
                    }
                    const token = res.end;
                    const matrixEvents = res.chunk.filter(noUnsafeEventProps).map(this.getEventMapper());

                    const timelineSet = eventTimeline.getTimelineSet();
                    const [timelineEvents, , unknownRelations] = room.partitionThreadedEvents(matrixEvents);
                    timelineSet.addEventsToTimeline(timelineEvents, backwards, eventTimeline, token);
                    this.processAggregatedTimelineEvents(room, timelineEvents);
                    this.processThreadRoots(
                        room,
                        timelineEvents.filter((it) => it.getServerAggregatedRelation(THREAD_RELATION_TYPE.name)),
                        false,
                    );
                    unknownRelations.forEach((event) => room.relations.aggregateChildEvent(event));

                    const atEnd = res.end === undefined || res.end === res.start;

                    // if we've hit the end of the timeline, we need to stop trying to
                    // paginate. We need to keep the 'forwards' token though, to make sure
                    // we can recover from gappy syncs.
                    if (backwards && atEnd) {
                        eventTimeline.setPaginationToken(null, dir);
                    }
                    return !atEnd;
                })
                .finally(() => {
                    eventTimeline.paginationRequests[dir] = null;
                });
            eventTimeline.paginationRequests[dir] = promise;
        }

        return promise;
    }

    /**
     * Reset the notifTimelineSet entirely, paginating in some historical notifs as
     * a starting point for subsequent pagination.
     */
    public resetNotifTimelineSet(): void {
        if (!this.notifTimelineSet) {
            return;
        }

        // FIXME: This thing is a total hack, and results in duplicate events being
        // added to the timeline both from /sync and /notifications, and lots of
        // slow and wasteful processing and pagination.  The correct solution is to
        // extend /messages or /search or something to filter on notifications.

        // use the fictitious token 'end'. in practice we would ideally give it
        // the oldest backwards pagination token from /sync, but /sync doesn't
        // know about /notifications, so we have no choice but to start paginating
        // from the current point in time.  This may well overlap with historical
        // notifs which are then inserted into the timeline by /sync responses.
        this.notifTimelineSet.resetLiveTimeline("end");

        // we could try to paginate a single event at this point in order to get
        // a more valid pagination token, but it just ends up with an out of order
        // timeline. given what a mess this is and given we're going to have duplicate
        // events anyway, just leave it with the dummy token for now.
        /*
        this.paginateNotifTimeline(this._notifTimelineSet.getLiveTimeline(), {
            backwards: true,
            limit: 1
        });
        */
    }

    /**
     * Peek into a room and receive updates about the room. This only works if the
     * history visibility for the room is world_readable.
     * @param roomId - The room to attempt to peek into.
     * @returns Promise which resolves: Room object
     * @returns Rejects: with an error response.
     */
    public peekInRoom(roomId: string): Promise<Room> {
        this.peekSync?.stopPeeking();
        this.peekSync = new SyncApi(this, this.clientOpts, this.buildSyncApiOptions());
        return this.peekSync.peek(roomId);
    }

    /**
     * Stop any ongoing room peeking.
     */
    public stopPeeking(): void {
        if (this.peekSync) {
            this.peekSync.stopPeeking();
            this.peekSync = null;
        }
    }

    /**
     * Set r/w flags for guest access in a room.
     * @param roomId - The room to configure guest access in.
     * @param opts - Options
     * @returns Promise which resolves
     * @returns Rejects: with an error response.
     */
    public setGuestAccess(roomId: string, opts: IGuestAccessOpts): Promise<void> {
        const writePromise = this.sendStateEvent(
            roomId,
            EventType.RoomGuestAccess,
            {
                guest_access: opts.allowJoin ? "can_join" : "forbidden",
            },
            "",
        );

        let readPromise: Promise<any> = Promise.resolve<any>(undefined);
        if (opts.allowRead) {
            readPromise = this.sendStateEvent(
                roomId,
                EventType.RoomHistoryVisibility,
                {
                    history_visibility: "world_readable",
                },
                "",
            );
        }

        return Promise.all([readPromise, writePromise]).then(); // .then() to hide results for contract
    }

    /**
     * Requests an email verification token for the purposes of registration.
     * This API requests a token from the homeserver.
     * The doesServerRequireIdServerParam() method can be used to determine if
     * the server requires the id_server parameter to be provided.
     *
     * Parameters and return value are as for requestEmailToken

     * @param email - As requestEmailToken
     * @param clientSecret - As requestEmailToken
     * @param sendAttempt - As requestEmailToken
     * @param nextLink - As requestEmailToken
     * @returns Promise which resolves: As requestEmailToken
     */
    public requestRegisterEmailToken(
        email: string,
        clientSecret: string,
        sendAttempt: number,
        nextLink?: string,
    ): Promise<IRequestTokenResponse> {
        return this.requestTokenFromEndpoint("/register/email/requestToken", {
            email: email,
            client_secret: clientSecret,
            send_attempt: sendAttempt,
            next_link: nextLink,
        });
    }

    /**
     * Requests a text message verification token for the purposes of registration.
     * This API requests a token from the homeserver.
     * The doesServerRequireIdServerParam() method can be used to determine if
     * the server requires the id_server parameter to be provided.
     *
     * @param phoneCountry - The ISO 3166-1 alpha-2 code for the country in which
     *    phoneNumber should be parsed relative to.
     * @param phoneNumber - The phone number, in national or international format
     * @param clientSecret - As requestEmailToken
     * @param sendAttempt - As requestEmailToken
     * @param nextLink - As requestEmailToken
     * @returns Promise which resolves: As requestEmailToken
     */
    public requestRegisterMsisdnToken(
        phoneCountry: string,
        phoneNumber: string,
        clientSecret: string,
        sendAttempt: number,
        nextLink?: string,
    ): Promise<IRequestMsisdnTokenResponse> {
        return this.requestTokenFromEndpoint("/register/msisdn/requestToken", {
            country: phoneCountry,
            phone_number: phoneNumber,
            client_secret: clientSecret,
            send_attempt: sendAttempt,
            next_link: nextLink,
        });
    }

    /**
     * Requests an email verification token for the purposes of adding a
     * third party identifier to an account.
     * This API requests a token from the homeserver.
     * The doesServerRequireIdServerParam() method can be used to determine if
     * the server requires the id_server parameter to be provided.
     * If an account with the given email address already exists and is
     * associated with an account other than the one the user is authed as,
     * it will either send an email to the address informing them of this
     * or return M_THREEPID_IN_USE (which one is up to the homeserver).
     *
     * @param email - As requestEmailToken
     * @param clientSecret - As requestEmailToken
     * @param sendAttempt - As requestEmailToken
     * @param nextLink - As requestEmailToken
     * @returns Promise which resolves: As requestEmailToken
     */
    public requestAdd3pidEmailToken(
        email: string,
        clientSecret: string,
        sendAttempt: number,
        nextLink?: string,
    ): Promise<IRequestTokenResponse> {
        return this.requestTokenFromEndpoint("/account/3pid/email/requestToken", {
            email: email,
            client_secret: clientSecret,
            send_attempt: sendAttempt,
            next_link: nextLink,
        });
    }

    /**
     * Requests a text message verification token for the purposes of adding a
     * third party identifier to an account.
     * This API proxies the identity server /validate/email/requestToken API,
     * adding specific behaviour for the addition of phone numbers to an
     * account, as requestAdd3pidEmailToken.
     *
     * @param phoneCountry - As requestRegisterMsisdnToken
     * @param phoneNumber - As requestRegisterMsisdnToken
     * @param clientSecret - As requestEmailToken
     * @param sendAttempt - As requestEmailToken
     * @param nextLink - As requestEmailToken
     * @returns Promise which resolves: As requestEmailToken
     */
    public requestAdd3pidMsisdnToken(
        phoneCountry: string,
        phoneNumber: string,
        clientSecret: string,
        sendAttempt: number,
        nextLink?: string,
    ): Promise<IRequestMsisdnTokenResponse> {
        return this.requestTokenFromEndpoint("/account/3pid/msisdn/requestToken", {
            country: phoneCountry,
            phone_number: phoneNumber,
            client_secret: clientSecret,
            send_attempt: sendAttempt,
            next_link: nextLink,
        });
    }

    /**
     * Requests an email verification token for the purposes of resetting
     * the password on an account.
     * This API proxies the identity server /validate/email/requestToken API,
     * adding specific behaviour for the password resetting. Specifically,
     * if no account with the given email address exists, it may either
     * return M_THREEPID_NOT_FOUND or send an email
     * to the address informing them of this (which one is up to the homeserver).
     *
     * requestEmailToken calls the equivalent API directly on the identity server,
     * therefore bypassing the password reset specific logic.
     *
     * @param email - As requestEmailToken
     * @param clientSecret - As requestEmailToken
     * @param sendAttempt - As requestEmailToken
     * @param nextLink - As requestEmailToken
     * @returns Promise which resolves: As requestEmailToken
     */
    public requestPasswordEmailToken(
        email: string,
        clientSecret: string,
        sendAttempt: number,
        nextLink?: string,
    ): Promise<IRequestTokenResponse> {
        return this.requestTokenFromEndpoint("/account/password/email/requestToken", {
            email: email,
            client_secret: clientSecret,
            send_attempt: sendAttempt,
            next_link: nextLink,
        });
    }

    /**
     * Requests a text message verification token for the purposes of resetting
     * the password on an account.
     * This API proxies the identity server /validate/email/requestToken API,
     * adding specific behaviour for the password resetting, as requestPasswordEmailToken.
     *
     * @param phoneCountry - As requestRegisterMsisdnToken
     * @param phoneNumber - As requestRegisterMsisdnToken
     * @param clientSecret - As requestEmailToken
     * @param sendAttempt - As requestEmailToken
     * @param nextLink - As requestEmailToken
     * @returns Promise which resolves: As requestEmailToken
     */
    public requestPasswordMsisdnToken(
        phoneCountry: string,
        phoneNumber: string,
        clientSecret: string,
        sendAttempt: number,
        nextLink: string,
    ): Promise<IRequestMsisdnTokenResponse> {
        return this.requestTokenFromEndpoint("/account/password/msisdn/requestToken", {
            country: phoneCountry,
            phone_number: phoneNumber,
            client_secret: clientSecret,
            send_attempt: sendAttempt,
            next_link: nextLink,
        });
    }

    /**
     * Internal utility function for requesting validation tokens from usage-specific
     * requestToken endpoints.
     *
     * @param endpoint - The endpoint to send the request to
     * @param params - Parameters for the POST request
     * @returns Promise which resolves: As requestEmailToken
     */
    private async requestTokenFromEndpoint<T extends IRequestTokenResponse>(
        endpoint: string,
        params: Record<string, any>,
    ): Promise<T> {
        const postParams = Object.assign({}, params);

        // If the HS supports separate add and bind, then requestToken endpoints
        // don't need an IS as they are all validated by the HS directly.
        if (!(await this.doesServerSupportSeparateAddAndBind()) && this.idBaseUrl) {
            const idServerUrl = new URL(this.idBaseUrl);
            postParams.id_server = idServerUrl.host;

            if (this.identityServer?.getAccessToken && (await this.doesServerAcceptIdentityAccessToken())) {
                const identityAccessToken = await this.identityServer.getAccessToken();
                if (identityAccessToken) {
                    postParams.id_access_token = identityAccessToken;
                }
            }
        }

        return this.http.request(Method.Post, endpoint, undefined, postParams);
    }

    /**
     * Get the room-kind push rule associated with a room.
     * @param scope - "global" or device-specific.
     * @param roomId - the id of the room.
     * @returns the rule or undefined.
     */
    public getRoomPushRule(scope: "global" | "device", roomId: string): IPushRule | undefined {
        // There can be only room-kind push rule per room
        // and its id is the room id.
        if (this.pushRules) {
            return this.pushRules[scope]?.room?.find((rule) => rule.rule_id === roomId);
        } else {
            throw new Error("SyncApi.sync() must be done before accessing to push rules.");
        }
    }

    /**
     * Set a room-kind muting push rule in a room.
     * The operation also updates MatrixClient.pushRules at the end.
     * @param scope - "global" or device-specific.
     * @param roomId - the id of the room.
     * @param mute - the mute state.
     * @returns Promise which resolves: result object
     * @returns Rejects: with an error response.
     */
    public setRoomMutePushRule(scope: "global" | "device", roomId: string, mute: boolean): Promise<void> | undefined {
        let promise: Promise<unknown> | undefined;
        let hasDontNotifyRule = false;

        // Get the existing room-kind push rule if any
        const roomPushRule = this.getRoomPushRule(scope, roomId);
        if (roomPushRule?.actions.includes(PushRuleActionName.DontNotify)) {
            hasDontNotifyRule = true;
        }

        if (!mute) {
            // Remove the rule only if it is a muting rule
            if (hasDontNotifyRule) {
                promise = this.deletePushRule(scope, PushRuleKind.RoomSpecific, roomPushRule!.rule_id);
            }
        } else {
            if (!roomPushRule) {
                promise = this.addPushRule(scope, PushRuleKind.RoomSpecific, roomId, {
                    actions: [PushRuleActionName.DontNotify],
                });
            } else if (!hasDontNotifyRule) {
                // Remove the existing one before setting the mute push rule
                // This is a workaround to SYN-590 (Push rule update fails)
                const deferred = utils.defer();
                this.deletePushRule(scope, PushRuleKind.RoomSpecific, roomPushRule.rule_id)
                    .then(() => {
                        this.addPushRule(scope, PushRuleKind.RoomSpecific, roomId, {
                            actions: [PushRuleActionName.DontNotify],
                        })
                            .then(() => {
                                deferred.resolve();
                            })
                            .catch((err) => {
                                deferred.reject(err);
                            });
                    })
                    .catch((err) => {
                        deferred.reject(err);
                    });

                promise = deferred.promise;
            }
        }

        if (promise) {
            return new Promise<void>((resolve, reject) => {
                // Update this.pushRules when the operation completes
                promise!
                    .then(() => {
                        this.getPushRules()
                            .then((result) => {
                                this.pushRules = result;
                                resolve();
                            })
                            .catch((err) => {
                                reject(err);
                            });
                    })
                    .catch((err: Error) => {
                        // Update it even if the previous operation fails. This can help the
                        // app to recover when push settings has been modified from another client
                        this.getPushRules()
                            .then((result) => {
                                this.pushRules = result;
                                reject(err);
                            })
                            .catch((err2) => {
                                reject(err);
                            });
                    });
            });
        }
    }

    public searchMessageText(opts: ISearchOpts): Promise<ISearchResponse> {
        const roomEvents: ISearchRequestBody["search_categories"]["room_events"] = {
            search_term: opts.query,
        };

        if ("keys" in opts) {
            roomEvents.keys = opts.keys;
        }

        return this.search({
            body: {
                search_categories: {
                    room_events: roomEvents,
                },
            },
        });
    }

    /**
     * Perform a server-side search for room events.
     *
     * The returned promise resolves to an object containing the fields:
     *
     *  * count:       estimate of the number of results
     *  * next_batch:  token for back-pagination; if undefined, there are no more results
     *  * highlights:  a list of words to highlight from the stemming algorithm
     *  * results:     a list of results
     *
     * Each entry in the results list is a SearchResult.
     *
     * @returns Promise which resolves: result object
     * @returns Rejects: with an error response.
     */
    public searchRoomEvents(opts: IEventSearchOpts): Promise<ISearchResults> {
        // TODO: support search groups

        const body = {
            search_categories: {
                room_events: {
                    search_term: opts.term,
                    filter: opts.filter,
                    order_by: SearchOrderBy.Recent,
                    event_context: {
                        before_limit: 1,
                        after_limit: 1,
                        include_profile: true,
                    },
                },
            },
        };

        const searchResults: ISearchResults = {
            _query: body,
            results: [],
            highlights: [],
        };

        return this.search({ body: body }).then((res) => this.processRoomEventsSearch(searchResults, res));
    }

    /**
     * Take a result from an earlier searchRoomEvents call, and backfill results.
     *
     * @param searchResults -  the results object to be updated
     * @returns Promise which resolves: updated result object
     * @returns Rejects: with an error response.
     */
    public backPaginateRoomEventsSearch<T extends ISearchResults>(searchResults: T): Promise<T> {
        // TODO: we should implement a backoff (as per scrollback()) to deal more
        // nicely with HTTP errors.

        if (!searchResults.next_batch) {
            return Promise.reject(new Error("Cannot backpaginate event search any further"));
        }

        if (searchResults.pendingRequest) {
            // already a request in progress - return the existing promise
            return searchResults.pendingRequest as Promise<T>;
        }

        const searchOpts = {
            body: searchResults._query!,
            next_batch: searchResults.next_batch,
        };

        const promise = this.search(searchOpts, searchResults.abortSignal)
            .then((res) => this.processRoomEventsSearch(searchResults, res))
            .finally(() => {
                searchResults.pendingRequest = undefined;
            });
        searchResults.pendingRequest = promise;

        return promise;
    }

    /**
     * helper for searchRoomEvents and backPaginateRoomEventsSearch. Processes the
     * response from the API call and updates the searchResults
     *
     * @returns searchResults
     * @internal
     */
    // XXX: Intended private, used in code
    public processRoomEventsSearch<T extends ISearchResults>(searchResults: T, response: ISearchResponse): T {
        const roomEvents = response.search_categories.room_events;

        searchResults.count = roomEvents.count;
        searchResults.next_batch = roomEvents.next_batch;

        // combine the highlight list with our existing list;
        const highlights = new Set<string>(roomEvents.highlights);
        searchResults.highlights.forEach((hl) => {
            highlights.add(hl);
        });

        // turn it back into a list.
        searchResults.highlights = Array.from(highlights);

        const mapper = this.getEventMapper();

        // append the new results to our existing results
        const resultsLength = roomEvents.results?.length ?? 0;
        for (let i = 0; i < resultsLength; i++) {
            const sr = SearchResult.fromJson(roomEvents.results[i], mapper);
            const room = this.getRoom(sr.context.getEvent().getRoomId());
            if (room) {
                // Copy over a known event sender if we can
                for (const ev of sr.context.getTimeline()) {
                    const sender = room.getMember(ev.getSender()!);
                    if (!ev.sender && sender) ev.sender = sender;
                }
            }
            searchResults.results.push(sr);
        }
        return searchResults;
    }

    /**
     * Populate the store with rooms the user has left.
     * @returns Promise which resolves: TODO - Resolved when the rooms have
     * been added to the data store.
     * @returns Rejects: with an error response.
     */
    public syncLeftRooms(): Promise<Room[]> {
        // Guard against multiple calls whilst ongoing and multiple calls post success
        if (this.syncedLeftRooms) {
            return Promise.resolve([]); // don't call syncRooms again if it succeeded.
        }
        if (this.syncLeftRoomsPromise) {
            return this.syncLeftRoomsPromise; // return the ongoing request
        }
        const syncApi = new SyncApi(this, this.clientOpts, this.buildSyncApiOptions());
        this.syncLeftRoomsPromise = syncApi.syncLeftRooms();

        // cleanup locks
        this.syncLeftRoomsPromise
            .then(() => {
                logger.log("Marking success of sync left room request");
                this.syncedLeftRooms = true; // flip the bit on success
            })
            .finally(() => {
                this.syncLeftRoomsPromise = undefined; // cleanup ongoing request state
            });

        return this.syncLeftRoomsPromise;
    }

    /**
     * Create a new filter.
     * @param content - The HTTP body for the request
     * @returns Promise which resolves to a Filter object.
     * @returns Rejects: with an error response.
     */
    public createFilter(content: IFilterDefinition): Promise<Filter> {
        const path = utils.encodeUri("/user/$userId/filter", {
            $userId: this.credentials.userId!,
        });
        return this.http.authedRequest<IFilterResponse>(Method.Post, path, undefined, content).then((response) => {
            // persist the filter
            const filter = Filter.fromJson(this.credentials.userId, response.filter_id, content);
            this.store.storeFilter(filter);
            return filter;
        });
    }

    /**
     * Retrieve a filter.
     * @param userId - The user ID of the filter owner
     * @param filterId - The filter ID to retrieve
     * @param allowCached - True to allow cached filters to be returned.
     * Default: True.
     * @returns Promise which resolves: a Filter object
     * @returns Rejects: with an error response.
     */
    public getFilter(userId: string, filterId: string, allowCached: boolean): Promise<Filter> {
        if (allowCached) {
            const filter = this.store.getFilter(userId, filterId);
            if (filter) {
                return Promise.resolve(filter);
            }
        }

        const path = utils.encodeUri("/user/$userId/filter/$filterId", {
            $userId: userId,
            $filterId: filterId,
        });

        return this.http.authedRequest<IFilterDefinition>(Method.Get, path).then((response) => {
            // persist the filter
            const filter = Filter.fromJson(userId, filterId, response);
            this.store.storeFilter(filter);
            return filter;
        });
    }

    /**
     * @returns Filter ID
     */
    public async getOrCreateFilter(filterName: string, filter: Filter): Promise<string> {
        const filterId = this.store.getFilterIdByName(filterName);
        let existingId: string | undefined;

        if (filterId) {
            // check that the existing filter matches our expectations
            try {
                const existingFilter = await this.getFilter(this.credentials.userId!, filterId, true);
                if (existingFilter) {
                    const oldDef = existingFilter.getDefinition();
                    const newDef = filter.getDefinition();

                    if (utils.deepCompare(oldDef, newDef)) {
                        // super, just use that.
                        // debuglog("Using existing filter ID %s: %s", filterId,
                        //          JSON.stringify(oldDef));
                        existingId = filterId;
                    }
                }
            } catch (error) {
                // Synapse currently returns the following when the filter cannot be found:
                // {
                //     errcode: "M_UNKNOWN",
                //     name: "M_UNKNOWN",
                //     message: "No row found",
                // }
                if ((<MatrixError>error).errcode !== "M_UNKNOWN" && (<MatrixError>error).errcode !== "M_NOT_FOUND") {
                    throw error;
                }
            }
            // if the filter doesn't exist anymore on the server, remove from store
            if (!existingId) {
                this.store.setFilterIdByName(filterName, undefined);
            }
        }

        if (existingId) {
            return existingId;
        }

        // create a new filter
        const createdFilter = await this.createFilter(filter.getDefinition());

        this.store.setFilterIdByName(filterName, createdFilter.filterId);
        return createdFilter.filterId!;
    }

    /**
     * Gets a bearer token from the homeserver that the user can
     * present to a third party in order to prove their ownership
     * of the Matrix account they are logged into.
     * @returns Promise which resolves: Token object
     * @returns Rejects: with an error response.
     */
    public getOpenIdToken(): Promise<IOpenIDToken> {
        const path = utils.encodeUri("/user/$userId/openid/request_token", {
            $userId: this.credentials.userId!,
        });

        return this.http.authedRequest(Method.Post, path, undefined, {});
    }

    private startCallEventHandler = (): void => {
        if (this.isInitialSyncComplete()) {
            this.callEventHandler!.start();
            this.groupCallEventHandler!.start();
            this.off(ClientEvent.Sync, this.startCallEventHandler);
        }
    };

    /**
     * Once the client has been initialised, we want to clear notifications we
     * know for a fact should be here.
     * This issue should also be addressed on synapse's side and is tracked as part
     * of https://github.com/matrix-org/synapse/issues/14837
     *
     * We consider a room or a thread as fully read if the current user has sent
     * the last event in the live timeline of that context and if the read receipt
     * we have on record matches.
     */
    private fixupRoomNotifications = (): void => {
        if (this.isInitialSyncComplete()) {
            const unreadRooms = (this.getRooms() ?? []).filter((room) => {
                return room.getUnreadNotificationCount(NotificationCountType.Total) > 0;
            });

            for (const room of unreadRooms) {
                const currentUserId = this.getSafeUserId();
                room.fixupNotifications(currentUserId);
            }

            this.off(ClientEvent.Sync, this.fixupRoomNotifications);
        }
    };

    /**
     * @returns Promise which resolves: ITurnServerResponse object
     * @returns Rejects: with an error response.
     */
    public turnServer(): Promise<ITurnServerResponse> {
        return this.http.authedRequest(Method.Get, "/voip/turnServer");
    }

    /**
     * Get the TURN servers for this homeserver.
     * @returns The servers or an empty list.
     */
    public getTurnServers(): ITurnServer[] {
        return this.turnServers || [];
    }

    /**
     * Get the unix timestamp (in milliseconds) at which the current
     * TURN credentials (from getTurnServers) expire
     * @returns The expiry timestamp in milliseconds
     */
    public getTurnServersExpiry(): number {
        return this.turnServersExpiry;
    }

    public get pollingTurnServers(): boolean {
        return this.checkTurnServersIntervalID !== undefined;
    }

    // XXX: Intended private, used in code.
    public async checkTurnServers(): Promise<boolean | undefined> {
        if (!this.canSupportVoip) {
            return;
        }

        let credentialsGood = false;
        const remainingTime = this.turnServersExpiry - Date.now();
        if (remainingTime > TURN_CHECK_INTERVAL) {
            logger.debug("TURN creds are valid for another " + remainingTime + " ms: not fetching new ones.");
            credentialsGood = true;
        } else {
            logger.debug("Fetching new TURN credentials");
            try {
                const res = await this.turnServer();
                if (res.uris) {
                    logger.log("Got TURN URIs: " + res.uris + " refresh in " + res.ttl + " secs");
                    // map the response to a format that can be fed to RTCPeerConnection
                    const servers: ITurnServer = {
                        urls: res.uris,
                        username: res.username,
                        credential: res.password,
                    };
                    this.turnServers = [servers];
                    // The TTL is in seconds but we work in ms
                    this.turnServersExpiry = Date.now() + res.ttl * 1000;
                    credentialsGood = true;
                    this.emit(ClientEvent.TurnServers, this.turnServers);
                }
            } catch (err) {
                logger.error("Failed to get TURN URIs", err);
                if ((<HTTPError>err).httpStatus === 403) {
                    // We got a 403, so there's no point in looping forever.
                    logger.info("TURN access unavailable for this account: stopping credentials checks");
                    if (this.checkTurnServersIntervalID !== null) global.clearInterval(this.checkTurnServersIntervalID);
                    this.checkTurnServersIntervalID = undefined;
                    this.emit(ClientEvent.TurnServersError, <HTTPError>err, true); // fatal
                } else {
                    // otherwise, if we failed for whatever reason, try again the next time we're called.
                    this.emit(ClientEvent.TurnServersError, <Error>err, false); // non-fatal
                }
            }
        }

        return credentialsGood;
    }

    /**
     * Set whether to allow a fallback ICE server should be used for negotiating a
     * WebRTC connection if the homeserver doesn't provide any servers. Defaults to
     * false.
     *
     */
    public setFallbackICEServerAllowed(allow: boolean): void {
        this.fallbackICEServerAllowed = allow;
    }

    /**
     * Get whether to allow a fallback ICE server should be used for negotiating a
     * WebRTC connection if the homeserver doesn't provide any servers. Defaults to
     * false.
     *
     * @returns
     */
    public isFallbackICEServerAllowed(): boolean {
        return this.fallbackICEServerAllowed;
    }

    /**
     * Determines if the current user is an administrator of the Synapse homeserver.
     * Returns false if untrue or the homeserver does not appear to be a Synapse
     * homeserver. <strong>This function is implementation specific and may change
     * as a result.</strong>
     * @returns true if the user appears to be a Synapse administrator.
     */
    public isSynapseAdministrator(): Promise<boolean> {
        const path = utils.encodeUri("/_synapse/admin/v1/users/$userId/admin", { $userId: this.getUserId()! });
        return this.http
            .authedRequest<{ admin: boolean }>(Method.Get, path, undefined, undefined, { prefix: "" })
            .then((r) => r.admin); // pull out the specific boolean we want
    }

    /**
     * Performs a whois lookup on a user using Synapse's administrator API.
     * <strong>This function is implementation specific and may change as a
     * result.</strong>
     * @param userId - the User ID to look up.
     * @returns the whois response - see Synapse docs for information.
     */
    public whoisSynapseUser(userId: string): Promise<ISynapseAdminWhoisResponse> {
        const path = utils.encodeUri("/_synapse/admin/v1/whois/$userId", { $userId: userId });
        return this.http.authedRequest(Method.Get, path, undefined, undefined, { prefix: "" });
    }

    /**
     * Deactivates a user using Synapse's administrator API. <strong>This
     * function is implementation specific and may change as a result.</strong>
     * @param userId - the User ID to deactivate.
     * @returns the deactivate response - see Synapse docs for information.
     */
    public deactivateSynapseUser(userId: string): Promise<ISynapseAdminDeactivateResponse> {
        const path = utils.encodeUri("/_synapse/admin/v1/deactivate/$userId", { $userId: userId });
        return this.http.authedRequest(Method.Post, path, undefined, undefined, { prefix: "" });
    }

    private async fetchClientWellKnown(): Promise<void> {
        // `getRawClientConfig` does not throw or reject on network errors, instead
        // it absorbs errors and returns `{}`.
        this.clientWellKnownPromise = AutoDiscovery.getRawClientConfig(this.getDomain() ?? undefined);
        this.clientWellKnown = await this.clientWellKnownPromise;
        this.emit(ClientEvent.ClientWellKnown, this.clientWellKnown);
    }

    public getClientWellKnown(): IClientWellKnown | undefined {
        return this.clientWellKnown;
    }

    public waitForClientWellKnown(): Promise<IClientWellKnown> {
        if (!this.clientRunning) {
            throw new Error("Client is not running");
        }
        return this.clientWellKnownPromise!;
    }

    /**
     * store client options with boolean/string/numeric values
     * to know in the next session what flags the sync data was
     * created with (e.g. lazy loading)
     * @param opts - the complete set of client options
     * @returns for store operation
     */
    public storeClientOptions(): Promise<void> {
        // XXX: Intended private, used in code
        const primTypes = ["boolean", "string", "number"];
        const serializableOpts = Object.entries(this.clientOpts!)
            .filter(([key, value]) => {
                return primTypes.includes(typeof value);
            })
            .reduce<Record<string, any>>((obj, [key, value]) => {
                obj[key] = value;
                return obj;
            }, {});
        return this.store.storeClientOptions(serializableOpts);
    }

    /**
     * Gets a set of room IDs in common with another user.
     *
     * Note: This endpoint is unstable, and can throw an `Error`.
     *   Check progress on [MSC2666](https://github.com/matrix-org/matrix-spec-proposals/pull/2666) for more details.
     *
     * @param userId - The userId to check.
     * @returns Promise which resolves to an array of rooms
     * @returns Rejects: with an error response.
     */
    // TODO: on spec release, rename this to getMutualRooms
    // eslint-disable-next-line
    public async _unstable_getSharedRooms(userId: string): Promise<string[]> {
        // Initial variant of the MSC
        const sharedRoomsSupport = await this.doesServerSupportUnstableFeature(UNSTABLE_MSC2666_SHARED_ROOMS);

        // Newer variant that renamed shared rooms to mutual rooms
        const mutualRoomsSupport = await this.doesServerSupportUnstableFeature(UNSTABLE_MSC2666_MUTUAL_ROOMS);

        // Latest variant that changed from path elements to query elements
        const queryMutualRoomsSupport = await this.doesServerSupportUnstableFeature(
            UNSTABLE_MSC2666_QUERY_MUTUAL_ROOMS,
        );

        if (!sharedRoomsSupport && !mutualRoomsSupport && !queryMutualRoomsSupport) {
            throw Error("Server does not support the Mutual Rooms API");
        }

        let path;
        let query;

        // Cascading unstable support switching.
        if (queryMutualRoomsSupport) {
            path = "/uk.half-shot.msc2666/user/mutual_rooms";
            query = { user_id: userId };
        } else {
            path = utils.encodeUri(
                `/uk.half-shot.msc2666/user/${mutualRoomsSupport ? "mutual_rooms" : "shared_rooms"}/$userId`,
                { $userId: userId },
            );
            query = {};
        }

        // Accumulated rooms
        const rooms: string[] = [];
        let token = null;

        do {
            const tokenQuery: Record<string, string> = {};
            if (token != null && queryMutualRoomsSupport) {
                tokenQuery["batch_token"] = token;
            }

            const res = await this.http.authedRequest<{
                joined: string[];
                next_batch_token?: string;
            }>(Method.Get, path, { ...query, ...tokenQuery }, undefined, {
                prefix: ClientPrefix.Unstable,
            });

            rooms.push(...res.joined);

            if (res.next_batch_token !== undefined) {
                token = res.next_batch_token;
            } else {
                token = null;
            }
        } while (token != null);

        return rooms;
    }

    /**
     * Get the API versions supported by the server, along with any
     * unstable APIs it supports
     * @returns The server /versions response
     */
    public async getVersions(): Promise<IServerVersions> {
        if (this.serverVersionsPromise) {
            return this.serverVersionsPromise;
        }

        this.serverVersionsPromise = this.http
            .request<IServerVersions>(
                Method.Get,
                "/_matrix/client/versions",
                undefined, // queryParams
                undefined, // data
                {
                    prefix: "",
                },
            )
            .catch((e) => {
                // Need to unset this if it fails, otherwise we'll never retry
                this.serverVersionsPromise = undefined;
                // but rethrow the exception to anything that was waiting
                throw e;
            });

        const serverVersions = await this.serverVersionsPromise;
        this.canSupport = await buildFeatureSupportMap(serverVersions);

        return this.serverVersionsPromise;
    }

    /**
     * Check if a particular spec version is supported by the server.
     * @param version - The spec version (such as "r0.5.0") to check for.
     * @returns Whether it is supported
     */
    public async isVersionSupported(version: string): Promise<boolean> {
        const { versions } = await this.getVersions();
        return versions && versions.includes(version);
    }

    /**
     * Query the server to see if it supports members lazy loading
     * @returns true if server supports lazy loading
     */
    public async doesServerSupportLazyLoading(): Promise<boolean> {
        const response = await this.getVersions();
        if (!response) return false;

        const versions = response["versions"];
        const unstableFeatures = response["unstable_features"];

        return (
            (versions && versions.includes("r0.5.0")) || (unstableFeatures && unstableFeatures["m.lazy_load_members"])
        );
    }

    /**
     * Query the server to see if the `id_server` parameter is required
     * when registering with an 3pid, adding a 3pid or resetting password.
     * @returns true if id_server parameter is required
     */
    public async doesServerRequireIdServerParam(): Promise<boolean> {
        const response = await this.getVersions();
        if (!response) return true;

        const versions = response["versions"];

        // Supporting r0.6.0 is the same as having the flag set to false
        if (versions && versions.includes("r0.6.0")) {
            return false;
        }

        const unstableFeatures = response["unstable_features"];
        if (!unstableFeatures) return true;
        if (unstableFeatures["m.require_identity_server"] === undefined) {
            return true;
        } else {
            return unstableFeatures["m.require_identity_server"];
        }
    }

    /**
     * Query the server to see if the `id_access_token` parameter can be safely
     * passed to the homeserver. Some homeservers may trigger errors if they are not
     * prepared for the new parameter.
     * @returns true if id_access_token can be sent
     */
    public async doesServerAcceptIdentityAccessToken(): Promise<boolean> {
        const response = await this.getVersions();
        if (!response) return false;

        const versions = response["versions"];
        const unstableFeatures = response["unstable_features"];
        return (versions && versions.includes("r0.6.0")) || (unstableFeatures && unstableFeatures["m.id_access_token"]);
    }

    /**
     * Query the server to see if it supports separate 3PID add and bind functions.
     * This affects the sequence of API calls clients should use for these operations,
     * so it's helpful to be able to check for support.
     * @returns true if separate functions are supported
     */
    public async doesServerSupportSeparateAddAndBind(): Promise<boolean> {
        const response = await this.getVersions();
        if (!response) return false;

        const versions = response["versions"];
        const unstableFeatures = response["unstable_features"];

        return versions?.includes("r0.6.0") || unstableFeatures?.["m.separate_add_and_bind"];
    }

    /**
     * Query the server to see if it lists support for an unstable feature
     * in the /versions response
     * @param feature - the feature name
     * @returns true if the feature is supported
     */
    public async doesServerSupportUnstableFeature(feature: string): Promise<boolean> {
        const response = await this.getVersions();
        if (!response) return false;
        const unstableFeatures = response["unstable_features"];
        return unstableFeatures && !!unstableFeatures[feature];
    }

    /**
     * Query the server to see if it is forcing encryption to be enabled for
     * a given room preset, based on the /versions response.
     * @param presetName - The name of the preset to check.
     * @returns true if the server is forcing encryption
     * for the preset.
     */
    public async doesServerForceEncryptionForPreset(presetName: Preset): Promise<boolean> {
        const response = await this.getVersions();
        if (!response) return false;
        const unstableFeatures = response["unstable_features"];

        // The preset name in the versions response will be without the _chat suffix.
        const versionsPresetName = presetName.includes("_chat")
            ? presetName.substring(0, presetName.indexOf("_chat"))
            : presetName;

        return unstableFeatures && !!unstableFeatures[`io.element.e2ee_forced.${versionsPresetName}`];
    }

    public async doesServerSupportThread(): Promise<{
        threads: FeatureSupport;
        list: FeatureSupport;
        fwdPagination: FeatureSupport;
    }> {
        if (await this.isVersionSupported("v1.4")) {
            return {
                threads: FeatureSupport.Stable,
                list: FeatureSupport.Stable,
                fwdPagination: FeatureSupport.Stable,
            };
        }

        try {
            const [threadUnstable, threadStable, listUnstable, listStable, fwdPaginationUnstable, fwdPaginationStable] =
                await Promise.all([
                    this.doesServerSupportUnstableFeature("org.matrix.msc3440"),
                    this.doesServerSupportUnstableFeature("org.matrix.msc3440.stable"),
                    this.doesServerSupportUnstableFeature("org.matrix.msc3856"),
                    this.doesServerSupportUnstableFeature("org.matrix.msc3856.stable"),
                    this.doesServerSupportUnstableFeature("org.matrix.msc3715"),
                    this.doesServerSupportUnstableFeature("org.matrix.msc3715.stable"),
                ]);

            return {
                threads: determineFeatureSupport(threadStable, threadUnstable),
                list: determineFeatureSupport(listStable, listUnstable),
                fwdPagination: determineFeatureSupport(fwdPaginationStable, fwdPaginationUnstable),
            };
        } catch (e) {
            return {
                threads: FeatureSupport.None,
                list: FeatureSupport.None,
                fwdPagination: FeatureSupport.None,
            };
        }
    }

    /**
     * Query the server to see if it supports the MSC2457 `logout_devices` parameter when setting password
     * @returns true if server supports the `logout_devices` parameter
     */
    public doesServerSupportLogoutDevices(): Promise<boolean> {
        return this.isVersionSupported("r0.6.1");
    }

    /**
     * Get if lazy loading members is being used.
     * @returns Whether or not members are lazy loaded by this client
     */
    public hasLazyLoadMembersEnabled(): boolean {
        return !!this.clientOpts?.lazyLoadMembers;
    }

    /**
     * Set a function which is called when /sync returns a 'limited' response.
     * It is called with a room ID and returns a boolean. It should return 'true' if the SDK
     * can SAFELY remove events from this room. It may not be safe to remove events if there
     * are other references to the timelines for this room, e.g because the client is
     * actively viewing events in this room.
     * Default: returns false.
     * @param cb - The callback which will be invoked.
     */
    public setCanResetTimelineCallback(cb: ResetTimelineCallback): void {
        this.canResetTimelineCallback = cb;
    }

    /**
     * Get the callback set via `setCanResetTimelineCallback`.
     * @returns The callback or null
     */
    public getCanResetTimelineCallback(): ResetTimelineCallback | undefined {
        return this.canResetTimelineCallback;
    }

    /**
     * Returns relations for a given event. Handles encryption transparently,
     * with the caveat that the amount of events returned might be 0, even though you get a nextBatch.
     * When the returned promise resolves, all messages should have finished trying to decrypt.
     * @param roomId - the room of the event
     * @param eventId - the id of the event
     * @param relationType - the rel_type of the relations requested
     * @param eventType - the event type of the relations requested
     * @param opts - options with optional values for the request.
     * @returns an object with `events` as `MatrixEvent[]` and optionally `nextBatch` if more relations are available.
     */
    public async relations(
        roomId: string,
        eventId: string,
        relationType?: RelationType | string | null,
        eventType?: EventType | string | null,
        opts: IRelationsRequestOpts = { dir: Direction.Backward },
    ): Promise<{
        originalEvent?: MatrixEvent | null;
        events: MatrixEvent[];
        nextBatch?: string | null;
        prevBatch?: string | null;
    }> {
        const fetchedEventType = eventType ? this.getEncryptedIfNeededEventType(roomId, eventType) : null;
        const [eventResult, result] = await Promise.all([
            this.fetchRoomEvent(roomId, eventId),
            this.fetchRelations(roomId, eventId, relationType, fetchedEventType, opts),
        ]);
        const mapper = this.getEventMapper();

        const originalEvent = eventResult ? mapper(eventResult) : undefined;
        let events = result.chunk.map(mapper);

        if (fetchedEventType === EventType.RoomMessageEncrypted) {
            const allEvents = originalEvent ? events.concat(originalEvent) : events;
            await Promise.all(allEvents.map((e) => this.decryptEventIfNeeded(e)));
            if (eventType !== null) {
                events = events.filter((e) => e.getType() === eventType);
            }
        }

        if (originalEvent && relationType === RelationType.Replace) {
            events = events.filter((e) => e.getSender() === originalEvent.getSender());
        }
        return {
            originalEvent: originalEvent ?? null,
            events,
            nextBatch: result.next_batch ?? null,
            prevBatch: result.prev_batch ?? null,
        };
    }

    /**
     * The app may wish to see if we have a key cached without
     * triggering a user interaction.
     */
    public getCrossSigningCacheCallbacks(): ICacheCallbacks | undefined {
        // XXX: Private member access
        return this.crypto?.crossSigningInfo.getCacheCallbacks();
    }

    /**
     * Generates a random string suitable for use as a client secret. <strong>This
     * method is experimental and may change.</strong>
     * @returns A new client secret
     */
    public generateClientSecret(): string {
        return randomString(32);
    }

    /**
     * Attempts to decrypt an event
     * @param event - The event to decrypt
     * @returns A decryption promise
     */
    public decryptEventIfNeeded(event: MatrixEvent, options?: IDecryptOptions): Promise<void> {
        if (event.shouldAttemptDecryption() && this.isCryptoEnabled()) {
            event.attemptDecryption(this.cryptoBackend!, options);
        }

        if (event.isBeingDecrypted()) {
            return event.getDecryptionPromise()!;
        } else {
            return Promise.resolve();
        }
    }

    private termsUrlForService(serviceType: SERVICE_TYPES, baseUrl: string): URL {
        switch (serviceType) {
            case SERVICE_TYPES.IS:
                return this.http.getUrl("/terms", undefined, IdentityPrefix.V2, baseUrl);
            case SERVICE_TYPES.IM:
                return this.http.getUrl("/terms", undefined, "/_matrix/integrations/v1", baseUrl);
            default:
                throw new Error("Unsupported service type");
        }
    }

    /**
     * Get the Homeserver URL of this client
     * @returns Homeserver URL of this client
     */
    public getHomeserverUrl(): string {
        return this.baseUrl;
    }

    /**
     * Get the identity server URL of this client
     * @param stripProto - whether or not to strip the protocol from the URL
     * @returns Identity server URL of this client
     */
    public getIdentityServerUrl(stripProto = false): string | undefined {
        if (stripProto && (this.idBaseUrl?.startsWith("http://") || this.idBaseUrl?.startsWith("https://"))) {
            return this.idBaseUrl.split("://")[1];
        }
        return this.idBaseUrl;
    }

    /**
     * Set the identity server URL of this client
     * @param url - New identity server URL
     */
    public setIdentityServerUrl(url?: string): void {
        this.idBaseUrl = utils.ensureNoTrailingSlash(url);
        this.http.setIdBaseUrl(this.idBaseUrl);
    }

    /**
     * Get the access token associated with this account.
     * @returns The access_token or null
     */
    public getAccessToken(): string | null {
        return this.http.opts.accessToken || null;
    }

    /**
     * Set the access token associated with this account.
     * @param token - The new access token.
     */
    public setAccessToken(token: string): void {
        this.http.opts.accessToken = token;
    }

    /**
     * @returns true if there is a valid access_token for this client.
     */
    public isLoggedIn(): boolean {
        return this.http.opts.accessToken !== undefined;
    }

    /**
     * Make up a new transaction id
     *
     * @returns a new, unique, transaction id
     */
    public makeTxnId(): string {
        return "m" + new Date().getTime() + "." + this.txnCtr++;
    }

    /**
     * Check whether a username is available prior to registration. An error response
     * indicates an invalid/unavailable username.
     * @param username - The username to check the availability of.
     * @returns Promise which resolves: to boolean of whether the username is available.
     */
    public isUsernameAvailable(username: string): Promise<boolean> {
        return this.http
            .authedRequest<{ available: true }>(Method.Get, "/register/available", { username })
            .then((response) => {
                return response.available;
            })
            .catch((response) => {
                if (response.errcode === "M_USER_IN_USE") {
                    return false;
                }
                return Promise.reject(response);
            });
    }

    /**
     * @param bindThreepids - Set key 'email' to true to bind any email
     *     threepid uses during registration in the identity server. Set 'msisdn' to
     *     true to bind msisdn.
     * @returns Promise which resolves to a RegisterResponse object
     * @returns Rejects: with an error response.
     */
    public register(
        username: string,
        password: string,
        sessionId: string | null,
        auth: { session?: string; type: string },
        bindThreepids?: boolean | null | { email?: boolean; msisdn?: boolean },
        guestAccessToken?: string,
        inhibitLogin?: boolean,
    ): Promise<RegisterResponse> {
        // backwards compat
        if (bindThreepids === true) {
            bindThreepids = { email: true };
        } else if (bindThreepids === null || bindThreepids === undefined || bindThreepids === false) {
            bindThreepids = {};
        }
        if (sessionId) {
            auth.session = sessionId;
        }

        const params: RegisterRequest = {
            auth: auth,
            refresh_token: true, // always ask for a refresh token - does nothing if unsupported
        };
        if (username !== undefined && username !== null) {
            params.username = username;
        }
        if (password !== undefined && password !== null) {
            params.password = password;
        }
        if (bindThreepids.email) {
            params.bind_email = true;
        }
        if (bindThreepids.msisdn) {
            params.bind_msisdn = true;
        }
        if (guestAccessToken !== undefined && guestAccessToken !== null) {
            params.guest_access_token = guestAccessToken;
        }
        if (inhibitLogin !== undefined && inhibitLogin !== null) {
            params.inhibit_login = inhibitLogin;
        }
        // Temporary parameter added to make the register endpoint advertise
        // msisdn flows. This exists because there are clients that break
        // when given stages they don't recognise. This parameter will cease
        // to be necessary once these old clients are gone.
        // Only send it if we send any params at all (the password param is
        // mandatory, so if we send any params, we'll send the password param)
        if (password !== undefined && password !== null) {
            params.x_show_msisdn = true;
        }

        return this.registerRequest(params);
    }

    /**
     * Register a guest account.
     * This method returns the auth info needed to create a new authenticated client,
     * Remember to call `setGuest(true)` on the (guest-)authenticated client, e.g:
     * ```javascript
     * const tmpClient = await sdk.createClient(MATRIX_INSTANCE);
     * const { user_id, device_id, access_token } = tmpClient.registerGuest();
     * const client = createClient({
     *   baseUrl: MATRIX_INSTANCE,
     *   accessToken: access_token,
     *   userId: user_id,
     *   deviceId: device_id,
     * })
     * client.setGuest(true);
     * ```
     *
     * @param body - JSON HTTP body to provide.
     * @returns Promise which resolves: JSON object that contains:
     *                   `{ user_id, device_id, access_token, home_server }`
     * @returns Rejects: with an error response.
     */
    public registerGuest({ body }: { body?: RegisterRequest } = {}): Promise<RegisterResponse> {
        return this.registerRequest(body || {}, "guest");
    }

    /**
     * @param data - parameters for registration request
     * @param kind - type of user to register. may be "guest"
     * @returns Promise which resolves: to the /register response
     * @returns Rejects: with an error response.
     */
    public registerRequest(data: RegisterRequest, kind?: string): Promise<RegisterResponse> {
        const params: { kind?: string } = {};
        if (kind) {
            params.kind = kind;
        }

        return this.http.request(Method.Post, "/register", params, data);
    }

    /**
     * Refreshes an access token using a provided refresh token. The refresh token
     * must be valid for the current access token known to the client instance.
     *
     * Note that this function will not cause a logout if the token is deemed
     * unknown by the server - the caller is responsible for managing logout
     * actions on error.
     * @param refreshToken - The refresh token.
     * @returns Promise which resolves to the new token.
     * @returns Rejects with an error response.
     */
    public refreshToken(refreshToken: string): Promise<IRefreshTokenResponse> {
        const performRefreshRequestWithPrefix = (prefix: ClientPrefix): Promise<IRefreshTokenResponse> =>
            this.http.authedRequest(
                Method.Post,
                "/refresh",
                undefined,
                { refresh_token: refreshToken },
                {
                    prefix,
                    inhibitLogoutEmit: true, // we don't want to cause logout loops
                },
            );

        // First try with the (specced) /v3/ prefix.
        // However, before Synapse 1.72.0, Synapse incorrectly required a /v1/ prefix, so we fall
        // back to that if the request fails, for backwards compatibility.
        return performRefreshRequestWithPrefix(ClientPrefix.V3).catch((e) => {
            if (e.errcode === "M_UNRECOGNIZED") {
                return performRefreshRequestWithPrefix(ClientPrefix.V1);
            }
            throw e;
        });
    }

    /**
     * @returns Promise which resolves to the available login flows
     * @returns Rejects: with an error response.
     */
    public loginFlows(): Promise<ILoginFlowsResponse> {
        return this.http.request(Method.Get, "/login");
    }

    /**
     * @returns Promise which resolves to a LoginResponse object
     * @returns Rejects: with an error response.
     */
    public login(loginType: LoginRequest["type"], data: Omit<LoginRequest, "type">): Promise<LoginResponse> {
        return this.http
            .authedRequest<LoginResponse>(Method.Post, "/login", undefined, {
                ...data,
                type: loginType,
            })
            .then((response) => {
                if (response.access_token && response.user_id) {
                    this.http.opts.accessToken = response.access_token;
                    this.credentials = {
                        userId: response.user_id,
                    };
                }
                return response;
            });
    }

    /**
     * @returns Promise which resolves to a LoginResponse object
     * @returns Rejects: with an error response.
     */
    public loginWithPassword(user: string, password: string): Promise<LoginResponse> {
        return this.login("m.login.password", {
            user: user,
            password: password,
        });
    }

    /**
     * @param relayState - URL Callback after SAML2 Authentication
     * @returns Promise which resolves to a LoginResponse object
     * @returns Rejects: with an error response.
     * @deprecated this isn't in the Matrix spec anymore
     */
    public loginWithSAML2(relayState: string): Promise<LoginResponse> {
        return this.login("m.login.saml2", {
            relay_state: relayState,
        });
    }

    /**
     * @param redirectUrl - The URL to redirect to after the HS
     * authenticates with CAS.
     * @returns The HS URL to hit to begin the CAS login process.
     */
    public getCasLoginUrl(redirectUrl: string): string {
        return this.getSsoLoginUrl(redirectUrl, "cas");
    }

    /**
     * @param redirectUrl - The URL to redirect to after the HS
     *     authenticates with the SSO.
     * @param loginType - The type of SSO login we are doing (sso or cas).
     *     Defaults to 'sso'.
     * @param idpId - The ID of the Identity Provider being targeted, optional.
     * @param action - the SSO flow to indicate to the IdP, optional.
     * @returns The HS URL to hit to begin the SSO login process.
     */
    public getSsoLoginUrl(redirectUrl: string, loginType = "sso", idpId?: string, action?: SSOAction): string {
        let url = "/login/" + loginType + "/redirect";
        if (idpId) {
            url += "/" + idpId;
        }

        const params = {
            redirectUrl,
            [SSO_ACTION_PARAM.unstable!]: action,
        };

        return this.http.getUrl(url, params, ClientPrefix.R0).href;
    }

    /**
     * @param token - Login token previously received from homeserver
     * @returns Promise which resolves to a LoginResponse object
     * @returns Rejects: with an error response.
     */
    public loginWithToken(token: string): Promise<LoginResponse> {
        return this.login("m.login.token", {
            token: token,
        });
    }

    /**
     * Logs out the current session.
     * Obviously, further calls that require authorisation should fail after this
     * method is called. The state of the MatrixClient object is not affected:
     * it is up to the caller to either reset or destroy the MatrixClient after
     * this method succeeds.
     * @param stopClient - whether to stop the client before calling /logout to prevent invalid token errors.
     * @returns Promise which resolves: On success, the empty object `{}`
     */
    public async logout(stopClient = false): Promise<{}> {
        if (this.crypto?.backupManager?.getKeyBackupEnabled()) {
            try {
                while ((await this.crypto.backupManager.backupPendingKeys(200)) > 0);
            } catch (err) {
                logger.error("Key backup request failed when logging out. Some keys may be missing from backup", err);
            }
        }

        if (stopClient) {
            this.stopClient();
            this.http.abort();
        }

        return this.http.authedRequest(Method.Post, "/logout");
    }

    /**
     * Deactivates the logged-in account.
     * Obviously, further calls that require authorisation should fail after this
     * method is called. The state of the MatrixClient object is not affected:
     * it is up to the caller to either reset or destroy the MatrixClient after
     * this method succeeds.
     * @param auth - Optional. Auth data to supply for User-Interactive auth.
     * @param erase - Optional. If set, send as `erase` attribute in the
     * JSON request body, indicating whether the account should be erased. Defaults
     * to false.
     * @returns Promise which resolves: On success, the empty object
     */
    public deactivateAccount(auth?: any, erase?: boolean): Promise<{ id_server_unbind_result: IdServerUnbindResult }> {
        const body: any = {};
        if (auth) {
            body.auth = auth;
        }
        if (erase !== undefined) {
            body.erase = erase;
        }

        return this.http.authedRequest(Method.Post, "/account/deactivate", undefined, body);
    }

    /**
     * Make a request for an `m.login.token` to be issued as per
     * [MSC3882](https://github.com/matrix-org/matrix-spec-proposals/pull/3882).
     * The server may require User-Interactive auth.
     * Note that this is UNSTABLE and subject to breaking changes without notice.
     * @param auth - Optional. Auth data to supply for User-Interactive auth.
     * @returns Promise which resolves: On success, the token response
     * or UIA auth data.
     */
    public async requestLoginToken(auth?: AuthDict): Promise<UIAResponse<LoginTokenPostResponse>> {
        // use capabilities to determine which revision of the MSC is being used
        const capabilities = await this.getCapabilities();
        // use r1 endpoint if capability is exposed otherwise use old r0 endpoint
        const endpoint = UNSTABLE_MSC3882_CAPABILITY.findIn(capabilities)
            ? "/org.matrix.msc3882/login/get_token" // r1 endpoint
            : "/org.matrix.msc3882/login/token"; // r0 endpoint

        const body: UIARequest<{}> = { auth };
        const res = await this.http.authedRequest<UIAResponse<LoginTokenPostResponse>>(
            Method.Post,
            endpoint,
            undefined, // no query params
            body,
            { prefix: ClientPrefix.Unstable },
        );

        // the representation of expires_in changed from revision 0 to revision 1 so we populate
        if ("login_token" in res) {
            if (typeof res.expires_in_ms === "number") {
                res.expires_in = Math.floor(res.expires_in_ms / 1000);
            } else if (typeof res.expires_in === "number") {
                res.expires_in_ms = res.expires_in * 1000;
            }
        }

        return res;
    }

    /**
     * Get the fallback URL to use for unknown interactive-auth stages.
     *
     * @param loginType -     the type of stage being attempted
     * @param authSessionId - the auth session ID provided by the homeserver
     *
     * @returns HS URL to hit to for the fallback interface
     */
    public getFallbackAuthUrl(loginType: string, authSessionId: string): string {
        const path = utils.encodeUri("/auth/$loginType/fallback/web", {
            $loginType: loginType,
        });

        return this.http.getUrl(
            path,
            {
                session: authSessionId,
            },
            ClientPrefix.R0,
        ).href;
    }

    /**
     * Create a new room.
     * @param options - a list of options to pass to the /createRoom API.
     * @returns Promise which resolves: `{room_id: {string}}`
     * @returns Rejects: with an error response.
     */
    public async createRoom(options: ICreateRoomOpts): Promise<{ room_id: string }> {
        // eslint-disable-line camelcase
        // some valid options include: room_alias_name, visibility, invite

        // inject the id_access_token if inviting 3rd party addresses
        const invitesNeedingToken = (options.invite_3pid || []).filter((i) => !i.id_access_token);
        if (
            invitesNeedingToken.length > 0 &&
            this.identityServer?.getAccessToken &&
            (await this.doesServerAcceptIdentityAccessToken())
        ) {
            const identityAccessToken = await this.identityServer.getAccessToken();
            if (identityAccessToken) {
                for (const invite of invitesNeedingToken) {
                    invite.id_access_token = identityAccessToken;
                }
            }
        }

        return this.http.authedRequest(Method.Post, "/createRoom", undefined, options);
    }

    /**
     * Fetches relations for a given event
     * @param roomId - the room of the event
     * @param eventId - the id of the event
     * @param relationType - the rel_type of the relations requested
     * @param eventType - the event type of the relations requested
     * @param opts - options with optional values for the request.
     * @returns the response, with chunk, prev_batch and, next_batch.
     */
    public fetchRelations(
        roomId: string,
        eventId: string,
        relationType?: RelationType | string | null,
        eventType?: EventType | string | null,
        opts: IRelationsRequestOpts = { dir: Direction.Backward },
    ): Promise<IRelationsResponse> {
        let params = opts as QueryDict;
        if (Thread.hasServerSideFwdPaginationSupport === FeatureSupport.Experimental) {
            params = replaceParam("dir", "org.matrix.msc3715.dir", params);
        }
        if (this.canSupport.get(Feature.RelationsRecursion) === ServerSupport.Unstable) {
            params = replaceParam("recurse", "org.matrix.msc3981.recurse", params);
        }
        const queryString = utils.encodeParams(params);

        let templatedUrl = "/rooms/$roomId/relations/$eventId";
        if (relationType !== null) {
            templatedUrl += "/$relationType";
            if (eventType !== null) {
                templatedUrl += "/$eventType";
            }
        } else if (eventType !== null) {
            logger.warn(`eventType: ${eventType} ignored when fetching
            relations as relationType is null`);
            eventType = null;
        }

        const path = utils.encodeUri(templatedUrl + "?" + queryString, {
            $roomId: roomId,
            $eventId: eventId,
            $relationType: relationType!,
            $eventType: eventType!,
        });
        return this.http.authedRequest(Method.Get, path, undefined, undefined, {
            prefix: ClientPrefix.V1,
        });
    }

    /**
     * @returns Promise which resolves: TODO
     * @returns Rejects: with an error response.
     */
    public roomState(roomId: string): Promise<IStateEventWithRoomId[]> {
        const path = utils.encodeUri("/rooms/$roomId/state", { $roomId: roomId });
        return this.http.authedRequest(Method.Get, path);
    }

    /**
     * Get an event in a room by its event id.
     *
     * @returns Promise which resolves to an object containing the event.
     * @returns Rejects: with an error response.
     */
    public fetchRoomEvent(roomId: string, eventId: string): Promise<Partial<IEvent>> {
        const path = utils.encodeUri("/rooms/$roomId/event/$eventId", {
            $roomId: roomId,
            $eventId: eventId,
        });
        return this.http.authedRequest(Method.Get, path);
    }

    /**
     * @param includeMembership - the membership type to include in the response
     * @param excludeMembership - the membership type to exclude from the response
     * @param atEventId - the id of the event for which moment in the timeline the members should be returned for
     * @returns Promise which resolves: dictionary of userid to profile information
     * @returns Rejects: with an error response.
     */
    public members(
        roomId: string,
        includeMembership?: string,
        excludeMembership?: string,
        atEventId?: string,
    ): Promise<{ [userId: string]: IStateEventWithRoomId[] }> {
        const queryParams: Record<string, string> = {};
        if (includeMembership) {
            queryParams.membership = includeMembership;
        }
        if (excludeMembership) {
            queryParams.not_membership = excludeMembership;
        }
        if (atEventId) {
            queryParams.at = atEventId;
        }

        const queryString = utils.encodeParams(queryParams);

        const path = utils.encodeUri("/rooms/$roomId/members?" + queryString, { $roomId: roomId });
        return this.http.authedRequest(Method.Get, path);
    }

    /**
     * Upgrades a room to a new protocol version
     * @param newVersion - The target version to upgrade to
     * @returns Promise which resolves: Object with key 'replacement_room'
     * @returns Rejects: with an error response.
     */
    public upgradeRoom(roomId: string, newVersion: string): Promise<{ replacement_room: string }> {
        // eslint-disable-line camelcase
        const path = utils.encodeUri("/rooms/$roomId/upgrade", { $roomId: roomId });
        return this.http.authedRequest(Method.Post, path, undefined, { new_version: newVersion });
    }

    /**
     * Retrieve a state event.
     * @returns Promise which resolves: TODO
     * @returns Rejects: with an error response.
     */
    public getStateEvent(roomId: string, eventType: string, stateKey: string): Promise<Record<string, any>> {
        const pathParams = {
            $roomId: roomId,
            $eventType: eventType,
            $stateKey: stateKey,
        };
        let path = utils.encodeUri("/rooms/$roomId/state/$eventType", pathParams);
        if (stateKey !== undefined) {
            path = utils.encodeUri(path + "/$stateKey", pathParams);
        }
        return this.http.authedRequest(Method.Get, path);
    }

    /**
     * @param opts - Options for the request function.
     * @returns Promise which resolves: TODO
     * @returns Rejects: with an error response.
     */
    public sendStateEvent(
        roomId: string,
        eventType: string,
        content: any,
        stateKey = "",
        opts: IRequestOpts = {},
    ): Promise<ISendEventResponse> {
        const pathParams = {
            $roomId: roomId,
            $eventType: eventType,
            $stateKey: stateKey,
        };
        let path = utils.encodeUri("/rooms/$roomId/state/$eventType", pathParams);
        if (stateKey !== undefined) {
            path = utils.encodeUri(path + "/$stateKey", pathParams);
        }
        return this.http.authedRequest(Method.Put, path, undefined, content, opts);
    }

    /**
     * @returns Promise which resolves: TODO
     * @returns Rejects: with an error response.
     */
    public roomInitialSync(roomId: string, limit: number): Promise<IRoomInitialSyncResponse> {
        const path = utils.encodeUri("/rooms/$roomId/initialSync", { $roomId: roomId });

        return this.http.authedRequest(Method.Get, path, { limit: limit?.toString() ?? "30" });
    }

    /**
     * Set a marker to indicate the point in a room before which the user has read every
     * event. This can be retrieved from room account data (the event type is `m.fully_read`)
     * and displayed as a horizontal line in the timeline that is visually distinct to the
     * position of the user's own read receipt.
     * @param roomId - ID of the room that has been read
     * @param rmEventId - ID of the event that has been read
     * @param rrEventId - ID of the event tracked by the read receipt. This is here
     * for convenience because the RR and the RM are commonly updated at the same time as
     * each other. Optional.
     * @param rpEventId - rpEvent the m.read.private read receipt event for when we
     * don't want other users to see the read receipts. This is experimental. Optional.
     * @returns Promise which resolves: the empty object, `{}`.
     */
    public async setRoomReadMarkersHttpRequest(
        roomId: string,
        rmEventId: string,
        rrEventId?: string,
        rpEventId?: string,
    ): Promise<{}> {
        const path = utils.encodeUri("/rooms/$roomId/read_markers", {
            $roomId: roomId,
        });

        const content: IContent = {
            [ReceiptType.FullyRead]: rmEventId,
            [ReceiptType.Read]: rrEventId,
        };

        if (
            (await this.doesServerSupportUnstableFeature("org.matrix.msc2285.stable")) ||
            (await this.isVersionSupported("v1.4"))
        ) {
            content[ReceiptType.ReadPrivate] = rpEventId;
        }

        return this.http.authedRequest(Method.Post, path, undefined, content);
    }

    /**
     * @returns Promise which resolves: A list of the user's current rooms
     * @returns Rejects: with an error response.
     */
    public getJoinedRooms(): Promise<IJoinedRoomsResponse> {
        const path = utils.encodeUri("/joined_rooms", {});
        return this.http.authedRequest(Method.Get, path);
    }

    /**
     * Retrieve membership info. for a room.
     * @param roomId - ID of the room to get membership for
     * @returns Promise which resolves: A list of currently joined users
     *                                 and their profile data.
     * @returns Rejects: with an error response.
     */
    public getJoinedRoomMembers(roomId: string): Promise<IJoinedMembersResponse> {
        const path = utils.encodeUri("/rooms/$roomId/joined_members", {
            $roomId: roomId,
        });
        return this.http.authedRequest(Method.Get, path);
    }

    /**
     * @param options - Options for this request
     * @param server - The remote server to query for the room list.
     *                                Optional. If unspecified, get the local home
     *                                server's public room list.
     * @param limit - Maximum number of entries to return
     * @param since - Token to paginate from
     * @returns Promise which resolves: IPublicRoomsResponse
     * @returns Rejects: with an error response.
     */
    public publicRooms({
        server,
        limit,
        since,
        ...options
    }: IRoomDirectoryOptions = {}): Promise<IPublicRoomsResponse> {
        const queryParams: QueryDict = { server, limit, since };
        if (Object.keys(options).length === 0) {
            return this.http.authedRequest(Method.Get, "/publicRooms", queryParams);
        } else {
            return this.http.authedRequest(Method.Post, "/publicRooms", queryParams, options);
        }
    }

    /**
     * Create an alias to room ID mapping.
     * @param alias - The room alias to create.
     * @param roomId - The room ID to link the alias to.
     * @returns Promise which resolves: an empty object `{}`
     * @returns Rejects: with an error response.
     */
    public createAlias(alias: string, roomId: string): Promise<{}> {
        const path = utils.encodeUri("/directory/room/$alias", {
            $alias: alias,
        });
        const data = {
            room_id: roomId,
        };
        return this.http.authedRequest(Method.Put, path, undefined, data);
    }

    /**
     * Delete an alias to room ID mapping. This alias must be on your local server,
     * and you must have sufficient access to do this operation.
     * @param alias - The room alias to delete.
     * @returns Promise which resolves: an empty object `{}`.
     * @returns Rejects: with an error response.
     */
    public deleteAlias(alias: string): Promise<{}> {
        const path = utils.encodeUri("/directory/room/$alias", {
            $alias: alias,
        });
        return this.http.authedRequest(Method.Delete, path);
    }

    /**
     * Gets the local aliases for the room. Note: this includes all local aliases, unlike the
     * curated list from the m.room.canonical_alias state event.
     * @param roomId - The room ID to get local aliases for.
     * @returns Promise which resolves: an object with an `aliases` property, containing an array of local aliases
     * @returns Rejects: with an error response.
     */
    public getLocalAliases(roomId: string): Promise<{ aliases: string[] }> {
        const path = utils.encodeUri("/rooms/$roomId/aliases", { $roomId: roomId });
        const prefix = ClientPrefix.V3;
        return this.http.authedRequest(Method.Get, path, undefined, undefined, { prefix });
    }

    /**
     * Get room info for the given alias.
     * @param alias - The room alias to resolve.
     * @returns Promise which resolves: Object with room_id and servers.
     * @returns Rejects: with an error response.
     */
    public getRoomIdForAlias(alias: string): Promise<{ room_id: string; servers: string[] }> {
        // eslint-disable-line camelcase
        const path = utils.encodeUri("/directory/room/$alias", {
            $alias: alias,
        });
        return this.http.authedRequest(Method.Get, path);
    }

    /**
     * @returns Promise which resolves: Object with room_id and servers.
     * @returns Rejects: with an error response.
     * @deprecated use `getRoomIdForAlias` instead
     */
    // eslint-disable-next-line camelcase
    public resolveRoomAlias(roomAlias: string): Promise<{ room_id: string; servers: string[] }> {
        const path = utils.encodeUri("/directory/room/$alias", { $alias: roomAlias });
        return this.http.request(Method.Get, path);
    }

    /**
     * Get the visibility of a room in the current HS's room directory
     * @returns Promise which resolves: TODO
     * @returns Rejects: with an error response.
     */
    public getRoomDirectoryVisibility(roomId: string): Promise<{ visibility: Visibility }> {
        const path = utils.encodeUri("/directory/list/room/$roomId", {
            $roomId: roomId,
        });
        return this.http.authedRequest(Method.Get, path);
    }

    /**
     * Set the visbility of a room in the current HS's room directory
     * @param visibility - "public" to make the room visible
     *                 in the public directory, or "private" to make
     *                 it invisible.
     * @returns Promise which resolves: to an empty object `{}`
     * @returns Rejects: with an error response.
     */
    public setRoomDirectoryVisibility(roomId: string, visibility: Visibility): Promise<{}> {
        const path = utils.encodeUri("/directory/list/room/$roomId", {
            $roomId: roomId,
        });
        return this.http.authedRequest(Method.Put, path, undefined, { visibility });
    }

    /**
     * Set the visbility of a room bridged to a 3rd party network in
     * the current HS's room directory.
     * @param networkId - the network ID of the 3rd party
     *                 instance under which this room is published under.
     * @param visibility - "public" to make the room visible
     *                 in the public directory, or "private" to make
     *                 it invisible.
     * @returns Promise which resolves: result object
     * @returns Rejects: with an error response.
     */
    public setRoomDirectoryVisibilityAppService(
        networkId: string,
        roomId: string,
        visibility: "public" | "private",
    ): Promise<any> {
        // TODO: Types
        const path = utils.encodeUri("/directory/list/appservice/$networkId/$roomId", {
            $networkId: networkId,
            $roomId: roomId,
        });
        return this.http.authedRequest(Method.Put, path, undefined, { visibility: visibility });
    }

    /**
     * Query the user directory with a term matching user IDs, display names and domains.
     * @param term - the term with which to search.
     * @param limit - the maximum number of results to return. The server will
     *                 apply a limit if unspecified.
     * @returns Promise which resolves: an array of results.
     */
    public searchUserDirectory({ term, limit }: { term: string; limit?: number }): Promise<IUserDirectoryResponse> {
        const body: any = {
            search_term: term,
        };

        if (limit !== undefined) {
            body.limit = limit;
        }

        return this.http.authedRequest(Method.Post, "/user_directory/search", undefined, body);
    }

    /**
     * Upload a file to the media repository on the homeserver.
     *
     * @param file - The object to upload. On a browser, something that
     *   can be sent to XMLHttpRequest.send (typically a File).  Under node.js,
     *   a a Buffer, String or ReadStream.
     *
     * @param opts -  options object
     *
     * @returns Promise which resolves to response object, as
     *    determined by this.opts.onlyData, opts.rawResponse, and
     *    opts.onlyContentUri.  Rejects with an error (usually a MatrixError).
     */
    public uploadContent(file: FileType, opts?: UploadOpts): Promise<UploadResponse> {
        return this.http.uploadContent(file, opts);
    }

    /**
     * Cancel a file upload in progress
     * @param upload - The object returned from uploadContent
     * @returns true if canceled, otherwise false
     */
    public cancelUpload(upload: Promise<UploadResponse>): boolean {
        return this.http.cancelUpload(upload);
    }

    /**
     * Get a list of all file uploads in progress
     * @returns Array of objects representing current uploads.
     * Currently in progress is element 0. Keys:
     *  - promise: The promise associated with the upload
     *  - loaded: Number of bytes uploaded
     *  - total: Total number of bytes to upload
     */
    public getCurrentUploads(): Upload[] {
        return this.http.getCurrentUploads();
    }

    /**
     * @param info - The kind of info to retrieve (e.g. 'displayname',
     * 'avatar_url').
     * @returns Promise which resolves: TODO
     * @returns Rejects: with an error response.
     */
    public getProfileInfo(
        userId: string,
        info?: string,
        // eslint-disable-next-line camelcase
    ): Promise<{ avatar_url?: string; displayname?: string }> {
        const path = info
            ? utils.encodeUri("/profile/$userId/$info", { $userId: userId, $info: info })
            : utils.encodeUri("/profile/$userId", { $userId: userId });
        return this.http.authedRequest(Method.Get, path);
    }

    /**
     * @returns Promise which resolves to a list of the user's threepids.
     * @returns Rejects: with an error response.
     */
    public getThreePids(): Promise<{ threepids: IThreepid[] }> {
        return this.http.authedRequest(Method.Get, "/account/3pid");
    }

    /**
     * Add a 3PID to your homeserver account and optionally bind it to an identity
     * server as well. An identity server is required as part of the `creds` object.
     *
     * This API is deprecated, and you should instead use `addThreePidOnly`
     * for homeservers that support it.
     *
     * @returns Promise which resolves: on success
     * @returns Rejects: with an error response.
     */
    public addThreePid(creds: any, bind: boolean): Promise<any> {
        // TODO: Types
        const path = "/account/3pid";
        const data = {
            threePidCreds: creds,
            bind: bind,
        };
        return this.http.authedRequest(Method.Post, path, undefined, data);
    }

    /**
     * Add a 3PID to your homeserver account. This API does not use an identity
     * server, as the homeserver is expected to handle 3PID ownership validation.
     *
     * You can check whether a homeserver supports this API via
     * `doesServerSupportSeparateAddAndBind`.
     *
     * @param data - A object with 3PID validation data from having called
     * `account/3pid/<medium>/requestToken` on the homeserver.
     * @returns Promise which resolves: to an empty object `{}`
     * @returns Rejects: with an error response.
     */
    public async addThreePidOnly(data: IAddThreePidOnlyBody): Promise<{}> {
        const path = "/account/3pid/add";
        const prefix = (await this.isVersionSupported("r0.6.0")) ? ClientPrefix.R0 : ClientPrefix.Unstable;
        return this.http.authedRequest(Method.Post, path, undefined, data, { prefix });
    }

    /**
     * Bind a 3PID for discovery onto an identity server via the homeserver. The
     * identity server handles 3PID ownership validation and the homeserver records
     * the new binding to track where all 3PIDs for the account are bound.
     *
     * You can check whether a homeserver supports this API via
     * `doesServerSupportSeparateAddAndBind`.
     *
     * @param data - A object with 3PID validation data from having called
     * `validate/<medium>/requestToken` on the identity server. It should also
     * contain `id_server` and `id_access_token` fields as well.
     * @returns Promise which resolves: to an empty object `{}`
     * @returns Rejects: with an error response.
     */
    public async bindThreePid(data: IBindThreePidBody): Promise<{}> {
        const path = "/account/3pid/bind";
        const prefix = (await this.isVersionSupported("r0.6.0")) ? ClientPrefix.R0 : ClientPrefix.Unstable;
        return this.http.authedRequest(Method.Post, path, undefined, data, { prefix });
    }

    /**
     * Unbind a 3PID for discovery on an identity server via the homeserver. The
     * homeserver removes its record of the binding to keep an updated record of
     * where all 3PIDs for the account are bound.
     *
     * @param medium - The threepid medium (eg. 'email')
     * @param address - The threepid address (eg. 'bob\@example.com')
     *        this must be as returned by getThreePids.
     * @returns Promise which resolves: on success
     * @returns Rejects: with an error response.
     */
    public async unbindThreePid(
        medium: string,
        address: string,
        // eslint-disable-next-line camelcase
    ): Promise<{ id_server_unbind_result: IdServerUnbindResult }> {
        const path = "/account/3pid/unbind";
        const data = {
            medium,
            address,
            id_server: this.getIdentityServerUrl(true),
        };
        const prefix = (await this.isVersionSupported("r0.6.0")) ? ClientPrefix.R0 : ClientPrefix.Unstable;
        return this.http.authedRequest(Method.Post, path, undefined, data, { prefix });
    }

    /**
     * @param medium - The threepid medium (eg. 'email')
     * @param address - The threepid address (eg. 'bob\@example.com')
     *        this must be as returned by getThreePids.
     * @returns Promise which resolves: The server response on success
     *     (generally the empty JSON object)
     * @returns Rejects: with an error response.
     */
    public deleteThreePid(
        medium: string,
        address: string,
        // eslint-disable-next-line camelcase
    ): Promise<{ id_server_unbind_result: IdServerUnbindResult }> {
        const path = "/account/3pid/delete";
        return this.http.authedRequest(Method.Post, path, undefined, { medium, address });
    }

    /**
     * Make a request to change your password.
     * @param newPassword - The new desired password.
     * @param logoutDevices - Should all sessions be logged out after the password change. Defaults to true.
     * @returns Promise which resolves: to an empty object `{}`
     * @returns Rejects: with an error response.
     */
    public setPassword(authDict: AuthDict, newPassword: string, logoutDevices?: boolean): Promise<{}> {
        const path = "/account/password";
        const data = {
            auth: authDict,
            new_password: newPassword,
            logout_devices: logoutDevices,
        };

        return this.http.authedRequest<{}>(Method.Post, path, undefined, data);
    }

    /**
     * Gets all devices recorded for the logged-in user
     * @returns Promise which resolves: result object
     * @returns Rejects: with an error response.
     */
    public getDevices(): Promise<{ devices: IMyDevice[] }> {
        return this.http.authedRequest(Method.Get, "/devices");
    }

    /**
     * Gets specific device details for the logged-in user
     * @param deviceId -  device to query
     * @returns Promise which resolves: result object
     * @returns Rejects: with an error response.
     */
    public getDevice(deviceId: string): Promise<IMyDevice> {
        const path = utils.encodeUri("/devices/$device_id", {
            $device_id: deviceId,
        });
        return this.http.authedRequest(Method.Get, path);
    }

    /**
     * Update the given device
     *
     * @param deviceId -  device to update
     * @param body -       body of request
     * @returns Promise which resolves: to an empty object `{}`
     * @returns Rejects: with an error response.
     */
    // eslint-disable-next-line camelcase
    public setDeviceDetails(deviceId: string, body: { display_name: string }): Promise<{}> {
        const path = utils.encodeUri("/devices/$device_id", {
            $device_id: deviceId,
        });

        return this.http.authedRequest(Method.Put, path, undefined, body);
    }

    /**
     * Delete the given device
     *
     * @param deviceId -  device to delete
     * @param auth - Optional. Auth data to supply for User-Interactive auth.
     * @returns Promise which resolves: result object
     * @returns Rejects: with an error response.
     */
    public deleteDevice(deviceId: string, auth?: AuthDict): Promise<{}> {
        const path = utils.encodeUri("/devices/$device_id", {
            $device_id: deviceId,
        });

        const body: any = {};

        if (auth) {
            body.auth = auth;
        }

        return this.http.authedRequest(Method.Delete, path, undefined, body);
    }

    /**
     * Delete multiple device
     *
     * @param devices - IDs of the devices to delete
     * @param auth - Optional. Auth data to supply for User-Interactive auth.
     * @returns Promise which resolves: result object
     * @returns Rejects: with an error response.
     */
    public deleteMultipleDevices(devices: string[], auth?: AuthDict): Promise<{}> {
        const body: any = { devices };

        if (auth) {
            body.auth = auth;
        }

        const path = "/delete_devices";
        return this.http.authedRequest(Method.Post, path, undefined, body);
    }

    /**
     * Gets all pushers registered for the logged-in user
     *
     * @returns Promise which resolves: Array of objects representing pushers
     * @returns Rejects: with an error response.
     */
    public async getPushers(): Promise<{ pushers: IPusher[] }> {
        const response = await this.http.authedRequest<{ pushers: IPusher[] }>(Method.Get, "/pushers");

        // Migration path for clients that connect to a homeserver that does not support
        // MSC3881 yet, see https://github.com/matrix-org/matrix-spec-proposals/blob/kerry/remote-push-toggle/proposals/3881-remote-push-notification-toggling.md#migration
        if (!(await this.doesServerSupportUnstableFeature("org.matrix.msc3881"))) {
            response.pushers = response.pushers.map((pusher) => {
                if (!pusher.hasOwnProperty(PUSHER_ENABLED.name)) {
                    pusher[PUSHER_ENABLED.name] = true;
                }
                return pusher;
            });
        }

        return response;
    }

    /**
     * Adds a new pusher or updates an existing pusher
     *
     * @param pusher - Object representing a pusher
     * @returns Promise which resolves: Empty json object on success
     * @returns Rejects: with an error response.
     */
    public setPusher(pusher: IPusherRequest): Promise<{}> {
        const path = "/pushers/set";
        return this.http.authedRequest(Method.Post, path, undefined, pusher);
    }

    /**
     * Removes an existing pusher
     * @param pushKey - pushkey of pusher to remove
     * @param appId - app_id of pusher to remove
     * @returns Promise which resolves: Empty json object on success
     * @returns Rejects: with an error response.
     */
    public removePusher(pushKey: string, appId: string): Promise<{}> {
        const path = "/pushers/set";
        const body = {
            pushkey: pushKey,
            app_id: appId,
            kind: null, // marks pusher for removal
        };
        return this.http.authedRequest(Method.Post, path, undefined, body);
    }

    /**
     * Persists local notification settings
     * @returns Promise which resolves: an empty object
     * @returns Rejects: with an error response.
     */
    public setLocalNotificationSettings(
        deviceId: string,
        notificationSettings: LocalNotificationSettings,
    ): Promise<{}> {
        const key = `${LOCAL_NOTIFICATION_SETTINGS_PREFIX.name}.${deviceId}`;
        return this.setAccountData(key, notificationSettings);
    }

    /**
     * Get the push rules for the account from the server.
     * @returns Promise which resolves to the push rules.
     * @returns Rejects: with an error response.
     */
    public getPushRules(): Promise<IPushRules> {
        return this.http.authedRequest<IPushRules>(Method.Get, "/pushrules/").then((rules: IPushRules) => {
            this.setPushRules(rules);
            return this.pushRules!;
        });
    }

    /**
     * Update the push rules for the account. This should be called whenever
     * updated push rules are available.
     */
    public setPushRules(rules: IPushRules): void {
        // Fix-up defaults, if applicable.
        this.pushRules = PushProcessor.rewriteDefaultRules(rules, this.getUserId()!);
        // Pre-calculate any necessary caches.
        this.pushProcessor.updateCachedPushRuleKeys(this.pushRules);
    }

    /**
     * @returns Promise which resolves: an empty object `{}`
     * @returns Rejects: with an error response.
     */
    public addPushRule(
        scope: string,
        kind: PushRuleKind,
        ruleId: Exclude<string, RuleId>,
        body: Pick<IPushRule, "actions" | "conditions" | "pattern">,
    ): Promise<{}> {
        // NB. Scope not uri encoded because devices need the '/'
        const path = utils.encodeUri("/pushrules/" + scope + "/$kind/$ruleId", {
            $kind: kind,
            $ruleId: ruleId,
        });
        return this.http.authedRequest(Method.Put, path, undefined, body);
    }

    /**
     * @returns Promise which resolves: an empty object `{}`
     * @returns Rejects: with an error response.
     */
    public deletePushRule(scope: string, kind: PushRuleKind, ruleId: Exclude<string, RuleId>): Promise<{}> {
        // NB. Scope not uri encoded because devices need the '/'
        const path = utils.encodeUri("/pushrules/" + scope + "/$kind/$ruleId", {
            $kind: kind,
            $ruleId: ruleId,
        });
        return this.http.authedRequest(Method.Delete, path);
    }

    /**
     * Enable or disable a push notification rule.
     * @returns Promise which resolves: to an empty object `{}`
     * @returns Rejects: with an error response.
     */
    public setPushRuleEnabled(
        scope: string,
        kind: PushRuleKind,
        ruleId: RuleId | string,
        enabled: boolean,
    ): Promise<{}> {
        const path = utils.encodeUri("/pushrules/" + scope + "/$kind/$ruleId/enabled", {
            $kind: kind,
            $ruleId: ruleId,
        });
        return this.http.authedRequest(Method.Put, path, undefined, { enabled: enabled });
    }

    /**
     * Set the actions for a push notification rule.
     * @returns Promise which resolves: to an empty object `{}`
     * @returns Rejects: with an error response.
     */
    public setPushRuleActions(
        scope: string,
        kind: PushRuleKind,
        ruleId: RuleId | string,
        actions: PushRuleAction[],
    ): Promise<{}> {
        const path = utils.encodeUri("/pushrules/" + scope + "/$kind/$ruleId/actions", {
            $kind: kind,
            $ruleId: ruleId,
        });
        return this.http.authedRequest(Method.Put, path, undefined, { actions: actions });
    }

    /**
     * Perform a server-side search.
     * @param next_batch - the batch token to pass in the query string
     * @param body - the JSON object to pass to the request body.
     * @param abortSignal - optional signal used to cancel the http request.
     * @returns Promise which resolves to the search response object.
     * @returns Rejects: with an error response.
     */
    public search(
        { body, next_batch: nextBatch }: { body: ISearchRequestBody; next_batch?: string },
        abortSignal?: AbortSignal,
    ): Promise<ISearchResponse> {
        const queryParams: any = {};
        if (nextBatch) {
            queryParams.next_batch = nextBatch;
        }
        return this.http.authedRequest(Method.Post, "/search", queryParams, body, { abortSignal });
    }

    /**
     * Upload keys
     *
     * @param content -  body of upload request
     *
     * @param opts - this method no longer takes any opts,
     *  used to take opts.device_id but this was not removed from the spec as a redundant parameter
     *
     * @returns Promise which resolves: result object. Rejects: with
     *     an error response ({@link MatrixError}).
     */
    public uploadKeysRequest(content: IUploadKeysRequest, opts?: void): Promise<IKeysUploadResponse> {
        return this.http.authedRequest(Method.Post, "/keys/upload", undefined, content);
    }

    public uploadKeySignatures(content: KeySignatures): Promise<IUploadKeySignaturesResponse> {
        return this.http.authedRequest(Method.Post, "/keys/signatures/upload", undefined, content, {
            prefix: ClientPrefix.V3,
        });
    }

    /**
     * Download device keys
     *
     * @param userIds -  list of users to get keys for
     *
     * @param token - sync token to pass in the query request, to help
     *   the HS give the most recent results
     *
     * @returns Promise which resolves: result object. Rejects: with
     *     an error response ({@link MatrixError}).
     */
    public downloadKeysForUsers(userIds: string[], { token }: { token?: string } = {}): Promise<IDownloadKeyResult> {
        const content: IQueryKeysRequest = {
            device_keys: {},
        };
        if (token !== undefined) {
            content.token = token;
        }
        userIds.forEach((u) => {
            content.device_keys[u] = [];
        });

        return this.http.authedRequest(Method.Post, "/keys/query", undefined, content);
    }

    /**
     * Claim one-time keys
     *
     * @param devices -  a list of [userId, deviceId] pairs
     *
     * @param keyAlgorithm -  desired key type
     *
     * @param timeout - the time (in milliseconds) to wait for keys from remote
     *     servers
     *
     * @returns Promise which resolves: result object. Rejects: with
     *     an error response ({@link MatrixError}).
     */
    public claimOneTimeKeys(
        devices: [string, string][],
        keyAlgorithm = "signed_curve25519",
        timeout?: number,
    ): Promise<IClaimOTKsResult> {
        const queries: Record<string, Record<string, string>> = {};

        if (keyAlgorithm === undefined) {
            keyAlgorithm = "signed_curve25519";
        }

        for (const [userId, deviceId] of devices) {
            const query = queries[userId] || {};
            safeSet(queries, userId, query);
            safeSet(query, deviceId, keyAlgorithm);
        }
        const content: IClaimKeysRequest = { one_time_keys: queries };
        if (timeout) {
            content.timeout = timeout;
        }
        const path = "/keys/claim";
        return this.http.authedRequest(Method.Post, path, undefined, content);
    }

    /**
     * Ask the server for a list of users who have changed their device lists
     * between a pair of sync tokens
     *
     *
     * @returns Promise which resolves: result object. Rejects: with
     *     an error response ({@link MatrixError}).
     */
    public getKeyChanges(oldToken: string, newToken: string): Promise<{ changed: string[]; left: string[] }> {
        const qps = {
            from: oldToken,
            to: newToken,
        };

        return this.http.authedRequest(Method.Get, "/keys/changes", qps);
    }

    public uploadDeviceSigningKeys(auth?: AuthDict, keys?: CrossSigningKeys): Promise<{}> {
        // API returns empty object
        const data = Object.assign({}, keys);
        if (auth) Object.assign(data, { auth });
        return this.http.authedRequest(Method.Post, "/keys/device_signing/upload", undefined, data, {
            prefix: ClientPrefix.Unstable,
        });
    }

    /**
     * Register with an identity server using the OpenID token from the user's
     * Homeserver, which can be retrieved via
     * {@link MatrixClient#getOpenIdToken}.
     *
     * Note that the `/account/register` endpoint (as well as IS authentication in
     * general) was added as part of the v2 API version.
     *
     * @returns Promise which resolves: with object containing an Identity
     * Server access token.
     * @returns Rejects: with an error response.
     */
    public registerWithIdentityServer(hsOpenIdToken: IOpenIDToken): Promise<{
        access_token: string;
        token: string;
    }> {
        if (!this.idBaseUrl) {
            throw new Error("No identity server base URL set");
        }

        const uri = this.http.getUrl("/account/register", undefined, IdentityPrefix.V2, this.idBaseUrl);
        return this.http.requestOtherUrl(Method.Post, uri, hsOpenIdToken);
    }

    /**
     * Requests an email verification token directly from an identity server.
     *
     * This API is used as part of binding an email for discovery on an identity
     * server. The validation data that results should be passed to the
     * `bindThreePid` method to complete the binding process.
     *
     * @param email - The email address to request a token for
     * @param clientSecret - A secret binary string generated by the client.
     *                 It is recommended this be around 16 ASCII characters.
     * @param sendAttempt - If an identity server sees a duplicate request
     *                 with the same sendAttempt, it will not send another email.
     *                 To request another email to be sent, use a larger value for
     *                 the sendAttempt param as was used in the previous request.
     * @param nextLink - Optional If specified, the client will be redirected
     *                 to this link after validation.
     * @param identityAccessToken - The `access_token` field of the identity
     * server `/account/register` response (see {@link registerWithIdentityServer}).
     *
     * @returns Promise which resolves: TODO
     * @returns Rejects: with an error response.
     * @throws Error if no identity server is set
     */
    public requestEmailToken(
        email: string,
        clientSecret: string,
        sendAttempt: number,
        nextLink?: string,
        identityAccessToken?: string,
    ): Promise<IRequestTokenResponse> {
        const params: Record<string, string> = {
            client_secret: clientSecret,
            email: email,
            send_attempt: sendAttempt?.toString(),
        };
        if (nextLink) {
            params.next_link = nextLink;
        }

        return this.http.idServerRequest<IRequestTokenResponse>(
            Method.Post,
            "/validate/email/requestToken",
            params,
            IdentityPrefix.V2,
            identityAccessToken,
        );
    }

    /**
     * Requests a MSISDN verification token directly from an identity server.
     *
     * This API is used as part of binding a MSISDN for discovery on an identity
     * server. The validation data that results should be passed to the
     * `bindThreePid` method to complete the binding process.
     *
     * @param phoneCountry - The ISO 3166-1 alpha-2 code for the country in
     *                 which phoneNumber should be parsed relative to.
     * @param phoneNumber - The phone number, in national or international
     *                 format
     * @param clientSecret - A secret binary string generated by the client.
     *                 It is recommended this be around 16 ASCII characters.
     * @param sendAttempt - If an identity server sees a duplicate request
     *                 with the same sendAttempt, it will not send another SMS.
     *                 To request another SMS to be sent, use a larger value for
     *                 the sendAttempt param as was used in the previous request.
     * @param nextLink - Optional If specified, the client will be redirected
     *                 to this link after validation.
     * @param identityAccessToken - The `access_token` field of the Identity
     * Server `/account/register` response (see {@link registerWithIdentityServer}).
     *
     * @returns Promise which resolves to an object with a sid string
     * @returns Rejects: with an error response.
     * @throws Error if no identity server is set
     */
    public requestMsisdnToken(
        phoneCountry: string,
        phoneNumber: string,
        clientSecret: string,
        sendAttempt: number,
        nextLink?: string,
        identityAccessToken?: string,
    ): Promise<IRequestMsisdnTokenResponse> {
        const params: Record<string, string> = {
            client_secret: clientSecret,
            country: phoneCountry,
            phone_number: phoneNumber,
            send_attempt: sendAttempt?.toString(),
        };
        if (nextLink) {
            params.next_link = nextLink;
        }

        return this.http.idServerRequest<IRequestMsisdnTokenResponse>(
            Method.Post,
            "/validate/msisdn/requestToken",
            params,
            IdentityPrefix.V2,
            identityAccessToken,
        );
    }

    /**
     * Submits a MSISDN token to the identity server
     *
     * This is used when submitting the code sent by SMS to a phone number.
     * The identity server has an equivalent API for email but the js-sdk does
     * not expose this, since email is normally validated by the user clicking
     * a link rather than entering a code.
     *
     * @param sid - The sid given in the response to requestToken
     * @param clientSecret - A secret binary string generated by the client.
     *                 This must be the same value submitted in the requestToken call.
     * @param msisdnToken - The MSISDN token, as enetered by the user.
     * @param identityAccessToken - The `access_token` field of the Identity
     * Server `/account/register` response (see {@link registerWithIdentityServer}).
     * Some legacy identity servers had no authentication here.
     *
     * @returns Promise which resolves: Object, containing success boolean.
     * @returns Rejects: with an error response.
     * @throws Error if No identity server is set
     */
    public submitMsisdnToken(
        sid: string,
        clientSecret: string,
        msisdnToken: string,
        identityAccessToken: string | null,
    ): Promise<{ success: boolean }> {
        const params = {
            sid: sid,
            client_secret: clientSecret,
            token: msisdnToken,
        };

        return this.http.idServerRequest(
            Method.Post,
            "/validate/msisdn/submitToken",
            params,
            IdentityPrefix.V2,
            identityAccessToken ?? undefined,
        );
    }

    /**
     * Submits a MSISDN token to an arbitrary URL.
     *
     * This is used when submitting the code sent by SMS to a phone number in the
     * newer 3PID flow where the homeserver validates 3PID ownership (as part of
     * `requestAdd3pidMsisdnToken`). The homeserver response may include a
     * `submit_url` to specify where the token should be sent, and this helper can
     * be used to pass the token to this URL.
     *
     * @param url - The URL to submit the token to
     * @param sid - The sid given in the response to requestToken
     * @param clientSecret - A secret binary string generated by the client.
     *                 This must be the same value submitted in the requestToken call.
     * @param msisdnToken - The MSISDN token, as enetered by the user.
     *
     * @returns Promise which resolves: Object, containing success boolean.
     * @returns Rejects: with an error response.
     */
    public submitMsisdnTokenOtherUrl(
        url: string,
        sid: string,
        clientSecret: string,
        msisdnToken: string,
    ): Promise<{ success: boolean }> {
        const params = {
            sid: sid,
            client_secret: clientSecret,
            token: msisdnToken,
        };
        return this.http.requestOtherUrl(Method.Post, url, params);
    }

    /**
     * Gets the V2 hashing information from the identity server. Primarily useful for
     * lookups.
     * @param identityAccessToken - The access token for the identity server.
     * @returns The hashing information for the identity server.
     */
    public getIdentityHashDetails(identityAccessToken: string): Promise<{
        /**
         * The algorithms the server supports. Must contain at least sha256.
         */
        algorithms: string[];
        /**
         * The pepper the client MUST use in hashing identifiers,
         * and MUST supply to the /lookup endpoint when performing lookups.
         */
        lookup_pepper: string;
    }> {
        return this.http.idServerRequest(
            Method.Get,
            "/hash_details",
            undefined,
            IdentityPrefix.V2,
            identityAccessToken,
        );
    }

    /**
     * Performs a hashed lookup of addresses against the identity server. This is
     * only supported on identity servers which have at least the version 2 API.
     * @param addressPairs - An array of 2 element arrays.
     * The first element of each pair is the address, the second is the 3PID medium.
     * Eg: `["email@example.org", "email"]`
     * @param identityAccessToken - The access token for the identity server.
     * @returns A collection of address mappings to
     * found MXIDs. Results where no user could be found will not be listed.
     */
    public async identityHashedLookup(
        addressPairs: [string, string][],
        identityAccessToken: string,
    ): Promise<{ address: string; mxid: string }[]> {
        const params: Record<string, string | string[]> = {
            // addresses: ["email@example.org", "10005550000"],
            // algorithm: "sha256",
            // pepper: "abc123"
        };

        // Get hash information first before trying to do a lookup
        const hashes = await this.getIdentityHashDetails(identityAccessToken);
        if (!hashes || !hashes["lookup_pepper"] || !hashes["algorithms"]) {
            throw new Error("Unsupported identity server: bad response");
        }

        params["pepper"] = hashes["lookup_pepper"];

        const localMapping: Record<string, string> = {
            // hashed identifier => plain text address
            // For use in this function's return format
        };

        // When picking an algorithm, we pick the hashed over no hashes
        if (hashes["algorithms"].includes("sha256")) {
            // Abuse the olm hashing
            const olmutil = new global.Olm.Utility();
            params["addresses"] = addressPairs.map((p) => {
                const addr = p[0].toLowerCase(); // lowercase to get consistent hashes
                const med = p[1].toLowerCase();
                const hashed = olmutil
                    .sha256(`${addr} ${med} ${params["pepper"]}`)
                    .replace(/\+/g, "-")
                    .replace(/\//g, "_"); // URL-safe base64
                // Map the hash to a known (case-sensitive) address. We use the case
                // sensitive version because the caller might be expecting that.
                localMapping[hashed] = p[0];
                return hashed;
            });
            params["algorithm"] = "sha256";
        } else if (hashes["algorithms"].includes("none")) {
            params["addresses"] = addressPairs.map((p) => {
                const addr = p[0].toLowerCase(); // lowercase to get consistent hashes
                const med = p[1].toLowerCase();
                const unhashed = `${addr} ${med}`;
                // Map the unhashed values to a known (case-sensitive) address. We use
                // the case-sensitive version because the caller might be expecting that.
                localMapping[unhashed] = p[0];
                return unhashed;
            });
            params["algorithm"] = "none";
        } else {
            throw new Error("Unsupported identity server: unknown hash algorithm");
        }

        const response = await this.http.idServerRequest<{
            mappings: { [address: string]: string };
        }>(Method.Post, "/lookup", params, IdentityPrefix.V2, identityAccessToken);

        if (!response?.["mappings"]) return []; // no results

        const foundAddresses: { address: string; mxid: string }[] = [];
        for (const hashed of Object.keys(response["mappings"])) {
            const mxid = response["mappings"][hashed];
            const plainAddress = localMapping[hashed];
            if (!plainAddress) {
                throw new Error("Identity server returned more results than expected");
            }

            foundAddresses.push({ address: plainAddress, mxid });
        }
        return foundAddresses;
    }

    /**
     * Looks up the public Matrix ID mapping for a given 3rd party
     * identifier from the identity server
     *
     * @param medium - The medium of the threepid, eg. 'email'
     * @param address - The textual address of the threepid
     * @param identityAccessToken - The `access_token` field of the Identity
     * Server `/account/register` response (see {@link registerWithIdentityServer}).
     *
     * @returns Promise which resolves: A threepid mapping
     *                                 object or the empty object if no mapping
     *                                 exists
     * @returns Rejects: with an error response.
     */
    public async lookupThreePid(
        medium: string,
        address: string,
        identityAccessToken: string,
    ): Promise<
        | {
              address: string;
              medium: string;
              mxid: string;
          }
        | {}
    > {
        // Note: we're using the V2 API by calling this function, but our
        // function contract requires a V1 response. We therefore have to
        // convert it manually.
        const response = await this.identityHashedLookup([[address, medium]], identityAccessToken);
        const result = response.find((p) => p.address === address);
        if (!result) {
            return {};
        }

        const mapping = {
            address,
            medium,
            mxid: result.mxid,

            // We can't reasonably fill these parameters:
            // not_before
            // not_after
            // ts
            // signatures
        };

        return mapping;
    }

    /**
     * Looks up the public Matrix ID mappings for multiple 3PIDs.
     *
     * @param query - Array of arrays containing
     * [medium, address]
     * @param identityAccessToken - The `access_token` field of the Identity
     * Server `/account/register` response (see {@link registerWithIdentityServer}).
     *
     * @returns Promise which resolves: Lookup results from IS.
     * @returns Rejects: with an error response.
     */
    public async bulkLookupThreePids(
        query: [string, string][],
        identityAccessToken: string,
    ): Promise<{
        threepids: [medium: string, address: string, mxid: string][];
    }> {
        // Note: we're using the V2 API by calling this function, but our
        // function contract requires a V1 response. We therefore have to
        // convert it manually.
        const response = await this.identityHashedLookup(
            // We have to reverse the query order to get [address, medium] pairs
            query.map((p) => [p[1], p[0]]),
            identityAccessToken,
        );

        const v1results: [medium: string, address: string, mxid: string][] = [];
        for (const mapping of response) {
            const originalQuery = query.find((p) => p[1] === mapping.address);
            if (!originalQuery) {
                throw new Error("Identity sever returned unexpected results");
            }

            v1results.push([
                originalQuery[0], // medium
                mapping.address,
                mapping.mxid,
            ]);
        }

        return { threepids: v1results };
    }

    /**
     * Get account info from the identity server. This is useful as a neutral check
     * to verify that other APIs are likely to approve access by testing that the
     * token is valid, terms have been agreed, etc.
     *
     * @param identityAccessToken - The `access_token` field of the Identity
     * Server `/account/register` response (see {@link registerWithIdentityServer}).
     *
     * @returns Promise which resolves: an object with account info.
     * @returns Rejects: with an error response.
     */
    public getIdentityAccount(identityAccessToken: string): Promise<{ user_id: string }> {
        return this.http.idServerRequest(Method.Get, "/account", undefined, IdentityPrefix.V2, identityAccessToken);
    }

    /**
     * Send an event to a specific list of devices.
     * This is a low-level API that simply wraps the HTTP API
     * call to send to-device messages. We recommend using
     * queueToDevice() which is a higher level API.
     *
     * @param eventType -  type of event to send
     *    content to send. Map from user_id to device_id to content object.
     * @param txnId -     transaction id. One will be made up if not
     *    supplied.
     * @returns Promise which resolves: to an empty object `{}`
     */
    public sendToDevice(eventType: string, contentMap: SendToDeviceContentMap, txnId?: string): Promise<{}> {
        const path = utils.encodeUri("/sendToDevice/$eventType/$txnId", {
            $eventType: eventType,
            $txnId: txnId ? txnId : this.makeTxnId(),
        });

        const body = {
            messages: utils.recursiveMapToObject(contentMap),
        };

        const targets = new Map<string, string[]>();

        for (const [userId, deviceMessages] of contentMap) {
            targets.set(userId, Array.from(deviceMessages.keys()));
        }

        logger.log(`PUT ${path}`, targets);

        return this.http.authedRequest(Method.Put, path, undefined, body);
    }

    /**
     * Sends events directly to specific devices using Matrix's to-device
     * messaging system. The batch will be split up into appropriately sized
     * batches for sending and stored in the store so they can be retried
     * later if they fail to send. Retries will happen automatically.
     * @param batch - The to-device messages to send
     */
    public queueToDevice(batch: ToDeviceBatch): Promise<void> {
        return this.toDeviceMessageQueue.queueBatch(batch);
    }

    /**
     * Get the third party protocols that can be reached using
     * this HS
     * @returns Promise which resolves to the result object
     */
    public getThirdpartyProtocols(): Promise<{ [protocol: string]: IProtocol }> {
        return this.http
            .authedRequest<Record<string, IProtocol>>(Method.Get, "/thirdparty/protocols")
            .then((response) => {
                // sanity check
                if (!response || typeof response !== "object") {
                    throw new Error(`/thirdparty/protocols did not return an object: ${response}`);
                }
                return response;
            });
    }

    /**
     * Get information on how a specific place on a third party protocol
     * may be reached.
     * @param protocol - The protocol given in getThirdpartyProtocols()
     * @param params - Protocol-specific parameters, as given in the
     *                        response to getThirdpartyProtocols()
     * @returns Promise which resolves to the result object
     */
    public getThirdpartyLocation(
        protocol: string,
        params: { searchFields?: string[] },
    ): Promise<IThirdPartyLocation[]> {
        const path = utils.encodeUri("/thirdparty/location/$protocol", {
            $protocol: protocol,
        });

        return this.http.authedRequest(Method.Get, path, params);
    }

    /**
     * Get information on how a specific user on a third party protocol
     * may be reached.
     * @param protocol - The protocol given in getThirdpartyProtocols()
     * @param params - Protocol-specific parameters, as given in the
     *                        response to getThirdpartyProtocols()
     * @returns Promise which resolves to the result object
     */
    public getThirdpartyUser(protocol: string, params: any): Promise<IThirdPartyUser[]> {
        const path = utils.encodeUri("/thirdparty/user/$protocol", {
            $protocol: protocol,
        });

        return this.http.authedRequest(Method.Get, path, params);
    }

    public getTerms(serviceType: SERVICE_TYPES, baseUrl: string): Promise<any> {
        // TODO: Types
        const url = this.termsUrlForService(serviceType, baseUrl);
        return this.http.requestOtherUrl(Method.Get, url);
    }

    public agreeToTerms(
        serviceType: SERVICE_TYPES,
        baseUrl: string,
        accessToken: string,
        termsUrls: string[],
    ): Promise<{}> {
        const url = this.termsUrlForService(serviceType, baseUrl);
        const headers = {
            Authorization: "Bearer " + accessToken,
        };
        return this.http.requestOtherUrl(
            Method.Post,
            url,
            {
                user_accepts: termsUrls,
            },
            { headers },
        );
    }

    /**
     * Reports an event as inappropriate to the server, which may then notify the appropriate people.
     * @param roomId - The room in which the event being reported is located.
     * @param eventId - The event to report.
     * @param score - The score to rate this content as where -100 is most offensive and 0 is inoffensive.
     * @param reason - The reason the content is being reported. May be blank.
     * @returns Promise which resolves to an empty object if successful
     */
    public reportEvent(roomId: string, eventId: string, score: number, reason: string): Promise<{}> {
        const path = utils.encodeUri("/rooms/$roomId/report/$eventId", {
            $roomId: roomId,
            $eventId: eventId,
        });

        return this.http.authedRequest(Method.Post, path, undefined, { score, reason });
    }

    /**
     * Fetches or paginates a room hierarchy as defined by MSC2946.
     * Falls back gracefully to sourcing its data from `getSpaceSummary` if this API is not yet supported by the server.
     * @param roomId - The ID of the space-room to use as the root of the summary.
     * @param limit - The maximum number of rooms to return per page.
     * @param maxDepth - The maximum depth in the tree from the root room to return.
     * @param suggestedOnly - Whether to only return rooms with suggested=true.
     * @param fromToken - The opaque token to paginate a previous request.
     * @returns the response, with next_batch & rooms fields.
     */
    public getRoomHierarchy(
        roomId: string,
        limit?: number,
        maxDepth?: number,
        suggestedOnly = false,
        fromToken?: string,
    ): Promise<IRoomHierarchy> {
        const path = utils.encodeUri("/rooms/$roomId/hierarchy", {
            $roomId: roomId,
        });

        const queryParams: QueryDict = {
            suggested_only: String(suggestedOnly),
            max_depth: maxDepth?.toString(),
            from: fromToken,
            limit: limit?.toString(),
        };

        return this.http
            .authedRequest<IRoomHierarchy>(Method.Get, path, queryParams, undefined, {
                prefix: ClientPrefix.V1,
            })
            .catch((e) => {
                if (e.errcode === "M_UNRECOGNIZED") {
                    // fall back to the prefixed hierarchy API.
                    return this.http.authedRequest<IRoomHierarchy>(Method.Get, path, queryParams, undefined, {
                        prefix: "/_matrix/client/unstable/org.matrix.msc2946",
                    });
                }

                throw e;
            });
    }

    /**
     * Creates a new file tree space with the given name. The client will pick
     * defaults for how it expects to be able to support the remaining API offered
     * by the returned class.
     *
     * Note that this is UNSTABLE and may have breaking changes without notice.
     * @param name - The name of the tree space.
     * @returns Promise which resolves to the created space.
     */
    public async unstableCreateFileTree(name: string): Promise<MSC3089TreeSpace> {
        const { room_id: roomId } = await this.createRoom({
            name: name,
            preset: Preset.PrivateChat,
            power_level_content_override: {
                ...DEFAULT_TREE_POWER_LEVELS_TEMPLATE,
                users: {
                    [this.getUserId()!]: 100,
                },
            },
            creation_content: {
                [RoomCreateTypeField]: RoomType.Space,
            },
            initial_state: [
                {
                    type: UNSTABLE_MSC3088_PURPOSE.name,
                    state_key: UNSTABLE_MSC3089_TREE_SUBTYPE.name,
                    content: {
                        [UNSTABLE_MSC3088_ENABLED.name]: true,
                    },
                },
                {
                    type: EventType.RoomEncryption,
                    state_key: "",
                    content: {
                        algorithm: olmlib.MEGOLM_ALGORITHM,
                    },
                },
            ],
        });
        return new MSC3089TreeSpace(this, roomId);
    }

    /**
     * Gets a reference to a tree space, if the room ID given is a tree space. If the room
     * does not appear to be a tree space then null is returned.
     *
     * Note that this is UNSTABLE and may have breaking changes without notice.
     * @param roomId - The room ID to get a tree space reference for.
     * @returns The tree space, or null if not a tree space.
     */
    public unstableGetFileTreeSpace(roomId: string): MSC3089TreeSpace | null {
        const room = this.getRoom(roomId);
        if (room?.getMyMembership() !== "join") return null;

        const createEvent = room.currentState.getStateEvents(EventType.RoomCreate, "");
        const purposeEvent = room.currentState.getStateEvents(
            UNSTABLE_MSC3088_PURPOSE.name,
            UNSTABLE_MSC3089_TREE_SUBTYPE.name,
        );

        if (!createEvent) throw new Error("Expected single room create event");

        if (!purposeEvent?.getContent()?.[UNSTABLE_MSC3088_ENABLED.name]) return null;
        if (createEvent.getContent()?.[RoomCreateTypeField] !== RoomType.Space) return null;

        return new MSC3089TreeSpace(this, roomId);
    }

    /**
     * Perform a single MSC3575 sliding sync request.
     * @param req - The request to make.
     * @param proxyBaseUrl - The base URL for the sliding sync proxy.
     * @param abortSignal - Optional signal to abort request mid-flight.
     * @returns The sliding sync response, or a standard error.
     * @throws on non 2xx status codes with an object with a field "httpStatus":number.
     */
    public slidingSync(
        req: MSC3575SlidingSyncRequest,
        proxyBaseUrl?: string,
        abortSignal?: AbortSignal,
    ): Promise<MSC3575SlidingSyncResponse> {
        const qps: Record<string, any> = {};
        if (req.pos) {
            qps.pos = req.pos;
            delete req.pos;
        }
        if (req.timeout) {
            qps.timeout = req.timeout;
            delete req.timeout;
        }
        const clientTimeout = req.clientTimeout;
        delete req.clientTimeout;
        return this.http.authedRequest<MSC3575SlidingSyncResponse>(Method.Post, "/sync", qps, req, {
            prefix: "/_matrix/client/unstable/org.matrix.msc3575",
            baseUrl: proxyBaseUrl,
            localTimeoutMs: clientTimeout,
            abortSignal,
        });
    }

    /**
     * @deprecated use supportsThreads() instead
     */
    public supportsExperimentalThreads(): boolean {
        logger.warn(`supportsExperimentalThreads() is deprecated, use supportThreads() instead`);
        return this.clientOpts?.experimentalThreadSupport || false;
    }

    /**
     * A helper to determine thread support
     * @returns a boolean to determine if threads are enabled
     */
    public supportsThreads(): boolean {
        return this.clientOpts?.threadSupport || false;
    }

    /**
     * A helper to determine intentional mentions support
     * @returns a boolean to determine if intentional mentions are enabled on the server
     * @experimental
     */
    public supportsIntentionalMentions(): boolean {
        return this.canSupport.get(Feature.IntentionalMentions) !== ServerSupport.Unsupported;
    }

    /**
     * Fetches the summary of a room as defined by an initial version of MSC3266 and implemented in Synapse
     * Proposed at https://github.com/matrix-org/matrix-doc/pull/3266
     * @param roomIdOrAlias - The ID or alias of the room to get the summary of.
     * @param via - The list of servers which know about the room if only an ID was provided.
     */
    public async getRoomSummary(roomIdOrAlias: string, via?: string[]): Promise<IRoomSummary> {
        const path = utils.encodeUri("/rooms/$roomid/summary", { $roomid: roomIdOrAlias });
        return this.http.authedRequest(Method.Get, path, { via }, undefined, {
            prefix: "/_matrix/client/unstable/im.nheko.summary",
        });
    }

    /**
     * Processes a list of threaded events and adds them to their respective timelines
     * @param room - the room the adds the threaded events
     * @param threadedEvents - an array of the threaded events
     * @param toStartOfTimeline - the direction in which we want to add the events
     */
    public processThreadEvents(room: Room, threadedEvents: MatrixEvent[], toStartOfTimeline: boolean): void {
        room.processThreadedEvents(threadedEvents, toStartOfTimeline);
    }

    /**
     * Processes a list of thread roots and creates a thread model
     * @param room - the room to create the threads in
     * @param threadedEvents - an array of thread roots
     * @param toStartOfTimeline - the direction
     */
    public processThreadRoots(room: Room, threadedEvents: MatrixEvent[], toStartOfTimeline: boolean): void {
        room.processThreadRoots(threadedEvents, toStartOfTimeline);
    }

    public processBeaconEvents(room?: Room, events?: MatrixEvent[]): void {
        this.processAggregatedTimelineEvents(room, events);
    }

    /**
     * Calls aggregation functions for event types that are aggregated
     * Polls and location beacons
     * @param room - room the events belong to
     * @param events - timeline events to be processed
     * @returns
     */
    public processAggregatedTimelineEvents(room?: Room, events?: MatrixEvent[]): void {
        if (!events?.length) return;
        if (!room) return;

        room.currentState.processBeaconEvents(events, this);
        room.processPollEvents(events);
    }

    /**
     * Fetches information about the user for the configured access token.
     */
    public async whoami(): Promise<IWhoamiResponse> {
        return this.http.authedRequest(Method.Get, "/account/whoami");
    }

    /**
     * Find the event_id closest to the given timestamp in the given direction.
     * @returns Resolves: A promise of an object containing the event_id and
     *    origin_server_ts of the closest event to the timestamp in the given direction
     * @returns Rejects: when the request fails (module:http-api.MatrixError)
     */
    public async timestampToEvent(
        roomId: string,
        timestamp: number,
        dir: Direction,
    ): Promise<TimestampToEventResponse> {
        const path = utils.encodeUri("/rooms/$roomId/timestamp_to_event", {
            $roomId: roomId,
        });
        const queryParams = {
            ts: timestamp.toString(),
            dir: dir,
        };

        try {
            return await this.http.authedRequest(Method.Get, path, queryParams, undefined, {
                prefix: ClientPrefix.V1,
            });
        } catch (err) {
            // Fallback to the prefixed unstable endpoint. Since the stable endpoint is
            // new, we should also try the unstable endpoint before giving up. We can
            // remove this fallback request in a year (remove after 2023-11-28).
            if (
                (<MatrixError>err).errcode === "M_UNRECOGNIZED" &&
                // XXX: The 400 status code check should be removed in the future
                // when Synapse is compliant with MSC3743.
                ((<MatrixError>err).httpStatus === 400 ||
                    // This the correct standard status code for an unsupported
                    // endpoint according to MSC3743. Not Found and Method Not Allowed
                    // both indicate that this endpoint+verb combination is
                    // not supported.
                    (<MatrixError>err).httpStatus === 404 ||
                    (<MatrixError>err).httpStatus === 405)
            ) {
                return await this.http.authedRequest(Method.Get, path, queryParams, undefined, {
                    prefix: "/_matrix/client/unstable/org.matrix.msc3030",
                });
            }

            throw err;
        }
    }
}

/**
 * recalculates an accurate notifications count on event decryption.
 * Servers do not have enough knowledge about encrypted events to calculate an
 * accurate notification_count
 */
export function fixNotificationCountOnDecryption(cli: MatrixClient, event: MatrixEvent): void {
    const ourUserId = cli.getUserId();
    const eventId = event.getId();

    const room = cli.getRoom(event.getRoomId());
    if (!room || !ourUserId || !eventId) return;

    const oldActions = event.getPushActions();
    const actions = cli.getPushActionsForEvent(event, true);

    const isThreadEvent = !!event.threadRootId && !event.isThreadRoot;

    const currentHighlightCount = room.getUnreadCountForEventContext(NotificationCountType.Highlight, event);

    // Ensure the unread counts are kept up to date if the event is encrypted
    // We also want to make sure that the notification count goes up if we already
    // have encrypted events to avoid other code from resetting 'highlight' to zero.
    const oldHighlight = !!oldActions?.tweaks?.highlight;
    const newHighlight = !!actions?.tweaks?.highlight;

    let hasReadEvent;
    if (isThreadEvent) {
        const thread = room.getThread(event.threadRootId);
        hasReadEvent = thread
            ? thread.hasUserReadEvent(ourUserId, eventId)
            : // If the thread object does not exist in the room yet, we don't
              // want to calculate notification for this event yet. We have not
              // restored the read receipts yet and can't accurately calculate
              // notifications at this stage.
              //
              // This issue can likely go away when MSC3874 is implemented
              true;
    } else {
        hasReadEvent = room.hasUserReadEvent(ourUserId, eventId);
    }

    if (hasReadEvent) {
        // If the event has been read, ignore it.
        return;
    }

    if (oldHighlight !== newHighlight || currentHighlightCount > 0) {
        // TODO: Handle mentions received while the client is offline
        // See also https://github.com/vector-im/element-web/issues/9069
        let newCount = currentHighlightCount;
        if (newHighlight && !oldHighlight) newCount++;
        if (!newHighlight && oldHighlight) newCount--;

        if (isThreadEvent) {
            room.setThreadUnreadNotificationCount(event.threadRootId, NotificationCountType.Highlight, newCount);
        } else {
            room.setUnreadNotificationCount(NotificationCountType.Highlight, newCount);
        }
    }

    // Total count is used to typically increment a room notification counter, but not loudly highlight it.
    const currentTotalCount = room.getUnreadCountForEventContext(NotificationCountType.Total, event);

    // `notify` is used in practice for incrementing the total count
    const newNotify = !!actions?.notify;

    // The room total count is NEVER incremented by the server for encrypted rooms. We basically ignore
    // the server here as it's always going to tell us to increment for encrypted events.
    if (newNotify) {
        if (isThreadEvent) {
            room.setThreadUnreadNotificationCount(
                event.threadRootId,
                NotificationCountType.Total,
                currentTotalCount + 1,
            );
        } else {
            room.setUnreadNotificationCount(NotificationCountType.Total, currentTotalCount + 1);
        }
    }
}<|MERGE_RESOLUTION|>--- conflicted
+++ resolved
@@ -216,11 +216,8 @@
     ServerSideSecretStorage,
     ServerSideSecretStorageImpl,
 } from "./secret-storage";
-<<<<<<< HEAD
 import { FocusInfo } from "./webrtc/callEventTypes";
-=======
 import { RegisterRequest, RegisterResponse } from "./@types/registration";
->>>>>>> e68a1471
 
 export type Store = IStore;
 
@@ -384,14 +381,11 @@
      */
     useE2eForGroupCall?: boolean;
 
-<<<<<<< HEAD
     foci?: FocusInfo[];
 
-=======
     /**
      * Crypto callbacks provided by the application
      */
->>>>>>> e68a1471
     cryptoCallbacks?: ICryptoCallbacks;
 
     /**
