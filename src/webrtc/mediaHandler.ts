/*
Copyright 2015, 2016 OpenMarket Ltd
Copyright 2017 New Vector Ltd
Copyright 2019, 2020 The Matrix.org Foundation C.I.C.
Copyright 2021 - 2022 Šimon Brandner <simon.bra.ag@gmail.com>

Licensed under the Apache License, Version 2.0 (the "License");
you may not use this file except in compliance with the License.
You may obtain a copy of the License at

    http://www.apache.org/licenses/LICENSE-2.0

Unless required by applicable law or agreed to in writing, software
distributed under the License is distributed on an "AS IS" BASIS,
WITHOUT WARRANTIES OR CONDITIONS OF ANY KIND, either express or implied.
See the License for the specific language governing permissions and
limitations under the License.
*/

import { TypedEventEmitter } from "../models/typed-event-emitter";
import { GroupCallType, GroupCallState } from "../webrtc/groupCall";
import { logger } from "../logger";
import { MatrixClient } from "../client";

const isWebkit = (): boolean => Boolean(navigator.webkitGetUserMedia);
// Chrome will give it only if we ask exactly, FF refuses entirely if we ask
// exactly, so have to ask for ideal instead XXX: Is this still true?
const getIdealOrExact = (value: number): ConstrainULong => (isWebkit() ? { exact: value } : { ideal: value });
const getIdealAndMax = (value: number): ConstrainULong => ({ ideal: value, max: value });
const getDimensionConstraints = (
    func: (value: number) => ConstrainULong,
    width: number,
    height: number,
    framerate: number,
): Pick<MediaTrackConstraintSet, "width" | "height" | "frameRate"> => ({
    width: func(width),
    height: func(height),
    frameRate: func(framerate),
});

export enum MediaHandlerEvent {
    LocalStreamsChanged = "local_streams_changed",
}

export type MediaHandlerEventHandlerMap = {
    [MediaHandlerEvent.LocalStreamsChanged]: () => void;
};

export interface IScreensharingOpts {
    desktopCapturerSourceId?: string;
    audio?: boolean;
    // For electron screen capture, there are very few options for detecting electron
    // apart from inspecting the user agent or just trying getDisplayMedia() and
    // catching the failure, so we do the latter - this flag tells the function to just
    // throw an error so we can catch it in this case, rather than logging and emitting.
    throwOnFail?: boolean;
}

export interface AudioSettings {
    autoGainControl: boolean;
    echoCancellation: boolean;
    noiseSuppression: boolean;
}

export class MediaHandler extends TypedEventEmitter<
    MediaHandlerEvent.LocalStreamsChanged,
    MediaHandlerEventHandlerMap
> {
    private audioInput?: string;
    private audioSettings?: AudioSettings;
    private videoInput?: string;
    private localUserMediaStream?: MediaStream;
    public userMediaStreams: MediaStream[] = [];
    public screensharingStreams: MediaStream[] = [];

    // Promise chain to serialise calls to getMediaStream
    private getMediaStreamPromise?: Promise<MediaStream>;

    public constructor(private client: MatrixClient) {
        super();
    }

    public restoreMediaSettings(audioInput: string, videoInput: string): void {
        this.audioInput = audioInput;
        this.videoInput = videoInput;
    }

    /**
     * Set an audio input device to use for MatrixCalls
     * @param deviceId - the identifier for the device
     * undefined treated as unset
     */
    public async setAudioInput(deviceId: string): Promise<void> {
        logger.info(`MediaHandler setAudioInput() running (deviceId=${deviceId})`);

        if (this.audioInput === deviceId) return;

        this.audioInput = deviceId;
        await this.updateLocalUsermediaStreams();
    }

    /**
     * Set audio settings for MatrixCalls
     * @param opts - audio options to set
     */
    public async setAudioSettings(opts: AudioSettings): Promise<void> {
        logger.info(`MediaHandler setAudioSettings() running (opts=${JSON.stringify(opts)})`);

        this.audioSettings = Object.assign({}, opts) as AudioSettings;
        await this.updateLocalUsermediaStreams();
    }

    /**
     * Set a video input device to use for MatrixCalls
     * @param deviceId - the identifier for the device
     * undefined treated as unset
     */
    public async setVideoInput(deviceId: string): Promise<void> {
        logger.info(`MediaHandler setVideoInput() running (deviceId=${deviceId})`);

        if (this.videoInput === deviceId) return;

        this.videoInput = deviceId;
        await this.updateLocalUsermediaStreams();
    }

    /**
     * Set media input devices to use for MatrixCalls
     * @param audioInput - the identifier for the audio device
     * @param videoInput - the identifier for the video device
     * undefined treated as unset
     */
    public async setMediaInputs(audioInput: string, videoInput: string): Promise<void> {
        logger.log(`MediaHandler setMediaInputs() running (audioInput: ${audioInput} videoInput: ${videoInput})`);
        this.audioInput = audioInput;
        this.videoInput = videoInput;
        await this.updateLocalUsermediaStreams();
    }

    /*
     * Requests new usermedia streams and replace the old ones
     */
    public async updateLocalUsermediaStreams(): Promise<void> {
        if (this.userMediaStreams.length === 0) return;

        const callMediaStreamParams: Map<string, { audio: boolean; video: boolean }> = new Map();
        for (const call of this.client.callEventHandler!.calls.values()) {
            callMediaStreamParams.set(call.callId, {
                audio: call.hasLocalUserMediaAudioTrack,
                video: call.hasLocalUserMediaVideoTrack,
            });
        }

        for (const stream of this.userMediaStreams) {
            logger.log(`MediaHandler updateLocalUsermediaStreams() stopping all tracks (streamId=${stream.id})`);
            for (const track of stream.getTracks()) {
                track.stop();
            }
        }

        this.userMediaStreams = [];
        this.localUserMediaStream = undefined;

        for (const call of this.client.callEventHandler!.calls.values()) {
            if (call.callHasEnded() || !callMediaStreamParams.has(call.callId)) {
                continue;
            }

            const { audio, video } = callMediaStreamParams.get(call.callId)!;

            logger.log(
                `MediaHandler updateLocalUsermediaStreams() calling getUserMediaStream() (callId=${call.callId})`,
            );
            const stream = await this.getUserMediaStream(audio, video);

            if (call.callHasEnded()) {
                continue;
            }

            await call.updateLocalUsermediaStream(stream);
        }

        for (const groupCall of this.client.groupCallEventHandler!.groupCalls.values()) {
            if (!groupCall.localCallFeed) {
                continue;
            }

            logger.log(
                `MediaHandler updateLocalUsermediaStreams() calling getUserMediaStream() (groupCallId=${groupCall.groupCallId})`,
            );
            const stream = await this.getUserMediaStream(true, groupCall.type === GroupCallType.Video);

            if (groupCall.state === GroupCallState.Ended) {
                continue;
            }

            await groupCall.updateLocalUsermediaStream(stream);
        }

        this.emit(MediaHandlerEvent.LocalStreamsChanged);
    }

    public async hasAudioDevice(): Promise<boolean> {
        const devices = await navigator.mediaDevices.enumerateDevices();
        return devices.filter((device) => device.kind === "audioinput").length > 0;
    }

    public async hasVideoDevice(): Promise<boolean> {
        const devices = await navigator.mediaDevices.enumerateDevices();
        return devices.filter((device) => device.kind === "videoinput").length > 0;
    }

    /**
     * @param audio - should have an audio track
     * @param video - should have a video track
     * @param reusable - is allowed to be reused by the MediaHandler
     * @returns based on passed parameters
     */
    public async getUserMediaStream(audio: boolean, video: boolean, reusable = true): Promise<MediaStream> {
        // Serialise calls, othertwise we can't sensibly re-use the stream
        if (this.getMediaStreamPromise) {
            this.getMediaStreamPromise = this.getMediaStreamPromise.then(() => {
                return this.getUserMediaStreamInternal(audio, video, reusable);
            });
        } else {
            this.getMediaStreamPromise = this.getUserMediaStreamInternal(audio, video, reusable);
        }

        return this.getMediaStreamPromise;
    }

    private async getUserMediaStreamInternal(audio: boolean, video: boolean, reusable: boolean): Promise<MediaStream> {
        const shouldRequestAudio = audio && (await this.hasAudioDevice());
        const shouldRequestVideo = video && (await this.hasVideoDevice());

        let stream: MediaStream;

        let canReuseStream = true;
        if (this.localUserMediaStream) {
            // This figures out if we can reuse the current localUsermediaStream
            // based on whether or not the "mute state" (presence of tracks of a
            // given kind) matches what is being requested
            if (shouldRequestAudio !== this.localUserMediaStream.getAudioTracks().length > 0) {
                canReuseStream = false;
            }
            if (shouldRequestVideo !== this.localUserMediaStream.getVideoTracks().length > 0) {
                canReuseStream = false;
            }

            // This code checks that the device ID is the same as the localUserMediaStream stream, but we update
            // the localUserMediaStream whenever the device ID changes (apart from when restoring) so it's not
            // clear why this would ever be different, unless there's a race.
            if (
                shouldRequestAudio &&
                this.localUserMediaStream.getAudioTracks()[0]?.getSettings()?.deviceId !== this.audioInput
            ) {
                canReuseStream = false;
            }
            if (
                shouldRequestVideo &&
                this.localUserMediaStream.getVideoTracks()[0]?.getSettings()?.deviceId !== this.videoInput
            ) {
                canReuseStream = false;
            }
        } else {
            canReuseStream = false;
        }

        if (!canReuseStream) {
            const constraints = this.getUserMediaContraints(shouldRequestAudio, shouldRequestVideo);
            stream = await navigator.mediaDevices.getUserMedia(constraints);
            logger.log(
                `MediaHandler getUserMediaStreamInternal() calling getUserMediaStream (streamId=${
                    stream.id
                }, shouldRequestAudio=${shouldRequestAudio}, shouldRequestVideo=${shouldRequestVideo}, constraints=${JSON.stringify(
                    constraints,
                )})`,
            );

            for (const track of stream.getTracks()) {
                const settings = track.getSettings();

                if (track.kind === "audio") {
                    this.audioInput = settings.deviceId!;
                } else if (track.kind === "video") {
                    this.videoInput = settings.deviceId!;
                }
            }

            if (reusable) {
                this.localUserMediaStream = stream;
            }
        } else {
            stream = this.localUserMediaStream!.clone();
            logger.log(
                `MediaHandler getUserMediaStreamInternal() cloning (oldStreamId=${this.localUserMediaStream?.id} newStreamId=${stream.id} shouldRequestAudio=${shouldRequestAudio} shouldRequestVideo=${shouldRequestVideo})`,
            );

            if (!shouldRequestAudio) {
                for (const track of stream.getAudioTracks()) {
                    stream.removeTrack(track);
                }
            }

            if (!shouldRequestVideo) {
                for (const track of stream.getVideoTracks()) {
                    stream.removeTrack(track);
                }
            }
        }

        if (reusable) {
            this.userMediaStreams.push(stream);
        }

        this.emit(MediaHandlerEvent.LocalStreamsChanged);

        return stream;
    }

    /**
     * Stops all tracks on the provided usermedia stream
     */
    public stopUserMediaStream(mediaStream: MediaStream): void {
        logger.log(`MediaHandler stopUserMediaStream() stopping (streamId=${mediaStream.id})`);
        for (const track of mediaStream.getTracks()) {
            track.stop();
        }

        const index = this.userMediaStreams.indexOf(mediaStream);

        if (index !== -1) {
            logger.debug(
                `MediaHandler stopUserMediaStream() splicing usermedia stream out stream array (streamId=${mediaStream.id})`,
                mediaStream.id,
            );
            this.userMediaStreams.splice(index, 1);
        }

        this.emit(MediaHandlerEvent.LocalStreamsChanged);

        if (this.localUserMediaStream === mediaStream) {
            this.localUserMediaStream = undefined;
        }
    }

    /**
     * @param desktopCapturerSourceId - sourceId for Electron DesktopCapturer
     * @param reusable - is allowed to be reused by the MediaHandler
     * @returns based on passed parameters
     */
    public async getScreensharingStream(opts: IScreensharingOpts = {}, reusable = true): Promise<MediaStream> {
        let stream: MediaStream;

        if (this.screensharingStreams.length === 0) {
            const screenshareConstraints = this.getScreenshareContraints(opts);

            if (opts.desktopCapturerSourceId) {
                // We are using Electron
                logger.debug(
                    `MediaHandler getScreensharingStream() calling getUserMedia() (opts=${JSON.stringify(opts)})`,
                );
                stream = await navigator.mediaDevices.getUserMedia(screenshareConstraints);
            } else {
                // We are not using Electron
                logger.debug(
                    `MediaHandler getScreensharingStream() calling getDisplayMedia() (opts=${JSON.stringify(opts)})`,
                );
                stream = await navigator.mediaDevices.getDisplayMedia(screenshareConstraints);
            }
        } else {
            const matchingStream = this.screensharingStreams[this.screensharingStreams.length - 1];
            logger.log(`MediaHandler getScreensharingStream() cloning (streamId=${matchingStream.id})`);
            stream = matchingStream.clone();
        }

        if (reusable) {
            this.screensharingStreams.push(stream);
        }

        this.emit(MediaHandlerEvent.LocalStreamsChanged);

        return stream;
    }

    /**
     * Stops all tracks on the provided screensharing stream
     */
    public stopScreensharingStream(mediaStream: MediaStream): void {
        logger.debug(`MediaHandler stopScreensharingStream() stopping stream (streamId=${mediaStream.id})`);
        for (const track of mediaStream.getTracks()) {
            track.stop();
        }

        const index = this.screensharingStreams.indexOf(mediaStream);

        if (index !== -1) {
            logger.debug(`MediaHandler stopScreensharingStream() splicing stream out (streamId=${mediaStream.id})`);
            this.screensharingStreams.splice(index, 1);
        }

        this.emit(MediaHandlerEvent.LocalStreamsChanged);
    }

    /**
     * Stops all local media tracks
     */
    public stopAllStreams(): void {
        for (const stream of this.userMediaStreams) {
            logger.log(`MediaHandler stopAllStreams() stopping (streamId=${stream.id})`);
            for (const track of stream.getTracks()) {
                track.stop();
            }
        }

        for (const stream of this.screensharingStreams) {
            for (const track of stream.getTracks()) {
                track.stop();
            }
        }

        this.userMediaStreams = [];
        this.screensharingStreams = [];
        this.localUserMediaStream = undefined;

        this.emit(MediaHandlerEvent.LocalStreamsChanged);
    }

    private getUserMediaContraints(audio: boolean, video: boolean): MediaStreamConstraints {
        return {
            audio: audio
                ? {
                      deviceId: this.audioInput ? { ideal: this.audioInput } : undefined,
                      autoGainControl: this.audioSettings ? { ideal: this.audioSettings.autoGainControl } : undefined,
                      echoCancellation: this.audioSettings ? { ideal: this.audioSettings.echoCancellation } : undefined,
                      noiseSuppression: this.audioSettings ? { ideal: this.audioSettings.noiseSuppression } : undefined,
                  }
                : false,
            video: video
                ? {
                      ...getDimensionConstraints(getIdealOrExact, 1280, 720, 30),
                      deviceId: this.videoInput ? { ideal: this.videoInput } : undefined,
                  }
                : false,
        };
    }

    private getScreenshareContraints(opts: IScreensharingOpts): ExtendedMediaStreamConstraints {
        const { desktopCapturerSourceId, audio } = opts;
        if (desktopCapturerSourceId) {
<<<<<<< HEAD
            logger.debug("Using desktop capturer source", desktopCapturerSourceId);
        } else {
            logger.debug("Not using desktop capturer source");
=======
            return {
                audio: audio ?? false,
                video: {
                    mandatory: {
                        chromeMediaSource: "desktop",
                        chromeMediaSourceId: desktopCapturerSourceId,
                    },
                },
            };
        } else {
            return {
                audio: audio ?? false,
                video: true,
            };
>>>>>>> b6d40078
        }

        return {
            audio: audio ?? false,
            video: {
                ...getDimensionConstraints(getIdealAndMax, 1920, 1080, 30),
                mandatory: desktopCapturerSourceId
                    ? {
                          chromeMediaSource: "desktop",
                          chromeMediaSourceId: desktopCapturerSourceId,
                      }
                    : undefined,
            },
        };
    }
}<|MERGE_RESOLUTION|>--- conflicted
+++ resolved
@@ -447,28 +447,6 @@
 
     private getScreenshareContraints(opts: IScreensharingOpts): ExtendedMediaStreamConstraints {
         const { desktopCapturerSourceId, audio } = opts;
-        if (desktopCapturerSourceId) {
-<<<<<<< HEAD
-            logger.debug("Using desktop capturer source", desktopCapturerSourceId);
-        } else {
-            logger.debug("Not using desktop capturer source");
-=======
-            return {
-                audio: audio ?? false,
-                video: {
-                    mandatory: {
-                        chromeMediaSource: "desktop",
-                        chromeMediaSourceId: desktopCapturerSourceId,
-                    },
-                },
-            };
-        } else {
-            return {
-                audio: audio ?? false,
-                video: true,
-            };
->>>>>>> b6d40078
-        }
 
         return {
             audio: audio ?? false,
