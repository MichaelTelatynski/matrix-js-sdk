--- conflicted
+++ resolved
@@ -64,13 +64,8 @@
 
         // Find a stream with matching tracks
         const matchingStream = this.userMediaStreams.find((stream) => {
-<<<<<<< HEAD
-            if (audio !== (stream.getAudioTracks().length > 0)) return false;
-            if (video !== (stream.getVideoTracks().length > 0)) return false;
-=======
             if (shouldRequestAudio !== (stream.getAudioTracks().length > 0)) return false;
             if (shouldRequestVideo !== (stream.getVideoTracks().length > 0)) return false;
->>>>>>> 68dbe959
             return true;
         });
 
