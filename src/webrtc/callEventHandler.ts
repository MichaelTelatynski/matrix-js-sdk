--- conflicted
+++ resolved
@@ -72,7 +72,6 @@
         this.client.removeListener(ClientEvent.ToDeviceEvent, this.onToDeviceEvent);
     }
 
-<<<<<<< HEAD
     private onSync = (): void => {
         // Process the current event buffer and start queuing into a new one.
         const currentEventBuffer = this.callEventBuffer;
@@ -95,7 +94,7 @@
             return eventType.startsWith("m.call.") || eventType.startsWith("org.matrix.call.");
         });
 
-        const ignoreCallIds = new Set<String>();
+        const ignoreCallIds = new Set<string>();
 
         // inspect the buffer and mark all calls which have been answered
         // or hung up before passing them to the call event handler.
@@ -121,33 +120,6 @@
                 await this.handleCallEvent(event);
             } catch (e) {
                 logger.error("Caught exception handling call event", e);
-=======
-    private evaluateEventBuffer = async () => {
-        if (this.client.getSyncState() === SyncState.Syncing) {
-            await Promise.all(this.callEventBuffer.map(event => {
-                this.client.decryptEventIfNeeded(event);
-            }));
-
-            const ignoreCallIds = new Set<string>();
-            // inspect the buffer and mark all calls which have been answered
-            // or hung up before passing them to the call event handler.
-            for (const ev of this.callEventBuffer) {
-                if (ev.getType() === EventType.CallAnswer || ev.getType() === EventType.CallHangup) {
-                    ignoreCallIds.add(ev.getContent().call_id);
-                }
-            }
-            // now loop through the buffer chronologically and inject them
-            for (const e of this.callEventBuffer) {
-                if (e.getType() === EventType.CallInvite && ignoreCallIds.has(e.getContent().call_id)) {
-                    // This call has previously been answered or hung up: ignore it
-                    continue;
-                }
-                try {
-                    await this.handleCallEvent(e);
-                } catch (e) {
-                    logger.error("Caught exception handling call event", e);
-                }
->>>>>>> 58227307
             }
         }
     }
