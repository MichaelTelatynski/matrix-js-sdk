--- conflicted
+++ resolved
@@ -834,12 +834,8 @@
             `GroupCall ${this.groupCallId} onIncomingCall() incoming call (userId=${opponentUserId}, callId=${newCall.callId})`,
         );
 
-<<<<<<< HEAD
         if (prevCall) prevCall.hangup(CallErrorCode.Replaced, false);
 
-=======
-        if (prevCall) this.disposeCall(prevCall, CallErrorCode.Replaced);
->>>>>>> da03c3b5
         this.initCall(newCall);
 
         const feeds = this.getLocalFeeds().map((feed) => feed.clone());
@@ -1517,14 +1513,8 @@
         this.forEachCall((call) => {
             const expected = this.callExpected(call);
             for (const feed of call.getLocalFeeds()) {
-                setTracksEnabled(
-                    feed.stream.getAudioTracks(),
-                    !feed.isAudioMuted() && expected,
-                );
-                setTracksEnabled(
-                    feed.stream.getVideoTracks(),
-                    !feed.isVideoMuted() && expected,
-                );
+                setTracksEnabled(feed.stream.getAudioTracks(), !feed.isAudioMuted() && expected);
+                setTracksEnabled(feed.stream.getVideoTracks(), !feed.isVideoMuted() && expected);
             }
         });
 
