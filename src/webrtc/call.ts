--- conflicted
+++ resolved
@@ -393,7 +393,6 @@
     private opponentSessionId: string;
     public groupCallId: string;
     public dataChannel: RTCDataChannel;
-    private encrypted: boolean;
 
     constructor(opts: CallOpts) {
         super();
@@ -407,7 +406,6 @@
         this.groupCallId = opts.groupCallId;
         // Array of Objects with urls, username, credential keys
         this.turnServers = opts.turnServers || [];
-        this.encrypted = opts.client.encryptedCalls !== undefined ? opts.client.encryptedCalls : true;
         if (this.turnServers.length === 0 && this.client.isFallbackICEServerAllowed()) {
             this.turnServers.push({
                 urls: [FALLBACK_ICE_SERVER],
@@ -2216,22 +2214,6 @@
                 content: toDeviceContent,
             });
 
-<<<<<<< HEAD
-            if (this.encrypted) {
-                const payload = {
-                    type: eventType,
-                    content: toDeviceContent,
-                };
-                const userId = this.invitee || this.getOpponentMember().userId;
-                return this.client.crypto.encryptAndSendToDevices([{
-                    userId,
-                    deviceInfo: this.opponentDeviceInfo,
-                }], payload);
-            } else {
-                return this.client.sendToDevice(eventType, {
-                    [this.invitee || this.getOpponentMember().userId]: {
-                        [this.opponentDeviceId]: toDeviceContent,
-=======
             const content = {
                 ...realContent,
                 device_id: this.client.deviceId,
@@ -2253,7 +2235,6 @@
                 return this.client.sendToDevice(eventType, {
                     [userId]: {
                         [this.opponentDeviceId]: content,
->>>>>>> b711781f
                     },
                 });
             }
