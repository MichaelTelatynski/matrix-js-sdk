/*
Copyright 2015, 2016 OpenMarket Ltd
Copyright 2017 New Vector Ltd
Copyright 2019, 2020 The Matrix.org Foundation C.I.C.
Copyright 2021 - 2022 Šimon Brandner <simon.bra.ag@gmail.com>

Licensed under the Apache License, Version 2.0 (the "License");
you may not use this file except in compliance with the License.
You may obtain a copy of the License at

    http://www.apache.org/licenses/LICENSE-2.0

Unless required by applicable law or agreed to in writing, software
distributed under the License is distributed on an "AS IS" BASIS,
WITHOUT WARRANTIES OR CONDITIONS OF ANY KIND, either express or implied.
See the License for the specific language governing permissions and
limitations under the License.
*/

/**
 * This is an internal module. See {@link createNewMatrixCall} for the public API.
 */

import { v4 as uuidv4 } from "uuid";
import { parse as parseSdp, write as writeSdp } from "sdp-transform";

import { logger } from '../logger';
import * as utils from '../utils';
import { IContent, MatrixEvent } from '../models/event';
import { EventType, ToDeviceMessageId } from '../@types/event';
import { RoomMember } from '../models/room-member';
import { randomString } from '../randomstring';
import {
    MCallReplacesEvent,
    MCallAnswer,
    MCallInviteNegotiate,
    CallCapabilities,
    SDPStreamMetadataPurpose,
    SDPStreamMetadata,
    SDPStreamMetadataKey,
    MCallSDPStreamMetadataChanged,
    MCallSelectAnswer,
    MCAllAssertedIdentity,
    MCallCandidates,
    MCallBase,
    MCallHangupReject,
    ISfuTrackDesc,
    ISfuBaseDataChannelMessage,
    ISfuSelectDataChannelMessage,
    ISfuAnswerDataChannelMessage,
    ISfuPublishDataChannelMessage,
    ISfuUnpublishDataChannelMessage,
    ISfuOfferDataChannelMessage,
    SFUDataChannelMessageOp,
    ISfuMetadataDataChannelMessage,
    SDPStreamMetadataTracks,
} from './callEventTypes';
import { CallFeed } from './callFeed';
import { MatrixClient } from "../client";
import { EventEmitterEvents, TypedEventEmitter } from "../models/typed-event-emitter";
import { DeviceInfo } from '../crypto/deviceinfo';
import { IScreensharingOpts } from "./mediaHandler";
import { GroupCallUnknownDeviceError } from "./groupCall";
import { MatrixError } from "../http-api";

interface CallOpts {
    // The room ID for this call.
    roomId?: string;
    invitee?: string;
    // The Matrix Client instance to send events to.
    client: MatrixClient;
    /**
     * Whether relay through TURN should be forced.
     * @deprecated use opts.forceTURN when creating the matrix client
     * since it's only possible to set this option on outbound calls.
     */
    forceTURN?: boolean;
    // A list of TURN servers.
    turnServers?: Array<TurnServer>;
    opponentDeviceId?: string;
    opponentSessionId?: string;
    groupCallId?: string;
    isFocus?: boolean;
}

interface TurnServer {
    urls: Array<string>;
    username?: string;
    password?: string;
    ttl?: number;
}

interface AssertedIdentity {
    id: string;
    displayName: string;
}

enum MediaType {
    AUDIO = "audio",
    VIDEO = "video",
}

enum CodecName {
    OPUS = "opus",
    // add more as needed
}

// Used internally to specify modifications to codec parameters in SDP
interface CodecParamsMod {
    mediaType: MediaType;
    codec: CodecName;
    enableDtx?: boolean; // true to enable discontinuous transmission, false to disable, undefined to leave as-is
    maxAverageBitrate?: number; // sets the max average bitrate, or undefined to leave as-is
}

export enum CallState {
    Fledgling = 'fledgling',
    InviteSent = 'invite_sent',
    WaitLocalMedia = 'wait_local_media',
    CreateOffer = 'create_offer',
    CreateAnswer = 'create_answer',
    Connecting = 'connecting',
    Connected = 'connected',
    Ringing = 'ringing',
    Ended = 'ended',
}

export enum CallType {
    Voice = 'voice',
    Video = 'video',
}

export enum CallDirection {
    Inbound = 'inbound',
    Outbound = 'outbound',
}

export enum CallParty {
    Local = 'local',
    Remote = 'remote',
}

export enum CallEvent {
    Hangup = 'hangup',
    State = 'state',
    Error = 'error',
    Replaced = 'replaced',

    // The value of isLocalOnHold() has changed
    LocalHoldUnhold = 'local_hold_unhold',
    // The value of isRemoteOnHold() has changed
    RemoteHoldUnhold = 'remote_hold_unhold',
    // backwards compat alias for LocalHoldUnhold: remove in a major version bump
    HoldUnhold = 'hold_unhold',
    // Feeds have changed
    FeedsChanged = 'feeds_changed',

    AssertedIdentityChanged = 'asserted_identity_changed',

    LengthChanged = 'length_changed',

    DataChannel = 'datachannel',

    SendVoipEvent = "send_voip_event",
}

export enum CallErrorCode {
    /** The user chose to end the call */
    UserHangup = 'user_hangup',

    /** An error code when the local client failed to create an offer. */
    LocalOfferFailed = 'local_offer_failed',
    /**
     * An error code when there is no local mic/camera to use. This may be because
     * the hardware isn't plugged in, or the user has explicitly denied access.
     */
    NoUserMedia = 'no_user_media',

    /**
     * Error code used when a call event failed to send
     * because unknown devices were present in the room
     */
    UnknownDevices = 'unknown_devices',

    /**
     * Error code used when we fail to send the invite
     * for some reason other than there being unknown devices
     */
    SendInvite = 'send_invite',

    /**
     * An answer could not be created
     */
    CreateAnswer = 'create_answer',

    /**
     * An offer could not be created
     */
    CreateOffer = 'create_offer',

    /**
     * Error code used when we fail to send the answer
     * for some reason other than there being unknown devices
     */
    SendAnswer = 'send_answer',

    /**
     * The session description from the other side could not be set
     */
    SetRemoteDescription = 'set_remote_description',

    /**
     * The session description from this side could not be set
     */
    SetLocalDescription = 'set_local_description',

    /**
     * A different device answered the call
     */
    AnsweredElsewhere = 'answered_elsewhere',

    /**
     * No media connection could be established to the other party
     */
    IceFailed = 'ice_failed',

    /**
     * The invite timed out whilst waiting for an answer
     */
    InviteTimeout = 'invite_timeout',

    /**
     * The call was replaced by another call
     */
    Replaced = 'replaced',

    /**
     * Signalling for the call could not be sent (other than the initial invite)
     */
    SignallingFailed = 'signalling_timeout',

    /**
     * The remote party is busy
     */
    UserBusy = 'user_busy',

    /**
     * We transferred the call off to somewhere else
     */
    Transfered = 'transferred',

    /**
     * A call from the same user was found with a new session id
     */
    NewSession = 'new_session',
}

/**
 * The version field that we set in m.call.* events
 */
const VOIP_PROTO_VERSION = "1";

/** The fallback ICE server to use for STUN or TURN protocols. */
const FALLBACK_ICE_SERVER = 'stun:turn.matrix.org';

/** The length of time a call can be ringing for. */
const CALL_TIMEOUT_MS = 60 * 1000; // ms
/** The time after which we increment callLength */
const CALL_LENGTH_INTERVAL = 1000; // ms
/** The time after which we end the call, if ICE got disconnected */
const ICE_DISCONNECTED_TIMEOUT = 30 * 1000; // ms

const CALL_LENGTH_INTERVAL = 1000; // 1 second
const SFU_KEEP_ALIVE_INTERVAL = 30 * 1000; // 30 seconds

export class CallError extends Error {
    public readonly code: string;

    public constructor(code: CallErrorCode, msg: string, err: Error) {
        // Still don't think there's any way to have proper nested errors
        super(msg + ": " + err);

        this.code = code;
    }
}

export function genCallID(): string {
    return Date.now().toString() + randomString(16);
}

function getCodecParamMods(isPtt: boolean): CodecParamsMod[] {
    const mods = [
        {
            mediaType: "audio",
            codec: "opus",
            enableDtx: true,
            maxAverageBitrate: isPtt ? 12000 : undefined,
        },
    ] as CodecParamsMod[];

    return mods;
}

export type CallEventHandlerMap = {
    [CallEvent.DataChannel]: (channel: RTCDataChannel) => void;
    [CallEvent.FeedsChanged]: (feeds: CallFeed[]) => void;
    [CallEvent.Replaced]: (newCall: MatrixCall) => void;
    [CallEvent.Error]: (error: CallError) => void;
    [CallEvent.RemoteHoldUnhold]: (onHold: boolean) => void;
    [CallEvent.LocalHoldUnhold]: (onHold: boolean) => void;
    [CallEvent.LengthChanged]: (length: number) => void;
    [CallEvent.State]: (state: CallState, oldState?: CallState) => void;
    [CallEvent.Hangup]: (call: MatrixCall) => void;
    [CallEvent.AssertedIdentityChanged]: () => void;
    /* @deprecated */
    [CallEvent.HoldUnhold]: (onHold: boolean) => void;
    [CallEvent.SendVoipEvent]: (event: Record<string, any>) => void;
};

// The key of the transceiver map (purpose + media type, separated by ':')
type TransceiverKey = string;

// generates keys for the map of transceivers
// kind is unfortunately a string rather than MediaType as this is the type of
// track.kind
function getTransceiverKey(purpose: SDPStreamMetadataPurpose, kind: TransceiverKey): string {
    return purpose + ':' + kind;
}

export class MatrixCall extends TypedEventEmitter<CallEvent, CallEventHandlerMap> {
    public roomId?: string;
    public callId: string;
    public invitee?: string;
    public hangupParty?: CallParty;
    public hangupReason?: string;
    public direction?: CallDirection;
    public ourPartyId: string;
    public peerConn?: RTCPeerConnection;
    public toDeviceSeq = 0;

    // whether this call should have push-to-talk semantics
    // This should be set by the consumer on incoming & outgoing calls.
    public isPtt = false;
    public isFocus = false;

    private _state = CallState.Fledgling;
    private readonly client: MatrixClient;
    private readonly forceTURN?: boolean;
    private readonly turnServers: Array<TurnServer>;
    // A queue for candidates waiting to go out.
    // We try to amalgamate candidates into a single candidate message where
    // possible
    private candidateSendQueue: Array<RTCIceCandidate> = [];
    private candidateSendTries = 0;
    private candidatesEnded = false;
    private feeds: Array<CallFeed> = [];

    // our transceivers for each purpose and type of media
    private transceivers = new Map<TransceiverKey, RTCRtpTransceiver>();
    private subscribedTracks: ISfuTrackDesc[] = [];

    private inviteOrAnswerSent = false;
    private waitForLocalAVStream = false;
    private successor?: MatrixCall;
    private opponentMember?: RoomMember;
    private opponentVersion?: number | string;
    // The party ID of the other side: undefined if we haven't chosen a partner
    // yet, null if we have but they didn't send a party ID.
    private opponentPartyId: string | null | undefined;
    private opponentCaps?: CallCapabilities;
    private iceDisconnectedTimeout?: ReturnType<typeof setTimeout>;
    private inviteTimeout?: ReturnType<typeof setTimeout>;
    private readonly removeTrackListeners = new Map<MediaStream, () => void>();

    // The logic of when & if a call is on hold is nontrivial and explained in is*OnHold
    // This flag represents whether we want the other party to be on hold
    private remoteOnHold = false;

    // the stats for the call at the point it ended. We can't get these after we
    // tear the call down, so we just grab a snapshot before we stop the call.
    // The typescript definitions have this type as 'any' :(
    private callStatsAtEnd?: any[];

    // Perfect negotiation state: https://www.w3.org/TR/webrtc/#perfect-negotiation-example
    private makingOffer = false;
    private ignoreOffer = false;

    private responsePromiseChain?: Promise<void>;

    // If candidates arrive before we've picked an opponent (which, in particular,
    // will happen if the opponent sends candidates eagerly before the user answers
    // the call) we buffer them up here so we can then add the ones from the party we pick
    private remoteCandidateBuffer = new Map<string, RTCIceCandidate[]>();

    private remoteAssertedIdentity?: AssertedIdentity;

    private remoteSDPStreamMetadata?: SDPStreamMetadata;

    private sfuKeepAliveInterval?: ReturnType<typeof setInterval>;
    private callLengthInterval?: ReturnType<typeof setInterval>;
    private callStartTime?: number;

    private opponentDeviceId?: string;
    private opponentDeviceInfo?: DeviceInfo;
    private opponentSessionId?: string;
    public groupCallId?: string;
    public dataChannel?: RTCDataChannel;

    /**
     * Construct a new Matrix Call.
     * @param opts - Config options.
     */
    public constructor(opts: CallOpts) {
        super();

        this.roomId = opts.roomId;
        this.invitee = opts.invitee;
        this.client = opts.client;

        if (!this.client.deviceId) throw new Error("Client must have a device ID to start calls");

        this.forceTURN = opts.forceTURN ?? false;
        this.ourPartyId = this.client.deviceId;
        this.opponentDeviceId = opts.opponentDeviceId;
        this.opponentSessionId = opts.opponentSessionId;
        this.groupCallId = opts.groupCallId;
        this.isFocus = opts.isFocus ?? false;
        // Array of Objects with urls, username, credential keys
        this.turnServers = opts.turnServers || [];
        if (this.turnServers.length === 0 && this.client.isFallbackICEServerAllowed()) {
            this.turnServers.push({
                urls: [FALLBACK_ICE_SERVER],
            });
        }
        for (const server of this.turnServers) {
            utils.checkObjectHasKeys(server, ["urls"]);
        }
        this.callId = genCallID();
    }

    /**
     * Place a voice call to this room.
     * @throws If you have not specified a listener for 'error' events.
     */
    public async placeVoiceCall(): Promise<void> {
        await this.placeCall(true, false);
    }

    /**
     * Place a video call to this room.
     * @throws If you have not specified a listener for 'error' events.
     */
    public async placeVideoCall(): Promise<void> {
        await this.placeCall(true, true);
    }

    /**
     * Create a datachannel using this call's peer connection.
     * @param label - A human readable label for this datachannel
     * @param options - An object providing configuration options for the data channel.
     */
    public createDataChannel(label: string, options: RTCDataChannelInit | undefined): RTCDataChannel {
        const dataChannel = this.peerConn!.createDataChannel(label, options);
        this.setupDataChannel(dataChannel);
        return dataChannel;
    }

    public getOpponentMember(): RoomMember | undefined {
        return this.opponentMember;
    }

    public getOpponentDeviceId(): string | undefined {
        return this.opponentDeviceId;
    }

    public getOpponentSessionId(): string | undefined {
        return this.opponentSessionId;
    }

    public opponentCanBeTransferred(): boolean {
        return Boolean(this.opponentCaps && this.opponentCaps["m.call.transferee"]);
    }

    public opponentSupportsDTMF(): boolean {
        return Boolean(this.opponentCaps && this.opponentCaps["m.call.dtmf"]);
    }

    public getRemoteAssertedIdentity(): AssertedIdentity | undefined {
        return this.remoteAssertedIdentity;
    }

    public get state(): CallState {
        return this._state;
    }

    private set state(state: CallState) {
        const oldState = this._state;
        this._state = state;
        this.emit(CallEvent.State, state, oldState);
    }

    public get type(): CallType {
        return (this.hasLocalUserMediaVideoTrack || this.hasRemoteUserMediaVideoTrack)
            ? CallType.Video
            : CallType.Voice;
    }

    public get hasLocalUserMediaVideoTrack(): boolean {
        return !!this.localUsermediaStream?.getVideoTracks().length;
    }

    public get hasRemoteUserMediaVideoTrack(): boolean {
        return this.getRemoteFeeds().some((feed) => {
            return feed.purpose === SDPStreamMetadataPurpose.Usermedia && feed.stream?.getVideoTracks().length;
        });
    }

    public get hasLocalUserMediaAudioTrack(): boolean {
        return !!this.localUsermediaStream?.getAudioTracks().length;
    }

    public get hasRemoteUserMediaAudioTrack(): boolean {
        return this.getRemoteFeeds().some((feed) => {
            return feed.purpose === SDPStreamMetadataPurpose.Usermedia && !!feed.stream?.getAudioTracks().length;
        });
    }

    public get localUsermediaFeed(): CallFeed | undefined {
        return this.getLocalFeeds().find((feed) => feed.purpose === SDPStreamMetadataPurpose.Usermedia);
    }

    public get localScreensharingFeed(): CallFeed | undefined {
        return this.getLocalFeeds().find((feed) => feed.purpose === SDPStreamMetadataPurpose.Screenshare);
    }

    public get localUsermediaStream(): MediaStream | undefined {
        return this.localUsermediaFeed?.stream;
    }

    public get localScreensharingStream(): MediaStream | undefined {
        return this.localScreensharingFeed?.stream;
    }

    public get remoteUsermediaFeed(): CallFeed | undefined {
        return this.getRemoteFeeds().find((feed) => feed.purpose === SDPStreamMetadataPurpose.Usermedia);
    }

    public get remoteScreensharingFeed(): CallFeed | undefined {
        return this.getRemoteFeeds().find((feed) => feed.purpose === SDPStreamMetadataPurpose.Screenshare);
    }

    public get remoteUsermediaStream(): MediaStream | undefined {
        return this.remoteUsermediaFeed?.stream;
    }

    public get remoteScreensharingStream(): MediaStream | undefined {
        return this.remoteScreensharingFeed?.stream;
    }

    private getFeedByStreamId(streamId: string): CallFeed | undefined {
        return this.getFeeds().find((feed) => feed.stream.id === streamId);
    }

    /**
     * Returns an array of all CallFeeds
     * @returns CallFeeds
     */
    public getFeeds(): Array<CallFeed> {
        return this.feeds;
    }

    /**
     * Returns an array of all local CallFeeds
     * @returns local CallFeeds
     */
    public getLocalFeeds(): Array<CallFeed> {
        return this.feeds.filter((feed) => feed.isLocal());
    }

    /**
     * Returns an array of all remote CallFeeds
     * @returns remote CallFeeds
     */
    public getRemoteFeeds(): Array<CallFeed> {
        return this.feeds.filter((feed) => !feed.isLocal());
    }

    private async initOpponentCrypto(): Promise<void> {
        if (!this.opponentDeviceId) return;
        if (!this.client.getUseE2eForGroupCall()) return;
        // It's possible to want E2EE and yet not have the means to manage E2EE
        // ourselves (for example if the client is a RoomWidgetClient)
        if (!this.client.isCryptoEnabled()) {
            // All we know is the device ID
            this.opponentDeviceInfo = new DeviceInfo(this.opponentDeviceId);
            return;
        }
        // if we've got to this point, we do want to init crypto, so throw if we can't
        if (!this.client.crypto) throw new Error("Crypto is not initialised.");

        const userId = this.invitee || this.getOpponentMember()?.userId;

        if (!userId) throw new Error("Couldn't find opponent user ID to init crypto");

        const deviceInfoMap = await this.client.crypto.deviceList.downloadKeys([userId], false);
        this.opponentDeviceInfo = deviceInfoMap[userId][this.opponentDeviceId];
        if (this.opponentDeviceInfo === undefined) {
            throw new GroupCallUnknownDeviceError(userId);
        }
    }

    /**
     * Generates and returns localSDPStreamMetadata
     * @returns localSDPStreamMetadata
     */
    private getLocalSDPStreamMetadata(updateStreamIds = false): SDPStreamMetadata {
        const sdp = this.peerConn?.localDescription?.sdp ? parseSdp(this.peerConn.localDescription.sdp) : null;
        const metadata: SDPStreamMetadata = {};
        for (const localFeed of this.getLocalFeeds()) {
            if (updateStreamIds) {
                localFeed.sdpMetadataStreamId = localFeed.stream.id;
            }

            // We use transceivers here because we need to send the actual
            // trackIds which the SFU will see which will probably differ from
            // the local trackIds on MediaStreams
            const tracks = Array.from(this.transceivers.values()).reduce((tracks, transceiver) => {
                // XXX: We only use double equals because MediaDescription::mid is in fact a number
                const trackId = sdp?.media?.find((m) => m.mid == transceiver.mid)?.msid?.split(" ")?.[1];
                if (trackId) {
                    tracks[trackId] = {};
                }
                return tracks;
            }, {} as SDPStreamMetadataTracks);
            if (!Object.keys(tracks).length) continue;

            metadata[localFeed.sdpMetadataStreamId] = {
                // FIXME: This allows for impersonation - the SFU should be
                // handling these
                user_id: this.client.getUserId()!,
                device_id: this.client.getDeviceId()!,
                purpose: localFeed.purpose,
                // FIXME: This is very ineffective as state is slow, we should really be sending this over DC
                audio_muted: localFeed.isAudioMuted(),
                video_muted: localFeed.isVideoMuted(),
                tracks: tracks,
            };
        }
        return metadata;
    }

    /**
     * Returns true if there are no incoming feeds,
     * otherwise returns false
     * @returns no incoming feeds
     */
    public noIncomingFeeds(): boolean {
        return !this.feeds.some((feed) => !feed.isLocal());
    }

    private pushRemoteFeed(stream: MediaStream): void {
        // Fallback to old behavior if the other side doesn't support SDPStreamMetadata
        const metadata = this.remoteSDPStreamMetadata?.[stream.id];
        if (!this.opponentSupportsSDPStreamMetadata() || !metadata) {
            this.pushRemoteFeedWithoutMetadata(stream);
            return;
        }

        const userId = metadata.user_id;
        const deviceId = metadata.device_id;
        const purpose = metadata.purpose;
        const audioMuted = metadata.audio_muted;
        const videoMuted = metadata.video_muted;

        if (!purpose) {
            logger.warn(`Call ${this.callId} Ignoring stream with id ${
                stream.id} because we didn't get any metadata about it`);
            return;
        }

        if (this.getFeedByStreamId(stream.id)) {
            logger.warn(`Ignoring stream with id ${stream.id} because we already have a feed for it`);
            return;
        }

        this.feeds.push(new CallFeed({
            client: this.client,
            call: this,
            roomId: this.roomId,
            userId,
            deviceId,
            stream,
            purpose,
            audioMuted,
            videoMuted,
        }));

        this.emit(CallEvent.FeedsChanged, this.feeds);

        logger.info(
            `Call ${this.callId} Pushed remote stream (` +
            `id="${stream.id}" ` +
            `active="${stream.active}" ` +
            `purpose=${purpose} ` +
            `userId=${userId}` +
            `)`,
        );
    }

    /**
     * This method is used ONLY if the other client doesn't support sending SDPStreamMetadata
     */
    private pushRemoteFeedWithoutMetadata(stream: MediaStream): void {
        const userId = this.getOpponentMember()!.userId;
        // We can guess the purpose here since the other client can only send one stream
        const purpose = SDPStreamMetadataPurpose.Usermedia;
        const oldRemoteStream = this.feeds.find((feed) => !feed.isLocal())?.stream;

        // Note that we check by ID and always set the remote stream: Chrome appears
        // to make new stream objects when transceiver directionality is changed and the 'active'
        // status of streams change - Dave
        // If we already have a stream, check this stream has the same id
        if (oldRemoteStream && stream.id !== oldRemoteStream.id) {
            logger.warn(`Call ${this.callId} Ignoring new stream ID ${
                stream.id}: we already have stream ID ${oldRemoteStream.id}`);
            return;
        }

        if (this.getFeedByStreamId(stream.id)) {
            logger.warn(`Ignoring stream with id ${stream.id} because we already have a feed for it`);
            return;
        }

        this.feeds.push(new CallFeed({
            client: this.client,
            call: this,
            roomId: this.roomId,
            audioMuted: false,
            videoMuted: false,
            userId,
            deviceId: this.getOpponentDeviceId(),
            stream,
            purpose,
        }));

        this.emit(CallEvent.FeedsChanged, this.feeds);

        logger.info(`Call ${this.callId} pushed remote stream (id="${stream.id}", active="${stream.active}")`);
    }

    private pushNewLocalFeed(stream: MediaStream, purpose: SDPStreamMetadataPurpose, addToPeerConnection = true): void {
        const userId = this.client.getUserId()!;

        // Tracks don't always start off enabled, eg. chrome will give a disabled
        // audio track if you ask for user media audio and already had one that
        // you'd set to disabled (presumably because it clones them internally).
        setTracksEnabled(stream.getAudioTracks(), true);
        setTracksEnabled(stream.getVideoTracks(), true);

        if (this.getFeedByStreamId(stream.id)) {
            logger.warn(`Ignoring stream with id ${stream.id} because we already have a feed for it`);
            return;
        }

        this.pushLocalFeed(
            new CallFeed({
                client: this.client,
                roomId: this.roomId,
                audioMuted: false,
                videoMuted: false,
                userId,
                deviceId: this.getOpponentDeviceId(),
                stream,
                purpose,
            }),
            addToPeerConnection,
        );
    }

    /**
     * Pushes supplied feed to the call
     * @param callFeed - to push
     * @param addToPeerConnection - whether to add the tracks to the peer connection
     */
    public pushLocalFeed(callFeed: CallFeed, addToPeerConnection = true): void {
        if (this.feeds.some((feed) => callFeed.stream.id === feed.stream.id)) {
            logger.info(`Ignoring duplicate local stream ${callFeed.stream.id} in call ${this.callId}`);
            return;
        }

        this.feeds.push(callFeed);

        if (addToPeerConnection) {
            for (const track of callFeed.stream.getTracks()) {
                logger.info(
                    `Call ${this.callId} ` +
                    `Adding track (` +
                    `id="${track.id}", ` +
                    `kind="${track.kind}", ` +
                    `streamId="${callFeed.stream.id}", ` +
                    `streamPurpose="${callFeed.purpose}", ` +
                    `enabled=${track.enabled}` +
                    `) to peer connection`,
                );

                const tKey = getTransceiverKey(callFeed.purpose, track.kind);
                if (this.transceivers.has(tKey)) {
                    // we already have a sender, so we re-use it. We try to re-use transceivers as much
                    // as possible because they can't be removed once added, so otherwise they just
                    // accumulate which makes the SDP very large very quickly: in fact it only takes
                    // about 6 video tracks to exceed the maximum size of an Olm-encrypted
                    // Matrix event.
                    const transceiver = this.transceivers.get(tKey)!;

                    // this is what would allow us to use addTransceiver(), but it's not available
                    // on Firefox yet. We call it anyway if we have it.
                    if (transceiver.sender.setStreams) transceiver.sender.setStreams(callFeed.stream);

                    transceiver.sender.replaceTrack(track);
                    // set the direction to indicate we're going to start sending again
                    // (this will trigger the re-negotiation)
                    transceiver.direction = transceiver.direction === "inactive" ? "sendonly" : "sendrecv";
                } else {
                    // create a new one. We need to use addTrack rather addTransceiver for this because firefox
                    // doesn't yet implement RTCRTPSender.setStreams()
                    // (https://bugzilla.mozilla.org/show_bug.cgi?id=1510802) so we'd have no way to group the
                    // two tracks together into a stream.
                    const newSender = this.peerConn!.addTrack(track, callFeed.stream);

                    // now go & fish for the new transceiver
                    const newTransciever = this.peerConn!.getTransceivers().find(t => t.sender === newSender);
                    if (newTransciever) {
                        this.transceivers.set(tKey, newTransciever);
                    } else {
                        logger.warn("Didn't find a matching transceiver after adding track!");
                    }
                }
            }
        }

        logger.info(
            `Call ${this.callId} ` +
            `Pushed local stream `+
            `(id="${callFeed.stream.id}", `+
            `active="${callFeed.stream.active}", `+
            `purpose="${callFeed.purpose}")`,
        );

        // If we're calling with an SFU and we aren't setting up the call, we
        // send the offer manually
        if (this.isFocus && this.state !== CallState.Fledgling && addToPeerConnection) {
            this.peerConn!.createOffer().then(async (offer) => {
                await this.peerConn!.setLocalDescription(offer);

                this.sendSFUDataChannelMessage(SFUDataChannelMessageOp.Publish, {
                    sdp: offer.sdp,
                } as ISfuPublishDataChannelMessage);
                this.emit(CallEvent.FeedsChanged, this.feeds);
            });
        } else {
            this.emit(CallEvent.FeedsChanged, this.feeds);
        }
    }

    /**
     * Removes local call feed from the call and its tracks from the peer
     * connection
     * @param callFeed - to remove
     */
    public removeLocalFeed(callFeed: CallFeed): void {
        const audioTransceiverKey = getTransceiverKey(callFeed.purpose, "audio");
        const videoTransceiverKey = getTransceiverKey(callFeed.purpose, "video");

        const tracksToUnpublish: ISfuTrackDesc[] = [];
        for (const transceiverKey of [audioTransceiverKey, videoTransceiverKey]) {
            // this is slightly mixing the track and transceiver API but is basically just shorthand.
            // There is no way to actually remove a transceiver, so this just sets it to inactive
            // (or recvonly) and replaces the source with nothing.
            if (this.transceivers.has(transceiverKey)) {
                const transceiver = this.transceivers.get(transceiverKey)!;
                if (transceiver.sender) {
                    this.peerConn!.removeTrack(transceiver.sender);
                }
                if (transceiver?.sender?.track) {
                    tracksToUnpublish.push({
                        stream_id: callFeed.stream.id,
                        track_id: transceiver.sender.track.id,
                    });
                }
            }
        }

        if (callFeed.purpose === SDPStreamMetadataPurpose.Screenshare) {
            this.client.getMediaHandler().stopScreensharingStream(callFeed.stream);
        }

        this.deleteFeed(callFeed);

        if (this.isFocus) {
            this.peerConn!.createOffer().then(async (offer) => {
                await this.peerConn!.setLocalDescription(offer);

                this.sendSFUDataChannelMessage(SFUDataChannelMessageOp.Unpublish, {
                    sdp: offer.sdp,
                    stop: tracksToUnpublish,
                } as ISfuUnpublishDataChannelMessage);
            });
        }
    }

    private deleteAllFeeds(): void {
        for (const feed of this.feeds) {
            if (!feed.isLocal() || !this.groupCallId) {
                feed.dispose();
            }
        }

        this.feeds = [];
        this.emit(CallEvent.FeedsChanged, this.feeds);
    }

    private deleteFeedByStream(stream: MediaStream): void {
        const feed = this.getFeedByStreamId(stream.id);
        if (!feed) {
            logger.warn(`Call ${this.callId} Didn't find the feed with stream id ${stream.id} to delete`);
            return;
        }
        this.deleteFeed(feed);
    }

    private deleteFeed(feed: CallFeed): void {
        feed.dispose();
        this.feeds.splice(this.feeds.indexOf(feed), 1);
        this.emit(CallEvent.FeedsChanged, this.feeds);
    }

    // The typescript definitions have this type as 'any' :(
    public async getCurrentCallStats(): Promise<any[] | undefined> {
        if (this.callHasEnded()) {
            return this.callStatsAtEnd;
        }

        return this.collectCallStats();
    }

    private async collectCallStats(): Promise<any[] | undefined> {
        // This happens when the call fails before it starts.
        // For example when we fail to get capture sources
        if (!this.peerConn) return;

        const statsReport = await this.peerConn.getStats();
        const stats: any[] = [];
        statsReport.forEach(item => {
            stats.push(item);
        });

        return stats;
    }

    /**
     * Configure this call from an invite event. Used by MatrixClient.
     * @param event - The m.call.invite event
     */
    public async initWithInvite(event: MatrixEvent): Promise<void> {
        const invite = event.getContent<MCallInviteNegotiate>();
        this.direction = CallDirection.Inbound;

        // make sure we have valid turn creds. Unless something's gone wrong, it should
        // poll and keep the credentials valid so this should be instant.
        const haveTurnCreds = await this.client.checkTurnServers();
        if (!haveTurnCreds) {
            logger.warn(`Call ${this.callId} Failed to get TURN credentials! Proceeding with call anyway...`);
        }

        const sdpStreamMetadata = invite[SDPStreamMetadataKey];
        if (sdpStreamMetadata) {
            this.updateRemoteSDPStreamMetadata(sdpStreamMetadata);
        } else if (!this.isFocus) {
            logger.debug(`Call ${
                this.callId} did not get any SDPStreamMetadata! Can not send/receive multiple streams`);
        }

        this.peerConn = this.createPeerConnection();
        // we must set the party ID before await-ing on anything: the call event
        // handler will start giving us more call events (eg. candidates) so if
        // we haven't set the party ID, we'll ignore them.
        this.chooseOpponent(event);
        await this.initOpponentCrypto();
        try {
            await this.peerConn.setRemoteDescription(invite.offer);
            await this.addBufferedIceCandidates();
        } catch (e) {
            logger.debug(`Call ${this.callId} failed to set remote description`, e);
            this.terminate(CallParty.Local, CallErrorCode.SetRemoteDescription, false);
            return;
        }

        const remoteStream = this.feeds.find((feed) => !feed.isLocal())?.stream;

        // According to previous comments in this file, firefox at some point did not
        // add streams until media started arriving on them. Testing latest firefox
        // (81 at time of writing), this is no longer a problem, so let's do it the correct way.
        if (!remoteStream || remoteStream.getTracks().length === 0) {
            logger.error(`Call ${this.callId} no remote stream or no tracks after setting remote description!`);
            this.terminate(CallParty.Local, CallErrorCode.SetRemoteDescription, false);
            return;
        }

        this.state = CallState.Ringing;

        if (event.getLocalAge()) {
            // Time out the call if it's ringing for too long
            const ringingTimer = setTimeout(() => {
                if (this.state == CallState.Ringing) {
                    logger.debug(`Call ${this.callId} invite has expired. Hanging up.`);
                    this.hangupParty = CallParty.Remote; // effectively
                    this.state = CallState.Ended;
                    this.stopAllMedia();
                    if (this.peerConn!.signalingState != 'closed') {
                        this.peerConn!.close();
                    }
                    this.emit(CallEvent.Hangup, this);
                }
            }, invite.lifetime - event.getLocalAge());

            const onState = (state: CallState): void => {
                if (state !== CallState.Ringing) {
                    clearTimeout(ringingTimer);
                    this.off(CallEvent.State, onState);
                }
            };
            this.on(CallEvent.State, onState);
        }
    }

    /**
     * Configure this call from a hangup or reject event. Used by MatrixClient.
     * @param event - The m.call.hangup event
     */
    public initWithHangup(event: MatrixEvent): void {
        // perverse as it may seem, sometimes we want to instantiate a call with a
        // hangup message (because when getting the state of the room on load, events
        // come in reverse order and we want to remember that a call has been hung up)
        this.state = CallState.Ended;
    }

    private shouldAnswerWithMediaType(
        wantedValue: boolean | undefined,
        valueOfTheOtherSide: boolean,
        type: "audio" | "video",
    ): boolean {
        if (wantedValue && !valueOfTheOtherSide) {
            // TODO: Figure out how to do this
            logger.warn(`Call ${this.callId} Unable to answer with ${
                type} because the other side isn't sending it either.`);
            return false;
        } else if (
            !utils.isNullOrUndefined(wantedValue) &&
            wantedValue !== valueOfTheOtherSide &&
            !this.opponentSupportsSDPStreamMetadata()
        ) {
            logger.warn(
                `Call ${this.callId} Unable to answer with ${type}=${
                    wantedValue} because the other side doesn't support it. Answering with ${
                    type}=${valueOfTheOtherSide}.`,
            );
            return valueOfTheOtherSide!;
        }
        return wantedValue ?? valueOfTheOtherSide!;
    }

    /**
     * Answer a call.
     */
    public async answer(audio?: boolean, video?: boolean): Promise<void> {
        if (this.inviteOrAnswerSent) return;
        // TODO: Figure out how to do this
        if (audio === false && video === false) throw new Error("You CANNOT answer a call without media");

        if (!this.localUsermediaStream && !this.waitForLocalAVStream) {
            const prevState = this.state;
            const answerWithAudio = this.shouldAnswerWithMediaType(audio, this.hasRemoteUserMediaAudioTrack, "audio");
            const answerWithVideo = this.shouldAnswerWithMediaType(video, this.hasRemoteUserMediaVideoTrack, "video");

            this.state = CallState.WaitLocalMedia;
            this.waitForLocalAVStream = true;

            try {
                const stream = await this.client.getMediaHandler().getUserMediaStream(
                    answerWithAudio, answerWithVideo,
                );
                this.waitForLocalAVStream = false;
                const usermediaFeed = new CallFeed({
                    client: this.client,
                    roomId: this.roomId,
                    userId: this.client.getUserId()!,
                    deviceId: this.client.getDeviceId() ?? undefined,
                    stream,
                    purpose: SDPStreamMetadataPurpose.Usermedia,
                    audioMuted: false,
                    videoMuted: false,
                });

                const feeds = [usermediaFeed];

                if (this.localScreensharingFeed) {
                    feeds.push(this.localScreensharingFeed);
                }

                this.answerWithCallFeeds(feeds);
            } catch (e) {
                if (answerWithVideo) {
                    // Try to answer without video
                    logger.warn(`Call ${this.callId} Failed to getUserMedia(), trying to getUserMedia() without video`);
                    this.state = prevState;
                    this.waitForLocalAVStream = false;
                    await this.answer(answerWithAudio, false);
                } else {
                    this.getUserMediaFailed(<Error>e);
                    return;
                }
            }
        } else if (this.waitForLocalAVStream) {
            this.state = CallState.WaitLocalMedia;
        }
    }

    public answerWithCallFeeds(callFeeds: CallFeed[]): void {
        if (this.inviteOrAnswerSent) return;

        this.queueGotCallFeedsForAnswer(callFeeds);
    }

    /**
     * Replace this call with a new call, e.g. for glare resolution. Used by
     * MatrixClient.
     * @param newCall - The new call.
     */
    public replacedBy(newCall: MatrixCall): void {
        logger.debug(`Call ${this.callId} replaced by ${newCall.callId}`);
        if (this.state === CallState.WaitLocalMedia) {
            logger.debug(`Call ${this.callId} telling new call ${newCall.callId} to wait for local media`);
            newCall.waitForLocalAVStream = true;
        } else if ([CallState.CreateOffer, CallState.InviteSent].includes(this.state)) {
            if (newCall.direction === CallDirection.Outbound) {
                newCall.queueGotCallFeedsForAnswer([]);
            } else {
                logger.debug(`Call ${this.callId} handing local stream to new call ${newCall.callId}`);
                newCall.queueGotCallFeedsForAnswer(this.getLocalFeeds().map(feed => feed.clone()));
            }
        }
        this.successor = newCall;
        this.emit(CallEvent.Replaced, newCall);
        this.hangup(CallErrorCode.Replaced, true);
    }

    /**
     * Hangup a call.
     * @param reason - The reason why the call is being hung up.
     * @param suppressEvent - True to suppress emitting an event.
     */
    public hangup(reason: CallErrorCode, suppressEvent: boolean): void {
        if (this.callHasEnded()) return;

        logger.debug(`Ending call ${this.callId} with reason ${reason}`);
        this.terminate(CallParty.Local, reason, !suppressEvent);
        // We don't want to send hangup here if we didn't even get to sending an invite
        if ([CallState.Fledgling, CallState.WaitLocalMedia].includes(this.state)) return;
        const content: IContent = {};
        // Don't send UserHangup reason to older clients
        if ((this.opponentVersion && this.opponentVersion !== 0) || reason !== CallErrorCode.UserHangup) {
            content["reason"] = reason;
        }
        this.sendVoipEvent(EventType.CallHangup, content);
    }

    /**
     * Reject a call
     * This used to be done by calling hangup, but is a separate method and protocol
     * event as of MSC2746.
     */
    public reject(): void {
        if (this.state !== CallState.Ringing) {
            throw Error("Call must be in 'ringing' state to reject!");
        }

        if (this.opponentVersion === 0) {
            logger.info(
                `Call ${this.callId} Opponent version is less than 1 (${
                    this.opponentVersion}): sending hangup instead of reject`,
            );
            this.hangup(CallErrorCode.UserHangup, true);
            return;
        }

        logger.debug("Rejecting call: " + this.callId);
        this.terminate(CallParty.Local, CallErrorCode.UserHangup, true);
        this.sendVoipEvent(EventType.CallReject, {});
    }

    /**
     * Adds an audio and/or video track - upgrades the call
     * @param audio - should add an audio track
     * @param video - should add an video track
     */
    private async upgradeCall(
        audio: boolean, video: boolean,
    ): Promise<void> {
        // We don't do call downgrades
        if (!audio && !video) return;
        if (!this.opponentSupportsSDPStreamMetadata()) return;

        try {
            logger.debug(`Upgrading call ${this.callId}: audio?=${audio} video?=${video}`);
            const getAudio = audio || this.hasLocalUserMediaAudioTrack;
            const getVideo = video || this.hasLocalUserMediaVideoTrack;

            // updateLocalUsermediaStream() will take the tracks, use them as
            // replacement and throw the stream away, so it isn't reusable
            const stream = await this.client.getMediaHandler().getUserMediaStream(getAudio, getVideo, false);
            await this.updateLocalUsermediaStream(stream, audio, video);
        } catch (error) {
            logger.error(`Call ${this.callId} Failed to upgrade the call`, error);
            this.emit(CallEvent.Error,
                new CallError(CallErrorCode.NoUserMedia, "Failed to get camera access: ", <Error>error),
            );
        }
    }

    /**
     * Returns true if this.remoteSDPStreamMetadata is defined, otherwise returns false
     * @returns can screenshare
     */
    public opponentSupportsSDPStreamMetadata(): boolean {
        return Boolean(this.remoteSDPStreamMetadata);
    }

    /**
     * If there is a screensharing stream returns true, otherwise returns false
     * @returns is screensharing
     */
    public isScreensharing(): boolean {
        return Boolean(this.localScreensharingStream);
    }

    /**
     * Starts/stops screensharing
     * @param enabled - the desired screensharing state
     * @param desktopCapturerSourceId - optional id of the desktop capturer source to use
     * @returns new screensharing state
     */
    public async setScreensharingEnabled(enabled: boolean, opts?: IScreensharingOpts): Promise<boolean> {
        // Skip if there is nothing to do
        if (enabled && this.isScreensharing()) {
            logger.warn(`Call ${this.callId} There is already a screensharing stream - there is nothing to do!`);
            return true;
        } else if (!enabled && !this.isScreensharing()) {
            logger.warn(`Call ${this.callId} There already isn't a screensharing stream - there is nothing to do!`);
            return false;
        }

        // Fallback to replaceTrack()
        if (!this.opponentSupportsSDPStreamMetadata()) {
            return this.setScreensharingEnabledWithoutMetadataSupport(enabled, opts);
        }

        logger.debug(`Call ${this.callId} set screensharing enabled? ${enabled}`);
        if (enabled) {
            try {
                const stream = await this.client.getMediaHandler().getScreensharingStream(opts);
                if (!stream) return false;
                this.pushNewLocalFeed(stream, SDPStreamMetadataPurpose.Screenshare);
                return true;
            } catch (err) {
                logger.error(`Call ${this.callId} Failed to get screen-sharing stream:`, err);
                return false;
            }
        } else {
            const audioTransceiver = this.transceivers.get(getTransceiverKey(
                SDPStreamMetadataPurpose.Screenshare, "audio",
            ));
            const videoTransceiver = this.transceivers.get(getTransceiverKey(
                SDPStreamMetadataPurpose.Screenshare, "video",
            ));

            for (const transceiver of [audioTransceiver, videoTransceiver]) {
                // this is slightly mixing the track and transceiver API but is basically just shorthand
                // for removing the sender.
                if (transceiver && transceiver.sender) this.peerConn!.removeTrack(transceiver.sender);
            }

            this.client.getMediaHandler().stopScreensharingStream(this.localScreensharingStream!);
            this.deleteFeedByStream(this.localScreensharingStream!);
            return false;
        }
    }

    /**
     * Starts/stops screensharing
     * Should be used ONLY if the opponent doesn't support SDPStreamMetadata
     * @param enabled - the desired screensharing state
     * @param desktopCapturerSourceId - optional id of the desktop capturer source to use
     * @returns new screensharing state
     */
    private async setScreensharingEnabledWithoutMetadataSupport(
        enabled: boolean, opts?: IScreensharingOpts,
    ): Promise<boolean> {
        logger.debug(`Call ${this.callId} Set screensharing enabled? ${enabled} using replaceTrack()`);
        if (enabled) {
            try {
                const stream = await this.client.getMediaHandler().getScreensharingStream(opts);
                if (!stream) return false;

                const track = stream.getTracks().find(track => track.kind === "video");

                const sender = this.transceivers.get(getTransceiverKey(
                    SDPStreamMetadataPurpose.Usermedia, "video",
                ))?.sender;

                sender?.replaceTrack(track ?? null);

                this.pushNewLocalFeed(stream, SDPStreamMetadataPurpose.Screenshare, false);

                return true;
            } catch (err) {
                logger.error(`Call ${this.callId} Failed to get screen-sharing stream:`, err);
                return false;
            }
        } else {
            const track = this.localUsermediaStream?.getTracks().find((track) => track.kind === "video");
            const sender = this.transceivers.get(getTransceiverKey(
                SDPStreamMetadataPurpose.Usermedia, "video",
            ))?.sender;
            sender?.replaceTrack(track ?? null);

            this.client.getMediaHandler().stopScreensharingStream(this.localScreensharingStream!);
            this.deleteFeedByStream(this.localScreensharingStream!);

            return false;
        }
    }

    /**
     * Replaces/adds the tracks from the passed stream to the localUsermediaStream
     * @param stream - to use a replacement for the local usermedia stream
     */
    public async updateLocalUsermediaStream(
        stream: MediaStream, forceAudio = false, forceVideo = false,
    ): Promise<void> {
        const callFeed = this.localUsermediaFeed!;
        const audioEnabled = forceAudio || (!callFeed.isAudioMuted() && !this.remoteOnHold);
        const videoEnabled = forceVideo || (!callFeed.isVideoMuted() && !this.remoteOnHold);
        logger.log(`call ${this.callId} updateLocalUsermediaStream stream ${
            stream.id} audioEnabled ${audioEnabled} videoEnabled ${videoEnabled}`);
        setTracksEnabled(stream.getAudioTracks(), audioEnabled);
        setTracksEnabled(stream.getVideoTracks(), videoEnabled);

        // We want to keep the same stream id, so we replace the tracks rather than the whole stream
        for (const track of this.localUsermediaStream!.getTracks()) {
            this.localUsermediaStream!.removeTrack(track);
            track.stop();
        }
        for (const track of stream.getTracks()) {
            this.localUsermediaStream!.addTrack(track);
        }

        for (const track of stream.getTracks()) {
            const tKey = getTransceiverKey(SDPStreamMetadataPurpose.Usermedia, track.kind);

            const oldSender = this.transceivers.get(tKey)?.sender;
            let added = false;
            if (oldSender) {
                try {
                    logger.info(
                        `Call ${this.callId} `+
                        `Replacing track (` +
                        `id="${track.id}", ` +
                        `kind="${track.kind}", ` +
                        `streamId="${stream.id}", ` +
                        `streamPurpose="${callFeed.purpose}"` +
                        `) to peer connection`,
                    );
                    await oldSender.replaceTrack(track);
                    added = true;
                } catch (error) {
                    logger.warn(`replaceTrack failed: adding new transceiver instead`, error);
                }
            }

            if (!added) {
                logger.info(
                    `Call ${this.callId} `+
                    `Adding track (` +
                    `id="${track.id}", ` +
                    `kind="${track.kind}", ` +
                    `streamId="${stream.id}", ` +
                    `streamPurpose="${callFeed.purpose}"` +
                    `) to peer connection`,
                );

                const newSender = this.peerConn!.addTrack(track, this.localUsermediaStream!);
                const newTransciever = this.peerConn!.getTransceivers().find(t => t.sender === newSender);
                if (newTransciever) {
                    this.transceivers.set(tKey, newTransciever);
                } else {
                    logger.warn("Couldn't find matching transceiver for newly added track!");
                }
            }
        }
    }

    /**
     * Set whether our outbound video should be muted or not.
     * @param muted - True to mute the outbound video.
     * @returns the new mute state
     */
    public async setLocalVideoMuted(muted: boolean): Promise<boolean> {
        logger.log(`call ${this.callId} setLocalVideoMuted ${muted}`);
        if (!await this.client.getMediaHandler().hasVideoDevice()) {
            return this.isLocalVideoMuted();
        }

        if (!this.hasLocalUserMediaVideoTrack && !muted) {
            await this.upgradeCall(false, true);
            return this.isLocalVideoMuted();
        }
        this.localUsermediaFeed?.setAudioVideoMuted(null, muted);
        this.updateMuteStatus();
        await this.sendMetadataUpdate();
        return this.isLocalVideoMuted();
    }

    /**
     * Check if local video is muted.
     *
     * If there are multiple video tracks, <i>all</i> of the tracks need to be muted
     * for this to return true. This means if there are no video tracks, this will
     * return true.
     * @returns True if the local preview video is muted, else false
     * (including if the call is not set up yet).
     */
    public isLocalVideoMuted(): boolean {
        return this.localUsermediaFeed?.isVideoMuted() ?? false;
    }

    /**
     * Set whether the microphone should be muted or not.
     * @param muted - True to mute the mic.
     * @returns the new mute state
     */
    public async setMicrophoneMuted(muted: boolean): Promise<boolean> {
        logger.log(`call ${this.callId} setMicrophoneMuted ${muted}`);
        if (!await this.client.getMediaHandler().hasAudioDevice()) {
            return this.isMicrophoneMuted();
        }

        if (!this.hasLocalUserMediaAudioTrack && !muted) {
            await this.upgradeCall(true, false);
            return this.isMicrophoneMuted();
        }
        this.localUsermediaFeed?.setAudioVideoMuted(muted, null);
        this.updateMuteStatus();
        await this.sendMetadataUpdate();
        return this.isMicrophoneMuted();
    }

    /**
     * Check if the microphone is muted.
     *
     * If there are multiple audio tracks, <i>all</i> of the tracks need to be muted
     * for this to return true. This means if there are no audio tracks, this will
     * return true.
     * @returns True if the mic is muted, else false (including if the call
     * is not set up yet).
     */
    public isMicrophoneMuted(): boolean {
        return this.localUsermediaFeed?.isAudioMuted() ?? false;
    }

    /**
     * @returns true if we have put the party on the other side of the call on hold
     * (that is, we are signalling to them that we are not listening)
     */
    public isRemoteOnHold(): boolean {
        return this.remoteOnHold;
    }

    public setRemoteOnHold(onHold: boolean): void {
        if (this.isRemoteOnHold() === onHold) return;
        this.remoteOnHold = onHold;

        for (const transceiver of this.peerConn!.getTransceivers()) {
            // We don't send hold music or anything so we're not actually
            // sending anything, but sendrecv is fairly standard for hold and
            // it makes it a lot easier to figure out who's put who on hold.
            transceiver.direction = onHold ? 'sendonly' : 'sendrecv';
        }
        this.updateMuteStatus();
        this.sendMetadataUpdate();

        this.emit(CallEvent.RemoteHoldUnhold, this.remoteOnHold);
    }

    /**
     * Indicates whether we are 'on hold' to the remote party (ie. if true,
     * they cannot hear us).
     * @returns true if the other party has put us on hold
     */
    public isLocalOnHold(): boolean {
        if (this.state !== CallState.Connected) return false;

        let callOnHold = true;

        // We consider a call to be on hold only if *all* the tracks are on hold
        // (is this the right thing to do?)
        for (const transceiver of this.peerConn!.getTransceivers()) {
            const trackOnHold = ['inactive', 'recvonly'].includes(transceiver.currentDirection!);

            if (!trackOnHold) callOnHold = false;
        }

        return callOnHold;
    }

    /**
     * Sends a DTMF digit to the other party
     * @param digit - The digit (nb. string - '#' and '*' are dtmf too)
     */
    public sendDtmfDigit(digit: string): void {
        for (const sender of this.peerConn!.getSenders()) {
            if (sender.track?.kind === 'audio' && sender.dtmf) {
                sender.dtmf.insertDTMF(digit);
                return;
            }
        }

        throw new Error("Unable to find a track to send DTMF on");
    }

    private updateMuteStatus(): void {
        const micShouldBeMuted = this.isMicrophoneMuted() || this.remoteOnHold;
        const vidShouldBeMuted = this.isLocalVideoMuted() || this.remoteOnHold;

        logger.log(`call ${this.callId} updateMuteStatus stream ${this.localUsermediaStream!.id} micShouldBeMuted ${
            micShouldBeMuted} vidShouldBeMuted ${vidShouldBeMuted}`);
        setTracksEnabled(this.localUsermediaStream!.getAudioTracks(), !micShouldBeMuted);
        setTracksEnabled(this.localUsermediaStream!.getVideoTracks(), !vidShouldBeMuted);
    }

    public async sendMetadataUpdate(): Promise<void> {
        if (this.isFocus) {
            this.sendSFUDataChannelMessage(SFUDataChannelMessageOp.Metadata);
        } else {
            await this.sendVoipEvent(EventType.CallSDPStreamMetadataChangedPrefix, {
                [SDPStreamMetadataKey]: this.getLocalSDPStreamMetadata(),
            });
        }
    }

    private gotCallFeedsForInvite(callFeeds: CallFeed[], requestScreenshareFeed = false): void {
        if (this.successor) {
            this.successor.queueGotCallFeedsForAnswer(callFeeds);
            return;
        }
        if (this.callHasEnded()) {
            this.stopAllMedia();
            return;
        }

        for (const feed of callFeeds) {
            this.pushLocalFeed(feed);
        }

        if (requestScreenshareFeed) {
            this.peerConn!.addTransceiver("video", {
                direction: "recvonly",
            });
        }

        this.state = CallState.CreateOffer;

        logger.debug(`Call ${this.callId} gotUserMediaForInvite`);
        // Now we wait for the negotiationneeded event
    }

    private async sendAnswer(): Promise<void> {
        const answerContent = {
            answer: {
                sdp: this.peerConn!.localDescription!.sdp,
                // type is now deprecated as of Matrix VoIP v1, but
                // required to still be sent for backwards compat
                type: this.peerConn!.localDescription!.type,
            },
            [SDPStreamMetadataKey]: this.getLocalSDPStreamMetadata(true),
        } as MCallAnswer;

        answerContent.capabilities = {
            'm.call.transferee': this.client.supportsCallTransfer,
            'm.call.dtmf': false,
        };

        // We have just taken the local description from the peerConn which will
        // contain all the local candidates added so far, so we can discard any candidates
        // we had queued up because they'll be in the answer.
        const discardCount = this.discardDuplicateCandidates();
        logger.info(`Call ${this.callId} Discarding ${discardCount} candidates that will be sent in answer`);

        try {
            await this.sendVoipEvent(EventType.CallAnswer, answerContent);
            // If this isn't the first time we've tried to send the answer,
            // we may have candidates queued up, so send them now.
            this.inviteOrAnswerSent = true;
        } catch (error) {
            // We've failed to answer: back to the ringing state
            this.state = CallState.Ringing;
            if (error instanceof MatrixError && error.event) this.client.cancelPendingEvent(error.event);

            let code = CallErrorCode.SendAnswer;
            let message = "Failed to send answer";
            if ((<Error>error).name == 'UnknownDeviceError') {
                code = CallErrorCode.UnknownDevices;
                message = "Unknown devices present in the room";
            }
            this.emit(CallEvent.Error, new CallError(code, message, <Error>error));
            throw error;
        }

        // error handler re-throws so this won't happen on error, but
        // we don't want the same error handling on the candidate queue
        this.sendCandidateQueue();
    }

    private queueGotCallFeedsForAnswer(callFeeds: CallFeed[]): void {
        // Ensure only one negotiate/answer event is being processed at a time.
        if (this.responsePromiseChain) {
            this.responsePromiseChain =
                this.responsePromiseChain.then(() => this.gotCallFeedsForAnswer(callFeeds));
        } else {
            this.responsePromiseChain = this.gotCallFeedsForAnswer(callFeeds);
        }
    }

    // Enables DTX (discontinuous transmission) on the given session to reduce
    // bandwidth when transmitting silence
    private mungeSdp(description: RTCSessionDescriptionInit, mods: CodecParamsMod[]): void {
        // The only way to enable DTX at this time is through SDP munging
        const sdp = parseSdp(description.sdp!);

        sdp.media.forEach(media => {
            const payloadTypeToCodecMap = new Map<number, string>();
            const codecToPayloadTypeMap = new Map<string, number>();
            for (const rtp of media.rtp) {
                payloadTypeToCodecMap.set(rtp.payload, rtp.codec);
                codecToPayloadTypeMap.set(rtp.codec, rtp.payload);
            }

            for (const mod of mods) {
                if (mod.mediaType !== media.type) continue;

                if (!codecToPayloadTypeMap.has(mod.codec)) {
                    logger.info(`Ignoring SDP modifications for ${mod.codec} as it's not present.`);
                    continue;
                }

                const extraconfig: string[] = [];
                if (mod.enableDtx !== undefined) {
                    extraconfig.push(`usedtx=${mod.enableDtx ? '1' : '0'}`);
                }
                if (mod.maxAverageBitrate !== undefined) {
                    extraconfig.push(`maxaveragebitrate=${mod.maxAverageBitrate}`);
                }

                let found = false;
                for (const fmtp of media.fmtp) {
                    if (payloadTypeToCodecMap.get(fmtp.payload) === mod.codec) {
                        found = true;
                        fmtp.config += ";" + extraconfig.join(";");
                    }
                }
                if (!found) {
                    media.fmtp.push({
                        payload: codecToPayloadTypeMap.get(mod.codec)!,
                        config: extraconfig.join(";"),
                    });
                }
            }
        });
        description.sdp = writeSdp(sdp);
    }

    private async createOffer(): Promise<RTCSessionDescriptionInit> {
        const offer = await this.peerConn!.createOffer();
        this.mungeSdp(offer, getCodecParamMods(this.isPtt));
        return offer;
    }

    private async createAnswer(): Promise<RTCSessionDescriptionInit> {
        const answer = await this.peerConn!.createAnswer();
        this.mungeSdp(answer, getCodecParamMods(this.isPtt));
        return answer;
    }

    private async gotCallFeedsForAnswer(callFeeds: CallFeed[]): Promise<void> {
        if (this.callHasEnded()) return;

        this.waitForLocalAVStream = false;

        for (const feed of callFeeds) {
            this.pushLocalFeed(feed);
        }

        this.state = CallState.CreateAnswer;

        let answer: RTCSessionDescriptionInit;
        try {
            this.getRidOfRTXCodecs();
            answer = await this.createAnswer();
        } catch (err) {
            logger.debug(`Call ${this.callId} Failed to create answer: `, err);
            this.terminate(CallParty.Local, CallErrorCode.CreateAnswer, true);
            return;
        }

        try {
            await this.peerConn!.setLocalDescription(answer);

            // make sure we're still going
            if (this.callHasEnded()) return;

            this.state = CallState.Connecting;

            // Allow a short time for initial candidates to be gathered
            await new Promise(resolve => {
                setTimeout(resolve, 200);
            });

            // make sure the call hasn't ended before we continue
            if (this.callHasEnded()) return;

            this.sendAnswer();
        } catch (err) {
            logger.debug(`Call ${this.callId} Error setting local description!`, err);
            this.terminate(CallParty.Local, CallErrorCode.SetLocalDescription, true);
            return;
        }
    }

    /**
     * Internal
     */
    private gotLocalIceCandidate = (event: RTCPeerConnectionIceEvent): void => {
        if (event.candidate) {
            if (this.candidatesEnded) {
                logger.warn("Got candidate after candidates have ended - ignoring!");
                return;
            }

            logger.debug(
                "Call " + this.callId + " got local ICE " + event.candidate.sdpMid + " candidate: " +
                event.candidate.candidate,
            );

            if (this.callHasEnded()) return;

            // As with the offer, note we need to make a copy of this object, not
            // pass the original: that broke in Chrome ~m43.
            if (event.candidate.candidate === '') {
                this.queueCandidate(null);
            } else {
                this.queueCandidate(event.candidate);
            }
        }
    };

    private onIceGatheringStateChange = (event: Event): void => {
        logger.debug(`Call ${this.callId} ice gathering state changed to  ${this.peerConn!.iceGatheringState}`);
        if (this.peerConn?.iceGatheringState === 'complete') {
            this.queueCandidate(null);
        }
    };

    public async onRemoteIceCandidatesReceived(ev: MatrixEvent): Promise<void> {
        if (this.callHasEnded()) {
            //debuglog("Ignoring remote ICE candidate because call has ended");
            return;
        }

        const content = ev.getContent<MCallCandidates>();
        const candidates = content.candidates;
        if (!candidates) {
            logger.info(`Call ${this.callId} Ignoring candidates event with no candidates!`);
            return;
        }

        const fromPartyId = content.version === 0 ? null : content.party_id || null;

        if (this.opponentPartyId === undefined) {
            // we haven't picked an opponent yet so save the candidates
            if (fromPartyId) {
                logger.info(`Call ${this.callId} Buffering ${candidates.length} candidates until we pick an opponent`);
                const bufferedCandidates = this.remoteCandidateBuffer.get(fromPartyId) || [];
                bufferedCandidates.push(...candidates);
                this.remoteCandidateBuffer.set(fromPartyId, bufferedCandidates);
            }
            return;
        }

        if (!this.partyIdMatches(content)) {
            logger.info(
                `Call ${this.callId} `+
                `Ignoring candidates from party ID ${content.party_id}: ` +
                `we have chosen party ID ${this.opponentPartyId}`,
            );

            return;
        }

        await this.addIceCandidates(candidates);
    }

    /**
     * Used by MatrixClient.
     */
    public async onAnswerReceived(event: MatrixEvent): Promise<void> {
        const content = event.getContent<MCallAnswer>();
        logger.debug(`Got answer for call ID ${this.callId} from party ID ${content.party_id}`);

        if (this.callHasEnded()) {
            logger.debug(`Ignoring answer because call ID ${this.callId} has ended`);
            return;
        }

        if (this.opponentPartyId !== undefined) {
            logger.info(
                `Call ${this.callId} ` +
                `Ignoring answer from party ID ${content.party_id}: ` +
                `we already have an answer/reject from ${this.opponentPartyId}`,
            );
            return;
        }

        this.chooseOpponent(event);
        await this.addBufferedIceCandidates();

        this.state = CallState.Connecting;

        const sdpStreamMetadata = content[SDPStreamMetadataKey];
        if (sdpStreamMetadata) {
            this.updateRemoteSDPStreamMetadata(sdpStreamMetadata);
        } else if (!this.isFocus) {
            logger.warn(`Call ${this.callId} Did not get any SDPStreamMetadata! Can not send/receive multiple streams`);
        }

        try {
            await this.peerConn!.setRemoteDescription(content.answer);
        } catch (e) {
            logger.debug(`Call ${this.callId} Failed to set remote description`, e);
            this.terminate(CallParty.Local, CallErrorCode.SetRemoteDescription, false);
            return;
        }

        // If the answer we selected has a party_id, send a select_answer event
        // We do this after setting the remote description since otherwise we'd block
        // call setup on it
        if (this.opponentPartyId !== null) {
            try {
                await this.sendVoipEvent(EventType.CallSelectAnswer, {
                    selected_party_id: this.opponentPartyId,
                });
            } catch (err) {
                // This isn't fatal, and will just mean that if another party has raced to answer
                // the call, they won't know they got rejected, so we carry on & don't retry.
                logger.warn(`Call ${this.callId} Failed to send select_answer event`, err);
            }
        }
    }

    public async onSelectAnswerReceived(event: MatrixEvent): Promise<void> {
        if (this.direction !== CallDirection.Inbound) {
            logger.warn(`Call ${this.callId} Got select_answer for an outbound call: ignoring`);
            return;
        }

        const selectedPartyId = event.getContent<MCallSelectAnswer>().selected_party_id;

        if (selectedPartyId === undefined || selectedPartyId === null) {
            logger.warn(`Call ${
                this.callId} Got nonsensical select_answer with null/undefined selected_party_id: ignoring`);
            return;
        }

        if (selectedPartyId !== this.ourPartyId) {
            logger.info(`Call ${this.callId} Got select_answer for party ID ${
                selectedPartyId}: we are party ID ${this.ourPartyId}.`);
            // The other party has picked somebody else's answer
            await this.terminate(CallParty.Remote, CallErrorCode.AnsweredElsewhere, true);
        }
    }

    public async onNegotiateReceived(event: MatrixEvent): Promise<void> {
        const content = event.getContent<MCallInviteNegotiate>();
        const description = content.description;
        if (!description || !description.sdp || !description.type) {
            logger.info(`Call ${this.callId} Ignoring invalid m.call.negotiate event`);
            return;
        }
        // Politeness always follows the direction of the call: in a glare situation,
        // we pick either the inbound or outbound call, so one side will always be
        // inbound and one outbound
        const polite = this.direction === CallDirection.Inbound;

        // Here we follow the perfect negotiation logic from
        // https://developer.mozilla.org/en-US/docs/Web/API/WebRTC_API/Perfect_negotiation
        const offerCollision = (
            (description.type === 'offer') &&
            (this.makingOffer || this.peerConn!.signalingState !== 'stable')
        );

        this.ignoreOffer = !polite && offerCollision;
        if (this.ignoreOffer) {
            logger.info(`Call ${this.callId} Ignoring colliding negotiate event because we're impolite`);
            return;
        }

        const prevLocalOnHold = this.isLocalOnHold();

        const sdpStreamMetadata = content[SDPStreamMetadataKey];
        if (sdpStreamMetadata) {
            this.updateRemoteSDPStreamMetadata(sdpStreamMetadata);
        } else {
            logger.warn(`Call ${this.callId} Received negotiation event without SDPStreamMetadata!`);
        }

        try {
            await this.peerConn!.setRemoteDescription(description);

            if (description.type === 'offer') {
                let answer: RTCSessionDescriptionInit;
                try {
                    this.getRidOfRTXCodecs();
                    answer = await this.createAnswer();
                } catch (err) {
                    logger.debug(`Call ${this.callId} Failed to create answer: `, err);
                    this.terminate(CallParty.Local, CallErrorCode.CreateAnswer, true);
                    return;
                }

                await this.peerConn!.setLocalDescription(answer);

                this.sendVoipEvent(EventType.CallNegotiate, {
                    description: this.peerConn!.localDescription?.toJSON(),
                    [SDPStreamMetadataKey]: this.getLocalSDPStreamMetadata(true),
                });
            }
        } catch (err) {
            logger.warn(`Call ${this.callId} Failed to complete negotiation`, err);
        }

        const newLocalOnHold = this.isLocalOnHold();
        if (prevLocalOnHold !== newLocalOnHold) {
            this.emit(CallEvent.LocalHoldUnhold, newLocalOnHold);
            // also this one for backwards compat
            this.emit(CallEvent.HoldUnhold, newLocalOnHold);
        }
    }

    private onDataChannelMessage = async (event: MessageEvent): Promise<void> => {
        // TODO: play nice with application layer DC listeners

        let json: ISfuBaseDataChannelMessage;
        try {
            json = JSON.parse(event.data);
        } catch (e) {
            logger.warn("Ignoring non-JSON DC event:", event.data);
            return;
        }

        if (!json.op) {
            logger.warn("Ignoring unrecognized DC event:", json.op);
            return;
        }

        logger.warn(`Received DC ${json.op} event`, json);

        switch (json.op) {
            case SFUDataChannelMessageOp.Offer: {
                try {
                    const offer = json as ISfuOfferDataChannelMessage;
                    this.updateRemoteSDPStreamMetadata(offer.metadata!);
                    await this.peerConn!.setRemoteDescription({
                        "type": "offer",
                        "sdp": offer.sdp,
                    });

                    const answer = await this.peerConn!.createAnswer();
                    await this.peerConn!.setLocalDescription(answer);

                    this.sendSFUDataChannelMessage(SFUDataChannelMessageOp.Answer, {
                        sdp: answer.sdp,
                    } as ISfuAnswerDataChannelMessage);
                } catch (e) {
                    logger.debug(`Call ${this.callId} Failed to set remote description`, e);
                    this.terminate(CallParty.Local, CallErrorCode.SetRemoteDescription, false);
                    return;
                }
            }
                break;
            case SFUDataChannelMessageOp.Answer: {
                const answer = json as ISfuAnswerDataChannelMessage;
                this.updateRemoteSDPStreamMetadata(answer.metadata!);
                await this.peerConn!.setRemoteDescription({
                    type: "answer",
                    sdp: answer.sdp,
                });
            }
                break;
            case SFUDataChannelMessageOp.Metadata: {
                const metadata = json as ISfuMetadataDataChannelMessage;
                this.updateRemoteSDPStreamMetadata(metadata.metadata!);
            }
                break;
            default:
                logger.warn("Ignoring unrecognized DC event op ", json.op);

                break;
        }
    };

    private async waitForDatachannelToBeOpen(): Promise<void> {
        if (this.dataChannel?.readyState === 'connecting') {
            const p = new Promise<void>(resolve => {
                this.dataChannel!.onopen = (): void => resolve();
                this.dataChannel!.onclose = (): void => resolve();
            });
            await p;
        }
        return;
    }

    public async subscribeToSFU(): Promise<void> {
        await this.waitForDatachannelToBeOpen();
        if (!this.remoteSDPStreamMetadata) return;
        if (this.dataChannel?.readyState !== "open") return;

        const tracks: ISfuTrackDesc[] = Object.entries(this.remoteSDPStreamMetadata)
            .filter(([, info]) => Boolean(info.tracks)) // Skip trackless feeds
            .reduce((a: ISfuTrackDesc[], [s, i]) => (
                [...a, ...Object.keys(i.tracks).map((t) => ({ stream_id: s, track_id: t }))]
            ), []) // Get array of tracks from feeds
            .filter((track) => !this.subscribedTracks.find((subscribed) => utils.deepCompare(track, subscribed))); // Filter out already subscribed tracks

        if (tracks.length === 0) {
            logger.warn("Failed to find any new streams to subscribe to");
            return;
        } else {
            this.subscribedTracks.push(...tracks);
            logger.warn("Subscribing to:", tracks);
        }

        this.sendSFUDataChannelMessage(SFUDataChannelMessageOp.Select, {
            start: tracks,
        } as ISfuSelectDataChannelMessage);
    }

    public updateRemoteSDPStreamMetadata(metadata: SDPStreamMetadata): void {
        if (!metadata) return;
        this.remoteSDPStreamMetadata = utils.recursivelyAssign(this.remoteSDPStreamMetadata || {}, metadata, true);
        for (const feed of this.getRemoteFeeds()) {
            const streamId = feed.stream.id;
            const metadata = this.remoteSDPStreamMetadata![streamId];

            feed.setAudioVideoMuted(metadata?.audio_muted, metadata?.video_muted);
            feed.purpose = this.remoteSDPStreamMetadata![streamId]?.purpose;
            feed.userId = this.remoteSDPStreamMetadata![streamId]?.user_id;
        }
        if (this.isFocus) {
            this.subscribeToSFU();
        }
    }

    public onSDPStreamMetadataChangedReceived(event: MatrixEvent): void {
        const content = event.getContent<MCallSDPStreamMetadataChanged>();
        const metadata = content[SDPStreamMetadataKey];
        this.updateRemoteSDPStreamMetadata(metadata);
    }

    public async onAssertedIdentityReceived(event: MatrixEvent): Promise<void> {
        const content = event.getContent<MCAllAssertedIdentity>();
        if (!content.asserted_identity) return;

        this.remoteAssertedIdentity = {
            id: content.asserted_identity.id,
            displayName: content.asserted_identity.display_name,
        };
        this.emit(CallEvent.AssertedIdentityChanged);
    }

    public callHasEnded(): boolean {
        // This exists as workaround to typescript trying to be clever and erroring
        // when putting if (this.state === CallState.Ended) return; twice in the same
        // function, even though that function is async.
        return this.state === CallState.Ended;
    }

    private queueGotLocalOffer(): void {
        // Ensure only one negotiate/answer event is being processed at a time.
        if (this.responsePromiseChain) {
            this.responsePromiseChain =
                this.responsePromiseChain.then(() => this.wrappedGotLocalOffer());
        } else {
            this.responsePromiseChain = this.wrappedGotLocalOffer();
        }
    }

    private async wrappedGotLocalOffer(): Promise<void> {
        this.makingOffer = true;
        try {
            await this.gotLocalOffer();
        } catch (e) {
            this.getLocalOfferFailed(e as Error);
            return;
        } finally {
            this.makingOffer = false;
        }
    }

    private async gotLocalOffer(): Promise<void> {
        logger.debug(`Call ${this.callId} Setting local description`);

        if (this.callHasEnded()) {
            logger.debug("Ignoring newly created offer on call ID " + this.callId +
                " because the call has ended");
            return;
        }

        let offer: RTCSessionDescriptionInit;
        try {
            this.getRidOfRTXCodecs();
            offer = await this.createOffer();
        } catch (err) {
            logger.debug(`Call ${this.callId} Failed to create offer: `, err);
            this.terminate(CallParty.Local, CallErrorCode.CreateOffer, true);
            return;
        }

        try {
            await this.peerConn!.setLocalDescription(offer);
            this.emit(CallEvent.FeedsChanged, this.feeds);
        } catch (err) {
            logger.debug(`Call ${this.callId} Error setting local description!`, err);
            this.terminate(CallParty.Local, CallErrorCode.SetLocalDescription, true);
            return;
        }

        if (this.peerConn!.iceGatheringState === 'gathering') {
            // Allow a short time for initial candidates to be gathered
            await new Promise(resolve => {
                setTimeout(resolve, 200);
            });
        }

        if (this.callHasEnded()) return;

        const eventType = this.state === CallState.CreateOffer ? EventType.CallInvite : EventType.CallNegotiate;

        const content = {
            lifetime: CALL_TIMEOUT_MS,
        } as MCallInviteNegotiate;

        if (eventType === EventType.CallInvite && this.invitee) {
            content.invitee = this.invitee;
        }

        // clunky because TypeScript can't follow the types through if we use an expression as the key
        if (this.state === CallState.CreateOffer) {
            content.offer = this.peerConn!.localDescription?.toJSON();
        } else {
            content.description = this.peerConn!.localDescription?.toJSON();
        }

        content.capabilities = {
            'm.call.transferee': this.client.supportsCallTransfer,
            'm.call.dtmf': false,
        };

        content[SDPStreamMetadataKey] = this.getLocalSDPStreamMetadata(true);

        // Get rid of any candidates waiting to be sent: they'll be included in the local
        // description we just got and will send in the offer.
        const discardCount = this.discardDuplicateCandidates();
        logger.info(`Call ${this.callId} Discarding ${discardCount} candidates that will be sent in offer`);

        try {
            await this.sendVoipEvent(eventType, content);
        } catch (error) {
            logger.error(`Call ${this.callId} Failed to send invite`, error);
            if (error instanceof MatrixError && error.event) this.client.cancelPendingEvent(error.event);

            let code = CallErrorCode.SignallingFailed;
            let message = "Signalling failed";
            if (this.state === CallState.CreateOffer) {
                code = CallErrorCode.SendInvite;
                message = "Failed to send invite";
            }
            if ((<Error>error).name == 'UnknownDeviceError') {
                code = CallErrorCode.UnknownDevices;
                message = "Unknown devices present in the room";
            }

            this.emit(CallEvent.Error, new CallError(code, message, <Error>error));
            this.terminate(CallParty.Local, code, false);

            // no need to carry on & send the candidate queue, but we also
            // don't want to rethrow the error
            return;
        }

        this.sendCandidateQueue();
        if (this.state === CallState.CreateOffer) {
            this.inviteOrAnswerSent = true;
            this.state = CallState.InviteSent;
            this.inviteTimeout = setTimeout(() => {
                this.inviteTimeout = undefined;
                if (this.state === CallState.InviteSent) {
                    this.hangup(CallErrorCode.InviteTimeout, false);
                }
            }, CALL_TIMEOUT_MS);
        }
    }

    private getLocalOfferFailed = (err: Error): void => {
        logger.error(`Call ${this.callId} Failed to get local offer`, err);

        this.emit(
            CallEvent.Error,
            new CallError(
                CallErrorCode.LocalOfferFailed,
                "Failed to get local offer!", err,
            ),
        );
        this.terminate(CallParty.Local, CallErrorCode.LocalOfferFailed, false);
    };

    private getUserMediaFailed = (err: Error): void => {
        if (this.successor) {
            this.successor.getUserMediaFailed(err);
            return;
        }

        logger.warn(`Failed to get user media - ending call ${this.callId}`, err);

        this.emit(
            CallEvent.Error,
            new CallError(
                CallErrorCode.NoUserMedia,
                "Couldn't start capturing media! Is your microphone set up and " +
                "does this app have permission?", err,
            ),
        );
        this.terminate(CallParty.Local, CallErrorCode.NoUserMedia, false);
    };

    private onIceConnectionStateChanged = (): void => {
        if (this.callHasEnded()) {
            return; // because ICE can still complete as we're ending the call
        }
        logger.debug(
            "Call ID " + this.callId + ": ICE connection state changed to: " + this.peerConn?.iceConnectionState,
        );

        // ideally we'd consider the call to be connected when we get media but
        // chrome doesn't implement any of the 'onstarted' events yet
        if (["connected", "completed"].includes(this.peerConn?.iceConnectionState ?? '')) {
            clearTimeout(this.iceDisconnectedTimeout);
            this.state = CallState.Connected;

            if (!this.callLengthInterval && !this.callStartTime) {
                this.callStartTime = Date.now();

                this.callLengthInterval = setInterval(() => {
<<<<<<< HEAD
                    this.callLength++;
                    this.emit(CallEvent.LengthChanged, this.callLength);
                }, CALL_LENGTH_INTERVAL);
            }
            if (!this.sfuKeepAliveInterval) {
                this.sfuKeepAliveInterval = setInterval(() => {
                    this.sendSFUDataChannelMessage(SFUDataChannelMessageOp.Alive);
                }, SFU_KEEP_ALIVE_INTERVAL * 3 / 4);
=======
                    this.emit(CallEvent.LengthChanged, Math.round((Date.now() - this.callStartTime!) / 1000));
                }, CALL_LENGTH_INTERVAL);
>>>>>>> ae849fdd
            }
        } else if (this.peerConn?.iceConnectionState == 'failed') {
            // Firefox for Android does not yet have support for restartIce()
            // (the types say it's always defined though, so we have to cast
            // to prevent typescript from warning).
            if (this.peerConn?.restartIce as (() => void) | null) {
                this.candidatesEnded = false;
                this.peerConn!.restartIce();
            } else {
                logger.info(`Hanging up call ${this.callId} (ICE failed and no ICE restart method)`);
                this.hangup(CallErrorCode.IceFailed, false);
            }
        } else if (this.peerConn?.iceConnectionState == 'disconnected') {
            this.iceDisconnectedTimeout = setTimeout(() => {
                logger.info(`Hanging up call ${this.callId} (ICE disconnected for too long)`);
                this.hangup(CallErrorCode.IceFailed, false);
            }, ICE_DISCONNECTED_TIMEOUT);
            this.state = CallState.Connecting;
        }

        // In PTT mode, override feed status to muted when we lose connection to
        // the peer, since we don't want to block the line if they're not saying anything.
        // Experimenting in Chrome, this happens after 5 or 6 seconds, which is probably
        // fast enough.
        if (this.isPtt && ["failed", "disconnected"].includes(this.peerConn!.iceConnectionState)) {
            for (const feed of this.getRemoteFeeds()) {
                feed.setAudioVideoMuted(true, true);
            }
        }
    };

    private onSignallingStateChanged = (): void => {
        logger.debug(`call ${this.callId}: Signalling state changed to: ${this.peerConn?.signalingState}`);
    };

    private onTrack = (ev: RTCTrackEvent): void => {
        if (ev.streams.length === 0) {
            logger.warn(`Call ${this.callId} Streamless ${ev.track.kind} found: ignoring.`);
            return;
        }

        const stream = ev.streams[0];
        this.pushRemoteFeed(stream);

        if (!this.removeTrackListeners.has(stream)) {
            const onRemoveTrack = (): void => {
                if (stream.getTracks().length === 0) {
                    logger.info(`Call ${this.callId} removing track streamId: ${stream.id}`);
                    this.deleteFeedByStream(stream);
                    stream.removeEventListener("removetrack", onRemoveTrack);
                    this.removeTrackListeners.delete(stream);
                }
            };
            stream.addEventListener("removetrack", onRemoveTrack);
            this.removeTrackListeners.set(stream, onRemoveTrack);
        }
    };

    private onDataChannel = (ev: RTCDataChannelEvent): void => {
        this.setupDataChannel(ev.channel);
    };

    private setupDataChannel(dataChannel: RTCDataChannel): void {
        this.dataChannel = dataChannel;
        this.emit(CallEvent.DataChannel, dataChannel);
        this.dataChannel.addEventListener("message", this.onDataChannelMessage);
    }

    /**
     * This method removes all video/rtx codecs from screensharing video
     * transceivers. This is necessary since they can cause problems. Without
     * this the following steps should produce an error:
     *   Chromium calls Firefox
     *   Firefox answers
     *   Firefox starts screen-sharing
     *   Chromium starts screen-sharing
     *   Call crashes for Chromium with:
     *       [96685:23:0518/162603.933321:ERROR:webrtc_video_engine.cc(3296)] RTX codec (PT=97) mapped to PT=96 which is not in the codec list.
     *       [96685:23:0518/162603.933377:ERROR:webrtc_video_engine.cc(1171)] GetChangedRecvParameters called without any video codecs.
     *       [96685:23:0518/162603.933430:ERROR:sdp_offer_answer.cc(4302)] Failed to set local video description recv parameters for m-section with mid='2'. (INVALID_PARAMETER)
     */
    private getRidOfRTXCodecs(): void {
        // RTCRtpReceiver.getCapabilities and RTCRtpSender.getCapabilities don't seem to be supported on FF
        if (!RTCRtpReceiver.getCapabilities || !RTCRtpSender.getCapabilities) return;

        const recvCodecs = RTCRtpReceiver.getCapabilities("video")!.codecs;
        const sendCodecs = RTCRtpSender.getCapabilities("video")!.codecs;
        const codecs = [...sendCodecs, ...recvCodecs];

        for (const codec of codecs) {
            if (codec.mimeType === "video/rtx") {
                const rtxCodecIndex = codecs.indexOf(codec);
                codecs.splice(rtxCodecIndex, 1);
            }
        }

        const screenshareVideoTransceiver = this.transceivers.get(getTransceiverKey(
            SDPStreamMetadataPurpose.Screenshare, "video",
        ));
        if (screenshareVideoTransceiver) screenshareVideoTransceiver.setCodecPreferences(codecs);
    }

    private onNegotiationNeeded = async (): Promise<void> => {
        // Other than the initial offer, we handle negotiation manually when calling with an SFU
        if (this.isFocus && ![CallState.Fledgling, CallState.CreateOffer].includes(this.state)) return;

        logger.info(`Call ${this.callId} Negotiation is needed!`);

        if (this.state !== CallState.CreateOffer && this.opponentVersion === 0) {
            logger.info(`Call ${
                this.callId} Opponent does not support renegotiation: ignoring negotiationneeded event`);
            return;
        }

        this.queueGotLocalOffer();
    };

    public onHangupReceived = (msg: MCallHangupReject): void => {
        logger.debug("Hangup received for call ID " + this.callId);

        // party ID must match (our chosen partner hanging up the call) or be undefined (we haven't chosen
        // a partner yet but we're treating the hangup as a reject as per VoIP v0)
        if (this.partyIdMatches(msg) || this.state === CallState.Ringing) {
            // default reason is user_hangup
            this.terminate(CallParty.Remote, msg.reason || CallErrorCode.UserHangup, true);
        } else {
            logger.info(`Call ${this.callId} Ignoring message from party ID ${
                msg.party_id}: our partner is ${this.opponentPartyId}`);
        }
    };

    public onRejectReceived = (msg: MCallHangupReject): void => {
        logger.debug("Reject received for call ID " + this.callId);

        // No need to check party_id for reject because if we'd received either
        // an answer or reject, we wouldn't be in state InviteSent

        const shouldTerminate = (
            // reject events also end the call if it's ringing: it's another of
            // our devices rejecting the call.
            [CallState.InviteSent, CallState.Ringing].includes(this.state) ||
            // also if we're in the init state and it's an inbound call, since
            // this means we just haven't entered the ringing state yet
            (this.state === CallState.Fledgling && this.direction === CallDirection.Inbound)
        );

        if (shouldTerminate) {
            this.terminate(CallParty.Remote, msg.reason || CallErrorCode.UserHangup, true);
        } else {
            logger.debug(`Call ${this.callId} is in state: ${this.state}: ignoring reject`);
        }
    };

    public onAnsweredElsewhere = (msg: MCallAnswer): void => {
        logger.debug("Call " + this.callId + " answered elsewhere");
        this.terminate(CallParty.Remote, CallErrorCode.AnsweredElsewhere, true);
    };

    /**
     * @internal
     */
    private async sendVoipEvent(eventType: string, content: object): Promise<void> {
        const realContent = Object.assign({}, content, {
            version: VOIP_PROTO_VERSION,
            call_id: this.callId,
            party_id: this.ourPartyId,
            conf_id: this.groupCallId,
        });

        if (this.opponentDeviceId) {
            const toDeviceSeq = this.toDeviceSeq++;
            const content = {
                ...realContent,
                device_id: this.client.deviceId,
                sender_session_id: this.client.getSessionId(),
                dest_session_id: this.opponentSessionId,
                seq: toDeviceSeq,
                [ToDeviceMessageId]: uuidv4(),
            };

            this.emit(CallEvent.SendVoipEvent, {
                type: "toDevice",
                eventType,
                userId: this.invitee || this.getOpponentMember()?.userId,
                opponentDeviceId: this.opponentDeviceId,
                content: content,
            });

            const userId = this.invitee || this.getOpponentMember()!.userId;
            if (this.client.getUseE2eForGroupCall() && !this.isFocus) {
                await this.client.encryptAndSendToDevices([{
                    userId,
                    deviceInfo: this.opponentDeviceInfo!,
                }], {
                    type: eventType,
                    content,
                });
            } else {
                await this.client.sendToDevice(eventType, {
                    [userId]: {
                        [this.opponentDeviceId]: content,
                    },
                });
            }
        } else {
            this.emit(CallEvent.SendVoipEvent, {
                type: "sendEvent",
                eventType,
                roomId: this.roomId,
                content: realContent,
                userId: this.invitee || this.getOpponentMember()?.userId,
            });

            await this.client.sendEvent(this.roomId!, eventType, realContent);
        }
    }

    private sendSFUDataChannelMessage(op: SFUDataChannelMessageOp, content: object = {}): void {
        const realContent: ISfuBaseDataChannelMessage = Object.assign(content, {
            op: op,
        });

        if (![SFUDataChannelMessageOp.Select, SFUDataChannelMessageOp.Alive].includes(op)) {
            realContent.metadata = this.getLocalSDPStreamMetadata();
        }

        // FIXME: RPC reliability over DC
        this.dataChannel!.send(JSON.stringify(realContent));
        logger.warn(`Sent ${realContent.op} over DC:`, realContent);
    }

    /**
     * Queue a candidate to be sent
     * @param content - The candidate to queue up, or null if candidates have finished being generated
     *                and end-of-candidates should be signalled
     */
    private queueCandidate(content: RTCIceCandidate | null): void {
        // We partially de-trickle candidates by waiting for `delay` before sending them
        // amalgamated, in order to avoid sending too many m.call.candidates events and hitting
        // rate limits in Matrix.
        // In practice, it'd be better to remove rate limits for m.call.*

        // N.B. this deliberately lets you queue and send blank candidates, which MSC2746
        // currently proposes as the way to indicate that candidate gathering is complete.
        // This will hopefully be changed to an explicit rather than implicit notification
        // shortly.
        if (content) {
            this.candidateSendQueue.push(content);
        } else {
            this.candidatesEnded = true;
        }

        // Don't send the ICE candidates yet if the call is in the ringing state: this
        // means we tried to pick (ie. started generating candidates) and then failed to
        // send the answer and went back to the ringing state. Queue up the candidates
        // to send if we successfully send the answer.
        // Equally don't send if we haven't yet sent the answer because we can send the
        // first batch of candidates along with the answer
        if (this.state === CallState.Ringing || !this.inviteOrAnswerSent) return;

        // MSC2746 recommends these values (can be quite long when calling because the
        // callee will need a while to answer the call)
        const delay = this.direction === CallDirection.Inbound ? 500 : 2000;

        if (this.candidateSendTries === 0) {
            setTimeout(() => {
                this.sendCandidateQueue();
            }, delay);
        }
    }

    // Discard all non-end-of-candidates messages
    // Return the number of candidate messages that were discarded.
    // Call this method before sending an invite or answer message
    private discardDuplicateCandidates(): number {
        let discardCount = 0;
        const newQueue: RTCIceCandidate[] = [];

        for (let i = 0; i < this.candidateSendQueue.length; i++) {
            const candidate = this.candidateSendQueue[i];
            if (candidate.candidate === "") {
                newQueue.push(candidate);
            } else {
                discardCount++;
            }
        }

        this.candidateSendQueue = newQueue;

        return discardCount;
    }

    /*
     * Transfers this call to another user
     */
    public async transfer(targetUserId: string): Promise<void> {
        // Fetch the target user's global profile info: their room avatar / displayname
        // could be different in whatever room we share with them.
        const profileInfo = await this.client.getProfileInfo(targetUserId);

        const replacementId = genCallID();

        const body = {
            replacement_id: genCallID(),
            target_user: {
                id: targetUserId,
                display_name: profileInfo.displayname,
                avatar_url: profileInfo.avatar_url,
            },
            create_call: replacementId,
        } as MCallReplacesEvent;

        await this.sendVoipEvent(EventType.CallReplaces, body);

        await this.terminate(CallParty.Local, CallErrorCode.Transfered, true);
    }

    /*
     * Transfers this call to the target call, effectively 'joining' the
     * two calls (so the remote parties on each call are connected together).
     */
    public async transferToCall(transferTargetCall: MatrixCall): Promise<void> {
        const targetUserId = transferTargetCall.getOpponentMember()?.userId;
        const targetProfileInfo = targetUserId ? await this.client.getProfileInfo(targetUserId) : undefined;
        const opponentUserId = this.getOpponentMember()?.userId;
        const transfereeProfileInfo = opponentUserId ? await this.client.getProfileInfo(opponentUserId) : undefined;

        const newCallId = genCallID();

        const bodyToTransferTarget = {
            // the replacements on each side have their own ID, and it's distinct from the
            // ID of the new call (but we can use the same function to generate it)
            replacement_id: genCallID(),
            target_user: {
                id: opponentUserId,
                display_name: transfereeProfileInfo?.displayname,
                avatar_url: transfereeProfileInfo?.avatar_url,
            },
            await_call: newCallId,
        } as MCallReplacesEvent;

        await transferTargetCall.sendVoipEvent(EventType.CallReplaces, bodyToTransferTarget);

        const bodyToTransferee = {
            replacement_id: genCallID(),
            target_user: {
                id: targetUserId,
                display_name: targetProfileInfo?.displayname,
                avatar_url: targetProfileInfo?.avatar_url,
            },
            create_call: newCallId,
        } as MCallReplacesEvent;

        await this.sendVoipEvent(EventType.CallReplaces, bodyToTransferee);

        await this.terminate(CallParty.Local, CallErrorCode.Transfered, true);
        await transferTargetCall.terminate(CallParty.Local, CallErrorCode.Transfered, true);
    }

    private async terminate(hangupParty: CallParty, hangupReason: CallErrorCode, shouldEmit: boolean): Promise<void> {
        if (this.callHasEnded()) return;

        this.hangupParty = hangupParty;
        this.hangupReason = hangupReason;
        this.state = CallState.Ended;

        if (this.inviteTimeout) {
            clearTimeout(this.inviteTimeout);
            this.inviteTimeout = undefined;
        }
        if (this.callLengthInterval) {
            clearInterval(this.callLengthInterval);
            this.callLengthInterval = undefined;
        }
        if (this.sfuKeepAliveInterval) {
            clearInterval(this.sfuKeepAliveInterval);
            this.sfuKeepAliveInterval = undefined;
        }

        for (const [stream, listener] of this.removeTrackListeners) {
            stream.removeEventListener("removetrack", listener);
        }
        this.removeTrackListeners.clear();

        this.callStatsAtEnd = await this.collectCallStats();

        // Order is important here: first we stopAllMedia() and only then we can deleteAllFeeds()
        this.stopAllMedia();
        this.deleteAllFeeds();
        this.subscribedTracks = [];

        if (this.peerConn && this.peerConn.signalingState !== 'closed') {
            this.peerConn.close();
        }
        if (shouldEmit) {
            this.emit(CallEvent.Hangup, this);
        }

        this.client.callEventHandler!.calls.delete(this.callId);
    }

    private stopAllMedia(): void {
        logger.debug(
            !this.groupCallId ?
                `Call ${this.callId} stopping all media` :
                `Call ${this.callId} stopping all media except local feeds`);

        for (const feed of this.feeds) {
            if (
                feed.isLocal() &&
                feed.purpose === SDPStreamMetadataPurpose.Usermedia &&
                !this.groupCallId
            ) {
                this.client.getMediaHandler().stopUserMediaStream(feed.stream);
            } else if (
                feed.isLocal() &&
                feed.purpose === SDPStreamMetadataPurpose.Screenshare &&
                !this.groupCallId
            ) {
                this.client.getMediaHandler().stopScreensharingStream(feed.stream);
            } else if (!feed.isLocal() || !this.groupCallId) {
                logger.debug("Stopping remote stream", feed.stream.id);
                for (const track of feed.stream.getTracks()) {
                    track.stop();
                }
            }
        }
    }

    private checkForErrorListener(): void {
        if (this.listeners(EventEmitterEvents.Error).length === 0) {
            throw new Error(
                "You MUST attach an error listener using call.on('error', function() {})",
            );
        }
    }

    private async sendCandidateQueue(): Promise<void> {
        if (this.candidateSendQueue.length === 0 || this.callHasEnded()) {
            return;
        }

        const candidates = this.candidateSendQueue;
        this.candidateSendQueue = [];
        ++this.candidateSendTries;
        const content = { candidates: candidates.map(candidate => candidate.toJSON()) };
        if (this.candidatesEnded) {
            // If there are no more candidates, signal this by adding an empty string candidate
            content.candidates.push({
                candidate: '',
            });
        }
        logger.debug(`Call ${this.callId} attempting to send ${candidates.length} candidates`);
        try {
            await this.sendVoipEvent(EventType.CallCandidates, content);
            // reset our retry count if we have successfully sent our candidates
            // otherwise queueCandidate() will refuse to try to flush the queue
            this.candidateSendTries = 0;

            // Try to send candidates again just in case we received more candidates while sending.
            this.sendCandidateQueue();
        } catch (error) {
            // don't retry this event: we'll send another one later as we might
            // have more candidates by then.
            if (error instanceof MatrixError && error.event) this.client.cancelPendingEvent(error.event);

            // put all the candidates we failed to send back in the queue
            this.candidateSendQueue.push(...candidates);

            if (this.candidateSendTries > 5) {
                logger.debug(
                    `Call ${this.callId} failed to send candidates on attempt ${
                        this.candidateSendTries}. Giving up on this call.`,
                    error,
                );

                const code = CallErrorCode.SignallingFailed;
                const message = "Signalling failed";

                this.emit(CallEvent.Error, new CallError(code, message, <Error>error));
                this.hangup(code, false);

                return;
            }

            const delayMs = 500 * Math.pow(2, this.candidateSendTries);
            ++this.candidateSendTries;
            logger.debug(`Call ${this.callId} failed to send candidates. Retrying in ${delayMs}ms`, error);
            setTimeout(() => {
                this.sendCandidateQueue();
            }, delayMs);
        }
    }

    /**
     * Place a call to this room.
     * @throws if you have not specified a listener for 'error' events.
     * @throws if have passed audio=false.
     */
    public async placeCall(audio: boolean, video: boolean): Promise<void> {
        if (!audio) {
            throw new Error("You CANNOT start a call without audio");
        }
        this.state = CallState.WaitLocalMedia;

        try {
            const stream = await this.client.getMediaHandler().getUserMediaStream(audio, video);

            // make sure all the tracks are enabled (same as pushNewLocalFeed -
            // we probably ought to just have one code path for adding streams)
            setTracksEnabled(stream.getAudioTracks(), true);
            setTracksEnabled(stream.getVideoTracks(), true);

            const callFeed = new CallFeed({
                client: this.client,
                roomId: this.roomId,
                userId: this.client.getUserId()!,
                deviceId: this.client.getDeviceId() ?? undefined,
                stream,
                purpose: SDPStreamMetadataPurpose.Usermedia,
                audioMuted: false,
                videoMuted: false,
            });
            await this.placeCallWithCallFeeds([callFeed]);
        } catch (e) {
            this.getUserMediaFailed(<Error>e);
            return;
        }
    }

    /**
     * Place a call to this room with call feed.
     * @param callFeeds - to use
     * @throws if you have not specified a listener for 'error' events.
     * @throws if have passed audio=false.
     */
    public async placeCallWithCallFeeds(callFeeds: CallFeed[], requestScreenshareFeed = false): Promise<void> {
        this.checkForErrorListener();
        this.direction = CallDirection.Outbound;

        await this.initOpponentCrypto();

        // XXX Find a better way to do this
        this.client.callEventHandler!.calls.set(this.callId, this);

        // make sure we have valid turn creds. Unless something's gone wrong, it should
        // poll and keep the credentials valid so this should be instant.
        const haveTurnCreds = await this.client.checkTurnServers();
        if (!haveTurnCreds) {
            logger.warn(`Call ${this.callId} Failed to get TURN credentials! Proceeding with call anyway...`);
        }

        // create the peer connection now so it can be gathering candidates while we get user
        // media (assuming a candidate pool size is configured)
        this.peerConn = this.createPeerConnection();
        this.gotCallFeedsForInvite(callFeeds, requestScreenshareFeed);
    }

    private createPeerConnection(): RTCPeerConnection {
        const pc = new window.RTCPeerConnection({
            iceTransportPolicy: this.forceTURN ? 'relay' : undefined,
            iceServers: this.turnServers,
            iceCandidatePoolSize: this.client.iceCandidatePoolSize,
            bundlePolicy: 'max-bundle',
        });

        // 'connectionstatechange' would be better, but firefox doesn't implement that.
        pc.addEventListener('iceconnectionstatechange', this.onIceConnectionStateChanged);
        pc.addEventListener('signalingstatechange', this.onSignallingStateChanged);
        pc.addEventListener('icecandidate', this.gotLocalIceCandidate);
        pc.addEventListener('icegatheringstatechange', this.onIceGatheringStateChange);
        pc.addEventListener('track', this.onTrack);
        pc.addEventListener('negotiationneeded', this.onNegotiationNeeded);
        pc.addEventListener('datachannel', this.onDataChannel);

        return pc;
    }

    private partyIdMatches(msg: MCallBase): boolean {
        // They must either match or both be absent (in which case opponentPartyId will be null)
        // Also we ignore party IDs on the invite/offer if the version is 0, so we must do the same
        // here and use null if the version is 0 (woe betide any opponent sending messages in the
        // same call with different versions)
        const msgPartyId = msg.version === 0 ? null : msg.party_id || null;
        return msgPartyId === this.opponentPartyId;
    }

    // Commits to an opponent for the call
    // ev: An invite or answer event
    private chooseOpponent(ev: MatrixEvent): void {
        // I choo-choo-choose you
        const msg = ev.getContent<MCallInviteNegotiate | MCallAnswer>();

        logger.debug(`Call ${this.callId} choosing opponent party ID ${msg.party_id}`);

        this.opponentVersion = msg.version;
        if (this.opponentVersion === 0) {
            // set to null to indicate that we've chosen an opponent, but because
            // they're v0 they have no party ID (even if they sent one, we're ignoring it)
            this.opponentPartyId = null;
        } else {
            // set to their party ID, or if they're naughty and didn't send one despite
            // not being v0, set it to null to indicate we picked an opponent with no
            // party ID
            this.opponentPartyId = msg.party_id || null;
        }
        this.opponentCaps = msg.capabilities || {} as CallCapabilities;
        this.opponentMember = this.client.getRoom(this.roomId)!.getMember(ev.getSender()!) ?? undefined;
    }

    private async addBufferedIceCandidates(): Promise<void> {
        const bufferedCandidates = this.remoteCandidateBuffer.get(this.opponentPartyId!);
        if (bufferedCandidates) {
            logger.info(`Call ${this.callId} Adding ${
                bufferedCandidates.length} buffered candidates for opponent ${this.opponentPartyId}`);
            await this.addIceCandidates(bufferedCandidates);
        }
        this.remoteCandidateBuffer.clear();
    }

    private async addIceCandidates(candidates: RTCIceCandidate[]): Promise<void> {
        for (const candidate of candidates) {
            if (
                (candidate.sdpMid === null || candidate.sdpMid === undefined) &&
                (candidate.sdpMLineIndex === null || candidate.sdpMLineIndex === undefined)
            ) {
                logger.debug(`Call ${this.callId} got remote ICE end-of-candidates`);
            } else {
                logger.debug(`Call ${this.callId} got remote ICE ${
                    candidate.sdpMid} candidate: ${candidate.candidate}`);
            }

            try {
                await this.peerConn!.addIceCandidate(candidate);
            } catch (err) {
                if (!this.ignoreOffer) {
                    logger.info(`Call ${this.callId} failed to add remote ICE candidate`, err);
                }
            }
        }
    }

    public get hasPeerConnection(): boolean {
        return Boolean(this.peerConn);
    }
}

export function setTracksEnabled(tracks: Array<MediaStreamTrack>, enabled: boolean): void {
    for (const track of tracks) {
        track.enabled = enabled;
    }
}

export function supportsMatrixCall(): boolean {
    // typeof prevents Node from erroring on an undefined reference
    if (typeof(window) === 'undefined' || typeof(document) === 'undefined') {
        // NB. We don't log here as apps try to create a call object as a test for
        // whether calls are supported, so we shouldn't fill the logs up.
        return false;
    }

    // Firefox throws on so little as accessing the RTCPeerConnection when operating in a secure mode.
    // There's some information at https://bugzilla.mozilla.org/show_bug.cgi?id=1542616 though the concern
    // is that the browser throwing a SecurityError will brick the client creation process.
    try {
        const supported = Boolean(
            window.RTCPeerConnection || window.RTCSessionDescription ||
            window.RTCIceCandidate || navigator.mediaDevices,
        );
        if (!supported) {
            /* istanbul ignore if */ // Adds a lot of noise to test runs, so disable logging there.
            if (process.env.NODE_ENV !== "test") {
                logger.error("WebRTC is not supported in this browser / environment");
            }
            return false;
        }
    } catch (e) {
        logger.error("Exception thrown when trying to access WebRTC", e);
        return false;
    }

    return true;
}

/**
 * DEPRECATED
 * Use client.createCall()
 *
 * Create a new Matrix call for the browser.
 * @param client - The client instance to use.
 * @param roomId - The room the call is in.
 * @param options - DEPRECATED optional options map.
 * @returns the call or null if the browser doesn't support calling.
 */
export function createNewMatrixCall(
    client: MatrixClient,
    roomId: string,
    options?: Pick<
        CallOpts,
        "forceTURN" | "invitee" | "opponentDeviceId" | "opponentSessionId" | "groupCallId" | "isFocus"
    >,
): MatrixCall | null {
    if (!supportsMatrixCall()) return null;

    const optionsForceTURN = options ? options.forceTURN : false;

    const opts: CallOpts = {
        client: client,
        roomId: roomId,
        invitee: options?.invitee,
        turnServers: client.getTurnServers(),
        // call level options
        forceTURN: client.forceTURN || optionsForceTURN,
        opponentDeviceId: options?.opponentDeviceId,
        opponentSessionId: options?.opponentSessionId,
        groupCallId: options?.groupCallId,
        isFocus: options?.isFocus,
    };
    const call = new MatrixCall(opts);

    client.reEmitter.reEmit(call, Object.values(CallEvent));

    return call;
}<|MERGE_RESOLUTION|>--- conflicted
+++ resolved
@@ -269,8 +269,7 @@
 const CALL_LENGTH_INTERVAL = 1000; // ms
 /** The time after which we end the call, if ICE got disconnected */
 const ICE_DISCONNECTED_TIMEOUT = 30 * 1000; // ms
-
-const CALL_LENGTH_INTERVAL = 1000; // 1 second
+/** The time after which the SFU will consider the connection as stale */
 const SFU_KEEP_ALIVE_INTERVAL = 30 * 1000; // 30 seconds
 
 export class CallError extends Error {
@@ -2278,19 +2277,13 @@
                 this.callStartTime = Date.now();
 
                 this.callLengthInterval = setInterval(() => {
-<<<<<<< HEAD
-                    this.callLength++;
-                    this.emit(CallEvent.LengthChanged, this.callLength);
+                    this.emit(CallEvent.LengthChanged, Math.round((Date.now() - this.callStartTime!) / 1000));
                 }, CALL_LENGTH_INTERVAL);
             }
             if (!this.sfuKeepAliveInterval) {
                 this.sfuKeepAliveInterval = setInterval(() => {
                     this.sendSFUDataChannelMessage(SFUDataChannelMessageOp.Alive);
                 }, SFU_KEEP_ALIVE_INTERVAL * 3 / 4);
-=======
-                    this.emit(CallEvent.LengthChanged, Math.round((Date.now() - this.callStartTime!) / 1000));
-                }, CALL_LENGTH_INTERVAL);
->>>>>>> ae849fdd
             }
         } else if (this.peerConn?.iceConnectionState == 'failed') {
             // Firefox for Android does not yet have support for restartIce()
