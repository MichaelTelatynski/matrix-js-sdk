/*
Copyright 2021-2023 The Matrix.org Foundation C.I.C.

Licensed under the Apache License, Version 2.0 (the "License");
you may not use this file except in compliance with the License.
You may obtain a copy of the License at

    http://www.apache.org/licenses/LICENSE-2.0

Unless required by applicable law or agreed to in writing, software
distributed under the License is distributed on an "AS IS" BASIS,
WITHOUT WARRANTIES OR CONDITIONS OF ANY KIND, either express or implied.
See the License for the specific language governing permissions and
limitations under the License.
*/

/**
 * Implementation of server-side secret storage
 *
 * @see https://spec.matrix.org/v1.6/client-server-api/#storage
 */

import { TypedEventEmitter } from "./models/typed-event-emitter.ts";
import { ClientEvent, ClientEventHandlerMap } from "./client.ts";
import { MatrixEvent } from "./models/event.ts";
import { randomString } from "./randomstring.ts";
import { logger } from "./logger.ts";
import encryptAESSecretStorageItem from "./utils/encryptAESSecretStorageItem.ts";
import decryptAESSecretStorageItem from "./utils/decryptAESSecretStorageItem.ts";
import { AESEncryptedSecretStoragePayload } from "./@types/AESEncryptedSecretStoragePayload.ts";

export const SECRET_STORAGE_ALGORITHM_V1_AES = "m.secret_storage.v1.aes-hmac-sha2";

/**
 * Common base interface for Secret Storage Keys.
 *
 * The common properties for all encryption keys used in server-side secret storage.
 *
 * @see https://spec.matrix.org/v1.6/client-server-api/#key-storage
 */
export interface SecretStorageKeyDescriptionCommon {
    /** A human-readable name for this key. */
    // XXX: according to the spec, this is optional
    name: string;

    /** The encryption algorithm used with this key. */
    algorithm: string;

    /** Information for deriving this key from a passphrase. */
    // XXX: according to the spec, this is optional
    passphrase: PassphraseInfo;
}

/**
 * Properties for a SSSS key using the `m.secret_storage.v1.aes-hmac-sha2` algorithm.
 *
 * Corresponds to `AesHmacSha2KeyDescription` in the specification.
 *
 * @see https://spec.matrix.org/v1.6/client-server-api/#msecret_storagev1aes-hmac-sha2
 */
export interface SecretStorageKeyDescriptionAesV1 extends SecretStorageKeyDescriptionCommon {
    // XXX: strictly speaking, we should be able to enforce the algorithm here. But
    //   this interface ends up being incorrectly used where other algorithms are in use (notably
    //   in device-dehydration support), and unpicking that is too much like hard work
    //   at the moment.
    // algorithm: "m.secret_storage.v1.aes-hmac-sha2";

    /** The 16-byte AES initialization vector, encoded as base64. */
    iv: string;

    /** The MAC of the result of encrypting 32 bytes of 0, encoded as base64. */
    mac: string;
}

/**
 * Union type for secret storage keys.
 *
 * For now, this is only {@link SecretStorageKeyDescriptionAesV1}, but other interfaces may be added in future.
 */
export type SecretStorageKeyDescription = SecretStorageKeyDescriptionAesV1;

/**
 * Information on how to generate the key from a passphrase.
 *
 * @see https://spec.matrix.org/v1.6/client-server-api/#deriving-keys-from-passphrases
 */
export interface PassphraseInfo {
    /** The algorithm to be used to derive the key. */
    algorithm: "m.pbkdf2";

    /** The number of PBKDF2 iterations to use. */
    iterations: number;

    /** The salt to be used for PBKDF2. */
    salt: string;

    /** The number of bits to generate. Defaults to 256. */
    bits?: number;
}

/**
 * Options for {@link ServerSideSecretStorageImpl#addKey}.
 */
export interface AddSecretStorageKeyOpts {
    /** Information for deriving the key from a passphrase if any. */
    passphrase?: PassphraseInfo;
    /** Optional name of the key. */
    name?: string;
    /** The private key. Will be used to generate the key check values in the key info; it will not be stored on the server */
    key: Uint8Array;
}

/**
 * Return type for {@link ServerSideSecretStorageImpl#getKey}.
 */
export type SecretStorageKeyTuple = [keyId: string, keyInfo: SecretStorageKeyDescription];

/**
 * Return type for {@link ServerSideSecretStorageImpl#addKey}.
 */
export type SecretStorageKeyObject = {
    /** The ID of the key */
    keyId: string;
    /**  details about the key */
    keyInfo: SecretStorageKeyDescription;
};

/** Interface for managing account data on the server.
 *
 * A subset of {@link MatrixClient}.
 */
export interface AccountDataClient extends TypedEventEmitter<ClientEvent.AccountData, ClientEventHandlerMap> {
    /**
     * Get account data event of given type for the current user. This variant
     * gets account data directly from the homeserver if the local store is not
     * ready, which can be useful very early in startup before the initial sync.
     *
     * @param eventType - The type of account data
     * @returns The contents of the given account data event, or `null` if the event is not found
     */
    getAccountDataFromServer: <T extends Record<string, any>>(eventType: string) => Promise<T | null>;

    /**
     * Set account data event for the current user, with retries
     *
     * @param eventType - The type of account data
     * @param content - the content object to be set
     * @returns an empty object
     */
    setAccountData: (eventType: string, content: any) => Promise<{}>;
}

/**
 *  Application callbacks for use with {@link SecretStorage.ServerSideSecretStorageImpl}
 */
export interface SecretStorageCallbacks {
    /**
     * Called to retrieve a secret storage encryption key
     *
     * Before a secret can be stored in server-side storage, it must be encrypted with one or more
     * keys. Similarly, after it has been retrieved from storage, it must be decrypted with one of
     * the keys it was encrypted with. These encryption keys are known as "secret storage keys".
     *
     * Descriptions of the secret storage keys are also stored in server-side storage, per the
     * [matrix specification](https://spec.matrix.org/v1.6/client-server-api/#key-storage), so
     * before a key can be used in this way, it must have been stored on the server. This is
     * done via {@link ServerSideSecretStorage#addKey}.
     *
     * Obviously the keys themselves are not stored server-side, so the js-sdk calls this callback
     * in order to retrieve a secret storage key from the application.
     *
     * @param keys - An options object, containing only the property `keys`.
     *
     * @param name - the name of the *secret* (NB: not the encryption key) being stored or retrieved.
     *    This is the "event type" stored in account data.
     *
     * @returns a pair [`keyId`, `privateKey`], where `keyId` is one of the keys from the `keys` parameter,
     *    and `privateKey` is the raw private encryption key, as appropriate for the encryption algorithm.
     *    (For `m.secret_storage.v1.aes-hmac-sha2`, it is the input to an HKDF as defined in the
     *    [specification](https://spec.matrix.org/v1.6/client-server-api/#msecret_storagev1aes-hmac-sha2).)
     *
     *    Alternatively, if none of the keys are known, may return `null` — in which case the original
     *    storage/retrieval operation will fail with an exception.
     */
    getSecretStorageKey?: (
        keys: {
            /**
             * details of the secret storage keys required: a map from the key ID
             * (excluding the `m.secret_storage.key.` prefix) to details of the key.
             *
             * When storing a secret, `keys` will contain exactly one entry; this method will be called
             * once for each secret storage key to be used for encryption.
             *
             * For secret retrieval, `keys` may contain several entries, and the application can return
             * any one of the requested keys.
             */
            keys: Record<string, SecretStorageKeyDescription>;
        },
        name: string,
    ) => Promise<[string, Uint8Array] | null>;
}

interface SecretInfo {
<<<<<<< HEAD
    encrypted?: {
        [keyId: string]: IEncryptedPayload;
=======
    encrypted: {
        [keyId: string]: AESEncryptedSecretStoragePayload;
>>>>>>> 2210255d
    };
}

interface Decryptors {
    encrypt: (plaintext: string) => Promise<AESEncryptedSecretStoragePayload>;
    decrypt: (ciphertext: AESEncryptedSecretStoragePayload) => Promise<string>;
}

/**
 * Interface provided by SecretStorage implementations
 *
 * Normally this will just be an {@link ServerSideSecretStorageImpl}, but for backwards
 * compatibility some methods allow other implementations.
 */
export interface ServerSideSecretStorage {
    /**
     * Add a key for encrypting secrets.
     *
     * @param algorithm - the algorithm used by the key.
     * @param opts - the options for the algorithm.  The properties used
     *     depend on the algorithm given.
     * @param keyId - the ID of the key.  If not given, a random
     *     ID will be generated.
     *
     * @returns details about the key.
     */
    addKey(algorithm: string, opts: AddSecretStorageKeyOpts, keyId?: string): Promise<SecretStorageKeyObject>;

    /**
     * Get the key information for a given ID.
     *
     * @param keyId - The ID of the key to check
     *     for. Defaults to the default key ID if not provided.
     * @returns If the key was found, the return value is an array of
     *     the form [keyId, keyInfo].  Otherwise, null is returned.
     *     XXX: why is this an array when addKey returns an object?
     */
    getKey(keyId?: string | null): Promise<SecretStorageKeyTuple | null>;

    /**
     * Check whether we have a key with a given ID.
     *
     * @param keyId - The ID of the key to check
     *     for. Defaults to the default key ID if not provided.
     * @returns Whether we have the key.
     */
    hasKey(keyId?: string): Promise<boolean>;

    /**
     * Check whether a key matches what we expect based on the key info
     *
     * @param key - the key to check
     * @param info - the key info
     *
     * @returns whether or not the key matches
     */
    checkKey(key: Uint8Array, info: SecretStorageKeyDescriptionAesV1): Promise<boolean>;

    /**
     * Store an encrypted secret on the server.
     *
     * Details of the encryption keys to be used must previously have been stored in account data
     * (for example, via {@link ServerSideSecretStorage#addKey}.
     *
     * @param name - The name of the secret - i.e., the "event type" to be stored in the account data
     * @param secret - The secret contents.
     * @param keys - The IDs of the keys to use to encrypt the secret, or null/undefined to use the default key
     *     (will throw if no default key is set).
     */
    store(name: string, secret: string, keys?: string[] | null): Promise<void>;

    /**
     * Get a secret from storage, and decrypt it.
     *
     * @param name - the name of the secret - i.e., the "event type" stored in the account data
     *
     * @returns the decrypted contents of the secret, or "undefined" if `name` is not found in
     *    the user's account data.
     */
    get(name: string): Promise<string | undefined>;

    /**
     * Check if a secret is stored on the server.
     *
     * @param name - the name of the secret
     *
     * @returns map of key name to key info the secret is encrypted
     *     with, or null if it is not present or not encrypted with a trusted
     *     key
     */
    isStored(name: string): Promise<Record<string, SecretStorageKeyDescriptionAesV1> | null>;

    /**
     * Get the current default key ID for encrypting secrets.
     *
     * @returns The default key ID or null if no default key ID is set
     */
    getDefaultKeyId(): Promise<string | null>;

    /**
     * Set the default key ID for encrypting secrets.
     *
     * @param keyId - The new default key ID
     */
    setDefaultKeyId(keyId: string): Promise<void>;
}

/**
 * Implementation of Server-side secret storage.
 *
 * Secret *sharing* is *not* implemented here: this class is strictly about the storage component of
 * SSSS.
 *
 * @see https://spec.matrix.org/v1.6/client-server-api/#storage
 */
export class ServerSideSecretStorageImpl implements ServerSideSecretStorage {
    /**
     * Construct a new `SecretStorage`.
     *
     * Normally, it is unnecessary to call this directly, since MatrixClient automatically constructs one.
     * However, it may be useful to construct a new `SecretStorage`, if custom `callbacks` are required, for example.
     *
     * @param accountDataAdapter - interface for fetching and setting account data on the server. Normally an instance
     *   of {@link MatrixClient}.
     * @param callbacks - application level callbacks for retrieving secret keys
     */
    public constructor(
        private readonly accountDataAdapter: AccountDataClient,
        private readonly callbacks: SecretStorageCallbacks,
    ) {}

    /**
     * Get the current default key ID for encrypting secrets.
     *
     * @returns The default key ID or null if no default key ID is set
     */
    public async getDefaultKeyId(): Promise<string | null> {
        const defaultKey = await this.accountDataAdapter.getAccountDataFromServer<{ key: string }>(
            "m.secret_storage.default_key",
        );
        if (!defaultKey) return null;
        return defaultKey.key;
    }

    /**
     * Set the default key ID for encrypting secrets.
     *
     * @param keyId - The new default key ID
     */
    public setDefaultKeyId(keyId: string): Promise<void> {
        return new Promise<void>((resolve, reject) => {
            const listener = (ev: MatrixEvent): void => {
                if (ev.getType() === "m.secret_storage.default_key" && ev.getContent().key === keyId) {
                    this.accountDataAdapter.removeListener(ClientEvent.AccountData, listener);
                    resolve();
                }
            };
            this.accountDataAdapter.on(ClientEvent.AccountData, listener);

            this.accountDataAdapter.setAccountData("m.secret_storage.default_key", { key: keyId }).catch((e) => {
                this.accountDataAdapter.removeListener(ClientEvent.AccountData, listener);
                reject(e);
            });
        });
    }

    /**
     * Add a key for encrypting secrets.
     *
     * @param algorithm - the algorithm used by the key.
     * @param opts - the options for the algorithm.  The properties used
     *     depend on the algorithm given.
     * @param keyId - the ID of the key.  If not given, a random
     *     ID will be generated.
     *
     * @returns An object with:
     *     keyId: the ID of the key
     *     keyInfo: details about the key (iv, mac, passphrase)
     */
    public async addKey(
        algorithm: string,
        opts: AddSecretStorageKeyOpts,
        keyId?: string,
    ): Promise<SecretStorageKeyObject> {
        if (algorithm !== SECRET_STORAGE_ALGORITHM_V1_AES) {
            throw new Error(`Unknown key algorithm ${algorithm}`);
        }

        const keyInfo = { algorithm } as SecretStorageKeyDescriptionAesV1;

        if (opts.name) {
            keyInfo.name = opts.name;
        }

        if (opts.passphrase) {
            keyInfo.passphrase = opts.passphrase;
        }

        const { iv, mac } = await calculateKeyCheck(opts.key);
        keyInfo.iv = iv;
        keyInfo.mac = mac;

        // Create a unique key id. XXX: this is racey.
        if (!keyId) {
            do {
                keyId = randomString(32);
            } while (
                await this.accountDataAdapter.getAccountDataFromServer<SecretStorageKeyDescription>(
                    `m.secret_storage.key.${keyId}`,
                )
            );
        }

        await this.accountDataAdapter.setAccountData(`m.secret_storage.key.${keyId}`, keyInfo);

        return {
            keyId,
            keyInfo,
        };
    }

    /**
     * Get the key information for a given ID.
     *
     * @param keyId - The ID of the key to check
     *     for. Defaults to the default key ID if not provided.
     * @returns If the key was found, the return value is an array of
     *     the form [keyId, keyInfo].  Otherwise, null is returned.
     *     XXX: why is this an array when addKey returns an object?
     */
    public async getKey(keyId?: string | null): Promise<SecretStorageKeyTuple | null> {
        if (!keyId) {
            keyId = await this.getDefaultKeyId();
        }
        if (!keyId) {
            return null;
        }

        const keyInfo = await this.accountDataAdapter.getAccountDataFromServer<SecretStorageKeyDescriptionAesV1>(
            "m.secret_storage.key." + keyId,
        );
        return keyInfo ? [keyId, keyInfo] : null;
    }

    /**
     * Check whether we have a key with a given ID.
     *
     * @param keyId - The ID of the key to check
     *     for. Defaults to the default key ID if not provided.
     * @returns Whether we have the key.
     */
    public async hasKey(keyId?: string): Promise<boolean> {
        const key = await this.getKey(keyId);
        return Boolean(key);
    }

    /**
     * Check whether a key matches what we expect based on the key info
     *
     * @param key - the key to check
     * @param info - the key info
     *
     * @returns whether or not the key matches
     */
    public async checkKey(key: Uint8Array, info: SecretStorageKeyDescriptionAesV1): Promise<boolean> {
        if (info.algorithm === SECRET_STORAGE_ALGORITHM_V1_AES) {
            if (info.mac) {
                const { mac } = await calculateKeyCheck(key, info.iv);
                return trimTrailingEquals(info.mac) === trimTrailingEquals(mac);
            } else {
                // if we have no information, we have to assume the key is right
                return true;
            }
        } else {
            throw new Error("Unknown algorithm");
        }
    }

    /**
     * Store an encrypted secret on the server.
     *
     * Details of the encryption keys to be used must previously have been stored in account data
     * (for example, via {@link ServerSideSecretStorageImpl#addKey}. {@link SecretStorageCallbacks#getSecretStorageKey} will be called to obtain a secret storage
     * key to decrypt the secret.
     *
     * @param name - The name of the secret - i.e., the "event type" to be stored in the account data
     * @param secret - The secret contents.
     * @param keys - The IDs of the keys to use to encrypt the secret, or null/undefined to use the default key.
     */
    public async store(name: string, secret: string, keys?: string[] | null): Promise<void> {
        const encrypted: Record<string, AESEncryptedSecretStoragePayload> = {};

        if (!keys) {
            const defaultKeyId = await this.getDefaultKeyId();
            if (!defaultKeyId) {
                throw new Error("No keys specified and no default key present");
            }
            keys = [defaultKeyId];
        }

        if (keys.length === 0) {
            throw new Error("Zero keys given to encrypt with!");
        }

        for (const keyId of keys) {
            // get key information from key storage
            const keyInfo = await this.accountDataAdapter.getAccountDataFromServer<SecretStorageKeyDescriptionAesV1>(
                "m.secret_storage.key." + keyId,
            );
            if (!keyInfo) {
                throw new Error("Unknown key: " + keyId);
            }

            // encrypt secret, based on the algorithm
            if (keyInfo.algorithm === SECRET_STORAGE_ALGORITHM_V1_AES) {
                const keys = { [keyId]: keyInfo };
                const [, encryption] = await this.getSecretStorageKey(keys, name);
                encrypted[keyId] = await encryption.encrypt(secret);
            } else {
                logger.warn("unknown algorithm for secret storage key " + keyId + ": " + keyInfo.algorithm);
                // do nothing if we don't understand the encryption algorithm
            }
        }

        // save encrypted secret
        await this.accountDataAdapter.setAccountData(name, { encrypted });
    }

    /**
     * Get a secret from storage, and decrypt it.
     *
     * {@link SecretStorageCallbacks#getSecretStorageKey} will be called to obtain a secret storage
     * key to decrypt the secret.
     *
     * @param name - the name of the secret - i.e., the "event type" stored in the account data
     *
     * @returns the decrypted contents of the secret, or "undefined" if `name` is not found in
     *    the user's account data.
     */
    public async get(name: string): Promise<string | undefined> {
        const secretInfo = await this.accountDataAdapter.getAccountDataFromServer<SecretInfo>(name);
        if (!secretInfo) {
            return;
        }
        if (!secretInfo.encrypted) {
            throw new Error("Content is not encrypted!");
        }

        // get possible keys to decrypt
        const keys: Record<string, SecretStorageKeyDescriptionAesV1> = {};
        for (const keyId of Object.keys(secretInfo.encrypted)) {
            // get key information from key storage
            const keyInfo = await this.accountDataAdapter.getAccountDataFromServer<SecretStorageKeyDescriptionAesV1>(
                "m.secret_storage.key." + keyId,
            );
            const encInfo = secretInfo.encrypted[keyId];
            // only use keys we understand the encryption algorithm of
            if (keyInfo?.algorithm === SECRET_STORAGE_ALGORITHM_V1_AES) {
                if (encInfo.iv && encInfo.ciphertext && encInfo.mac) {
                    keys[keyId] = keyInfo;
                }
            }
        }

        if (Object.keys(keys).length === 0) {
            throw new Error(
                `Could not decrypt ${name} because none of ` +
                    `the keys it is encrypted with are for a supported algorithm`,
            );
        }

        // fetch private key from app
        const [keyId, decryption] = await this.getSecretStorageKey(keys, name);
        const encInfo = secretInfo.encrypted[keyId];

        return decryption.decrypt(encInfo);
    }

    /**
     * Check if a secret is stored on the server.
     *
     * @param name - the name of the secret
     *
     * @returns map of key name to key info the secret is encrypted
     *     with, or null if it is not present or not encrypted with a trusted
     *     key
     */
    public async isStored(name: string): Promise<Record<string, SecretStorageKeyDescriptionAesV1> | null> {
        // check if secret exists
        const secretInfo = await this.accountDataAdapter.getAccountDataFromServer<SecretInfo>(name);
        if (!secretInfo?.encrypted) return null;

        const ret: Record<string, SecretStorageKeyDescriptionAesV1> = {};

        // filter secret encryption keys with supported algorithm
        for (const keyId of Object.keys(secretInfo.encrypted)) {
            // get key information from key storage
            const keyInfo = await this.accountDataAdapter.getAccountDataFromServer<SecretStorageKeyDescriptionAesV1>(
                "m.secret_storage.key." + keyId,
            );
            if (!keyInfo) continue;
            const encInfo = secretInfo.encrypted[keyId];

            // only use keys we understand the encryption algorithm of
            if (keyInfo.algorithm === SECRET_STORAGE_ALGORITHM_V1_AES) {
                if (encInfo.iv && encInfo.ciphertext && encInfo.mac) {
                    ret[keyId] = keyInfo;
                }
            }
        }
        return Object.keys(ret).length ? ret : null;
    }

    private async getSecretStorageKey(
        keys: Record<string, SecretStorageKeyDescriptionAesV1>,
        name: string,
    ): Promise<[string, Decryptors]> {
        if (!this.callbacks.getSecretStorageKey) {
            throw new Error("No getSecretStorageKey callback supplied");
        }

        const returned = await this.callbacks.getSecretStorageKey({ keys }, name);

        if (!returned) {
            throw new Error("getSecretStorageKey callback returned falsey");
        }
        if (returned.length < 2) {
            throw new Error("getSecretStorageKey callback returned invalid data");
        }

        const [keyId, privateKey] = returned;
        if (!keys[keyId]) {
            throw new Error("App returned unknown key from getSecretStorageKey!");
        }

        if (keys[keyId].algorithm === SECRET_STORAGE_ALGORITHM_V1_AES) {
            const decryption = {
                encrypt: function (secret: string): Promise<AESEncryptedSecretStoragePayload> {
                    return encryptAESSecretStorageItem(secret, privateKey, name);
                },
                decrypt: function (encInfo: AESEncryptedSecretStoragePayload): Promise<string> {
                    return decryptAESSecretStorageItem(encInfo, privateKey, name);
                },
            };
            return [keyId, decryption];
        } else {
            throw new Error("Unknown key type: " + keys[keyId].algorithm);
        }
    }
}

/** trim trailing instances of '=' from a string
 *
 * @internal
 *
 * @param input - input string
 */
export function trimTrailingEquals(input: string): string {
    // according to Sonar and CodeQL, a regex such as /=+$/ is superlinear.
    // Not sure I believe it, but it's easy enough to work around.

    // find the number of characters before the trailing =
    let i = input.length;
    while (i >= 1 && input.charCodeAt(i - 1) == 0x3d) i--;

    // trim to the calculated length
    if (i < input.length) {
        return input.substring(0, i);
    } else {
        return input;
    }
}

// string of zeroes, for calculating the key check
const ZERO_STR = "\0\0\0\0\0\0\0\0\0\0\0\0\0\0\0\0\0\0\0\0\0\0\0\0\0\0\0\0\0\0\0\0";

/**
 * Calculate the MAC for checking the key.
 * See https://spec.matrix.org/v1.11/client-server-api/#msecret_storagev1aes-hmac-sha2, steps 3 and 4.
 *
 * @param key - the key to use
 * @param iv - The initialization vector as a base64-encoded string.
 *     If omitted, a random initialization vector will be created.
 * @returns An object that contains, `mac` and `iv` properties.
 */
export function calculateKeyCheck(key: Uint8Array, iv?: string): Promise<AESEncryptedSecretStoragePayload> {
    return encryptAESSecretStorageItem(ZERO_STR, key, "", iv);
}<|MERGE_RESOLUTION|>--- conflicted
+++ resolved
@@ -201,13 +201,8 @@
 }
 
 interface SecretInfo {
-<<<<<<< HEAD
-    encrypted?: {
-        [keyId: string]: IEncryptedPayload;
-=======
     encrypted: {
         [keyId: string]: AESEncryptedSecretStoragePayload;
->>>>>>> 2210255d
     };
 }
 
