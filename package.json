--- conflicted
+++ resolved
@@ -34,15 +34,7 @@
     "type": "module",
     "main": "./lib/index.js",
     "browser": "./lib/browser-index.js",
-<<<<<<< HEAD
     "typings": "./lib/index.d.ts",
-=======
-    "matrix_src_main": "./src/index.ts",
-    "matrix_src_browser": "./src/browser-index.ts",
-    "matrix_lib_main": "./lib/index.js",
-    "matrix_lib_browser": "./lib/browser-index.js",
-    "matrix_lib_typings": "./lib/index.d.ts",
->>>>>>> 2f8b05b0
     "author": "matrix.org",
     "license": "Apache-2.0",
     "files": [
