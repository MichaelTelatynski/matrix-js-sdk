{
  "name": "matrix-js-sdk",
  "version": "21.0.1",
  "description": "Matrix Client-Server SDK for Javascript",
  "engines": {
    "node": ">=16.0.0"
  },
  "scripts": {
    "prepublishOnly": "yarn build",
    "postinstall": "patch-package",
    "start": "echo THIS IS FOR LEGACY PURPOSES ONLY. && babel src -w -s -d lib --verbose --extensions \".ts,.js\"",
    "dist": "echo 'This is for the release script so it can make assets (browser bundle).' && yarn build",
    "clean": "rimraf lib dist",
    "build": "yarn build:dev && yarn build:compile-browser && yarn build:minify-browser",
    "build:dev": "yarn clean && git rev-parse HEAD > git-revision.txt && yarn build:compile && yarn build:types",
    "build:types": "tsc -p tsconfig-build.json --emitDeclarationOnly",
    "build:compile": "babel -d lib --verbose --extensions \".ts,.js\" src",
    "build:compile-browser": "mkdirp dist && browserify -d src/browser-index.js -p [ tsify -p ./tsconfig-build.json ] -t [ babelify --sourceMaps=inline --presets [ @babel/preset-env @babel/preset-typescript ] ] | exorcist dist/browser-matrix.js.map > dist/browser-matrix.js",
    "build:minify-browser": "terser dist/browser-matrix.js --compress --mangle --source-map --output dist/browser-matrix.min.js",
    "gendoc": "jsdoc -c jsdoc.json -P package.json",
    "lint": "yarn lint:types && yarn lint:js",
    "lint:js": "eslint --max-warnings 0 src spec",
    "lint:js-fix": "eslint --fix src spec",
    "lint:types": "tsc --noEmit",
    "test": "jest",
    "test:watch": "jest --watch",
    "coverage": "yarn test --coverage"
  },
  "repository": {
    "type": "git",
    "url": "https://github.com/matrix-org/matrix-js-sdk"
  },
  "keywords": [
    "matrix-org"
  ],
  "main": "./src/index.ts",
  "browser": "./lib/browser-index.js",
  "matrix_src_main": "./src/index.ts",
  "matrix_src_browser": "./src/browser-index.js",
  "matrix_lib_main": "./lib/index.js",
  "matrix_lib_typings": "./lib/index.d.ts",
  "author": "matrix.org",
  "license": "Apache-2.0",
  "files": [
    "dist",
    "lib",
    "src",
    "git-revision.txt",
    "CHANGELOG.md",
    "CONTRIBUTING.rst",
    "LICENSE",
    "README.md",
    "package.json",
    "release.sh"
  ],
  "dependencies": {
    "@babel/runtime": "^7.12.5",
    "@types/sdp-transform": "^2.4.5",
    "another-json": "^0.2.0",
    "bs58": "^5.0.0",
    "content-type": "^1.0.4",
    "loglevel": "^1.7.1",
<<<<<<< HEAD
    "matrix-events-sdk": "^0.0.1-beta.7",
    "matrix-widget-api": "^1.0.0",
=======
    "matrix-events-sdk": "0.0.1-beta.7",
>>>>>>> c1a3b950
    "p-retry": "4",
    "qs": "^6.9.6",
    "sdp-transform": "^2.14.1",
    "unhomoglyph": "^1.0.6"
  },
  "devDependencies": {
    "@babel/cli": "^7.12.10",
    "@babel/core": "^7.12.10",
    "@babel/eslint-parser": "^7.12.10",
    "@babel/eslint-plugin": "^7.12.10",
    "@babel/plugin-proposal-class-properties": "^7.12.1",
    "@babel/plugin-proposal-numeric-separator": "^7.12.7",
    "@babel/plugin-proposal-object-rest-spread": "^7.12.1",
    "@babel/plugin-syntax-dynamic-import": "^7.8.3",
    "@babel/plugin-transform-runtime": "^7.12.10",
    "@babel/preset-env": "^7.12.11",
    "@babel/preset-typescript": "^7.12.7",
    "@babel/register": "^7.12.10",
    "@casualbot/jest-sonar-reporter": "^2.2.5",
    "@matrix-org/olm": "https://gitlab.matrix.org/api/v4/projects/27/packages/npm/@matrix-org/olm/-/@matrix-org/olm-3.2.13.tgz",
    "@types/bs58": "^4.0.1",
    "@types/content-type": "^1.1.5",
    "@types/domexception": "^4.0.0",
    "@types/jest": "^29.0.0",
    "@types/node": "16",
    "@typescript-eslint/eslint-plugin": "^5.6.0",
    "@typescript-eslint/parser": "^5.6.0",
    "allchange": "^1.0.6",
    "babel-jest": "^29.0.0",
    "babelify": "^10.0.0",
    "better-docs": "^2.4.0-beta.9",
    "browserify": "^17.0.0",
    "docdash": "^1.2.0",
    "domexception": "^4.0.0",
    "eslint": "8.26.0",
    "eslint-config-google": "^0.14.0",
    "eslint-import-resolver-typescript": "^3.5.1",
    "eslint-plugin-import": "^2.26.0",
    "eslint-plugin-matrix-org": "^0.7.0",
    "eslint-plugin-unicorn": "^44.0.2",
    "exorcist": "^2.0.0",
    "fake-indexeddb": "^4.0.0",
    "jest": "^29.0.0",
    "jest-environment-jsdom": "^28.1.3",
    "jest-localstorage-mock": "^2.4.6",
    "jest-mock": "^29.0.0",
    "jsdoc": "^3.6.6",
    "matrix-mock-request": "^2.5.0",
    "patch-package": "^6.5.0",
    "postinstall-postinstall": "^2.1.0",
    "rimraf": "^3.0.2",
    "terser": "^5.5.1",
    "tsify": "^5.0.2",
    "typescript": "^4.5.3"
  },
  "jest": {
    "testEnvironment": "node",
    "testMatch": [
      "<rootDir>/spec/**/*.spec.{js,ts}"
    ],
    "setupFilesAfterEnv": [
      "<rootDir>/spec/setupTests.ts"
    ],
    "collectCoverageFrom": [
      "<rootDir>/src/**/*.{js,ts}"
    ],
    "coverageReporters": [
      "text-summary",
      "lcov"
    ],
    "testResultsProcessor": "@casualbot/jest-sonar-reporter"
  },
  "@casualbot/jest-sonar-reporter": {
    "outputDirectory": "coverage",
    "outputName": "jest-sonar-report.xml",
    "relativePaths": true
  }
}<|MERGE_RESOLUTION|>--- conflicted
+++ resolved
@@ -60,12 +60,8 @@
     "bs58": "^5.0.0",
     "content-type": "^1.0.4",
     "loglevel": "^1.7.1",
-<<<<<<< HEAD
-    "matrix-events-sdk": "^0.0.1-beta.7",
+    "matrix-events-sdk": "0.0.1-beta.7",
     "matrix-widget-api": "^1.0.0",
-=======
-    "matrix-events-sdk": "0.0.1-beta.7",
->>>>>>> c1a3b950
     "p-retry": "4",
     "qs": "^6.9.6",
     "sdp-transform": "^2.14.1",
