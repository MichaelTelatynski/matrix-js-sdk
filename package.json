--- conflicted
+++ resolved
@@ -1,10 +1,6 @@
 {
   "name": "matrix-js-sdk",
-<<<<<<< HEAD
-  "version": "0.11.0",
-=======
   "version": "0.10.8",
->>>>>>> 4d310cd4
   "description": "Matrix Client-Server SDK for Javascript",
   "main": "index.js",
   "scripts": {
