--- conflicted
+++ resolved
@@ -2,13 +2,7 @@
 
 ## Checklist
 
-<<<<<<< HEAD
--   [ ] Tests written for new code (and old code if feasible)
--   [ ] Linter and other CI checks pass
--   [ ] Sign-off given on the changes (see [CONTRIBUTING.md](https://github.com/matrix-org/matrix-js-sdk/blob/develop/CONTRIBUTING.md))
-=======
 -   [ ] Tests written for new code (and old code if feasible).
 -   [ ] New or updated `public`/`exported` symbols have accurate [TSDoc](https://tsdoc.org/) documentation.
 -   [ ] Linter and other CI checks pass.
--   [ ] Sign-off given on the changes (see [CONTRIBUTING.md](https://github.com/matrix-org/matrix-js-sdk/blob/develop/CONTRIBUTING.md)).
->>>>>>> d04135cc
+-   [ ] Sign-off given on the changes (see [CONTRIBUTING.md](https://github.com/matrix-org/matrix-js-sdk/blob/develop/CONTRIBUTING.md)).