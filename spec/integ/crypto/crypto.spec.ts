--- conflicted
+++ resolved
@@ -70,11 +70,7 @@
     mockSetupMegolmBackupRequests,
 } from "../../test-utils/mockEndpoints";
 import { AddSecretStorageKeyOpts, SECRET_STORAGE_ALGORITHM_V1_AES } from "../../../src/secret-storage";
-<<<<<<< HEAD
-import { CryptoCallbacks, KeyBackupInfo } from "../../../src/crypto-api";
-=======
 import { CrossSigningKey, CryptoCallbacks, KeyBackupInfo } from "../../../src/crypto-api";
->>>>>>> 8e0ef98b
 import { E2EKeyResponder } from "../../test-utils/E2EKeyResponder";
 import { DecryptionError } from "../../../src/crypto/algorithms";
 
@@ -2349,15 +2345,12 @@
             });
         }
 
-<<<<<<< HEAD
-=======
         /**
          * Add all mocks needed to setup cross-signing, key backup, 4S and then
          * configure the account to have recovery.
          *
          * @param backupVersion - The version of the created backup
          */
->>>>>>> 8e0ef98b
         async function bootstrapSecurity(backupVersion: string): Promise<void> {
             mockSetupCrossSigningRequests();
             mockSetupMegolmBackupRequests(backupVersion);
@@ -2397,15 +2390,10 @@
             // Wait for the cross signing keys to be uploaded
             await Promise.all(setupPromises);
 
-<<<<<<< HEAD
-            // Finally, wait for bootstrapSecretStorage to finished
-            await bootstrapPromise;
-=======
             // wait for bootstrapSecretStorage to finished
             await bootstrapPromise;
             // Finally ensure backup is working
             await aliceClient.getCrypto()!.checkKeyBackupAndEnable();
->>>>>>> 8e0ef98b
             await backupStatusUpdate;
         }
 
@@ -2564,23 +2552,13 @@
             expect(selfSigningKey[secretStorageKey]).toBeDefined();
         });
 
-<<<<<<< HEAD
-        newBackendOnly("should create a new megolm backup", async () => {
-=======
         it("should create a new megolm backup", async () => {
->>>>>>> 8e0ef98b
             const backupVersion = "abc";
             await bootstrapSecurity(backupVersion);
 
             // Expect a backup to be available and used
             const activeBackup = await aliceClient.getCrypto()!.getActiveSessionBackupVersion();
             expect(activeBackup).toStrictEqual(backupVersion);
-<<<<<<< HEAD
-        });
-
-        it("Reset key backup should create a new backup and update 4S", async () => {
-            // First set up recovery
-=======
 
             // check that there is a MSK signature
             const signatures = (await aliceClient.getCrypto()!.checkKeyBackupAndEnable())!.backupInfo.auth_data!
@@ -2593,7 +2571,6 @@
 
         it("Reset key backup should create a new backup and update 4S", async () => {
             // First set up 4S and key backup
->>>>>>> 8e0ef98b
             const backupVersion = "1";
             await bootstrapSecurity(backupVersion);
 
@@ -2651,20 +2628,12 @@
                 });
             });
 
-<<<<<<< HEAD
-            const new4SUpload = awaitMegolmBackupKeyUpload();
-=======
             const newBackupUploadPromise = awaitMegolmBackupKeyUpload();
->>>>>>> 8e0ef98b
 
             await aliceClient.getCrypto()!.resetKeyBackup();
             await awaitDeleteCalled;
             await newBackupStatusUpdate;
-<<<<<<< HEAD
-            await new4SUpload;
-=======
             await newBackupUploadPromise;
->>>>>>> 8e0ef98b
 
             const nextVersion = await aliceClient.getCrypto()!.getActiveSessionBackupVersion();
             const nextKey = await aliceClient.getCrypto()!.getSessionBackupPrivateKey();
@@ -2672,8 +2641,6 @@
             expect(nextVersion).toBeDefined();
             expect(nextVersion).not.toEqual(currentVersion);
             expect(nextKey).not.toEqual(currentBackupKey);
-<<<<<<< HEAD
-=======
 
             // The `deleteKeyBackupVersion` API is deprecated but has been modified to work with both crypto backend
             // ensure that it works anyhow
@@ -2681,7 +2648,6 @@
             await aliceClient.getCrypto()!.checkKeyBackupAndEnable();
             // XXX Legacy crypto does not update 4S when doing that; should ensure that rust implem does it.
             expect(await aliceClient.getCrypto()!.getActiveSessionBackupVersion()).toBeNull();
->>>>>>> 8e0ef98b
         });
     });
 
