/*
Copyright 2016 OpenMarket Ltd
Copyright 2019-2023 The Matrix.org Foundation C.I.C.

Licensed under the Apache License, Version 2.0 (the "License");
you may not use this file except in compliance with the License.
You may obtain a copy of the License at

    http://www.apache.org/licenses/LICENSE-2.0

Unless required by applicable law or agreed to in writing, software
distributed under the License is distributed on an "AS IS" BASIS,
WITHOUT WARRANTIES OR CONDITIONS OF ANY KIND, either express or implied.
See the License for the specific language governing permissions and
limitations under the License.
*/

import anotherjson from "another-json";
import fetchMock from "fetch-mock-jest";
import "fake-indexeddb/auto";
import { IDBFactory } from "fake-indexeddb";
import { MockResponse, MockResponseFunction } from "fetch-mock";
import Olm from "@matrix-org/olm";

import type { IDeviceKeys } from "../../../src/@types/crypto";
import * as testUtils from "../../test-utils/test-utils";
import { CRYPTO_BACKENDS, getSyncResponse, InitCrypto, syncPromise } from "../../test-utils/test-utils";
import {
    BOB_SIGNED_CROSS_SIGNING_KEYS_DATA,
    BOB_SIGNED_TEST_DEVICE_DATA,
    BOB_TEST_USER_ID,
    SIGNED_CROSS_SIGNING_KEYS_DATA,
    SIGNED_TEST_DEVICE_DATA,
    TEST_ROOM_ID,
    TEST_ROOM_ID as ROOM_ID,
    TEST_USER_ID,
} from "../../test-utils/test-data";
import { TestClient } from "../../TestClient";
import { logger } from "../../../src/logger";
import {
    Category,
    createClient,
    IClaimOTKsResult,
    IContent,
    IDownloadKeyResult,
    IEvent,
    IndexedDBCryptoStore,
    IRoomEvent,
    IStartClientOpts,
    MatrixClient,
    MatrixEvent,
    MatrixEventEvent,
    PendingEventOrdering,
    Room,
    RoomMember,
    RoomStateEvent,
<<<<<<< HEAD
    IRoomEvent,
    CryptoEvent,
=======
>>>>>>> dec4650d
} from "../../../src/matrix";
import { DeviceInfo } from "../../../src/crypto/deviceinfo";
import { E2EKeyReceiver, IE2EKeyReceiver } from "../../test-utils/E2EKeyReceiver";
import { ISyncResponder, SyncResponder } from "../../test-utils/SyncResponder";
import { escapeRegExp } from "../../../src/utils";
import { downloadDeviceToJsDevice } from "../../../src/rust-crypto/device-converter";
import { flushPromises } from "../../test-utils/flushPromises";
import {
    mockInitialApiRequests,
    mockSetupCrossSigningRequests,
    mockSetupMegolmBackupRequests,
} from "../../test-utils/mockEndpoints";
import { AddSecretStorageKeyOpts, SECRET_STORAGE_ALGORITHM_V1_AES } from "../../../src/secret-storage";
import { CryptoCallbacks, KeyBackupInfo } from "../../../src/crypto-api";
import { E2EKeyResponder } from "../../test-utils/E2EKeyResponder";

afterEach(() => {
    // reset fake-indexeddb after each test, to make sure we don't leak connections
    // cf https://github.com/dumbmatter/fakeIndexedDB#wipingresetting-the-indexeddb-for-a-fresh-state
    // eslint-disable-next-line no-global-assign
    indexedDB = new IDBFactory();
});

// start an Olm session with a given recipient
async function createOlmSession(olmAccount: Olm.Account, recipientTestClient: IE2EKeyReceiver): Promise<Olm.Session> {
    const keys = await recipientTestClient.awaitOneTimeKeyUpload();
    const otkId = Object.keys(keys)[0];
    const otk = keys[otkId];

    const session = new global.Olm.Session();
    session.create_outbound(olmAccount, recipientTestClient.getDeviceKey(), otk.key);
    return session;
}

// IToDeviceEvent isn't exported by src/sync-accumulator.ts
interface ToDeviceEvent {
    content: IContent;
    sender: string;
    type: string;
}

/** encrypt an event with an existing olm session */
function encryptOlmEvent(opts: {
    /** the sender's user id */
    sender?: string;
    /** the sender's curve25519 key */
    senderKey: string;
    /** the sender's ed25519 key */
    senderSigningKey: string;
    /** the olm session to use for encryption */
    p2pSession: Olm.Session;
    /** the recipient's user id */
    recipient: string;
    /** the recipient's curve25519 key */
    recipientCurve25519Key: string;
    /** the recipient's ed25519 key */
    recipientEd25519Key: string;
    /** the payload of the message */
    plaincontent?: object;
    /** the event type of the payload */
    plaintype?: string;
}): ToDeviceEvent {
    expect(opts.senderKey).toBeTruthy();
    expect(opts.p2pSession).toBeTruthy();
    expect(opts.recipient).toBeTruthy();

    const plaintext = {
        content: opts.plaincontent || {},
        recipient: opts.recipient,
        recipient_keys: {
            ed25519: opts.recipientEd25519Key,
        },
        keys: {
            ed25519: opts.senderSigningKey,
        },
        sender: opts.sender || "@bob:xyz",
        type: opts.plaintype || "m.test",
    };

    return {
        content: {
            algorithm: "m.olm.v1.curve25519-aes-sha2",
            ciphertext: {
                [opts.recipientCurve25519Key]: opts.p2pSession.encrypt(JSON.stringify(plaintext)),
            },
            sender_key: opts.senderKey,
        },
        sender: opts.sender || "@bob:xyz",
        type: "m.room.encrypted",
    };
}

// encrypt an event with megolm
function encryptMegolmEvent(opts: {
    senderKey: string;
    groupSession: Olm.OutboundGroupSession;
    plaintext?: Partial<IEvent>;
    room_id?: string;
}): IEvent {
    expect(opts.senderKey).toBeTruthy();
    expect(opts.groupSession).toBeTruthy();

    const plaintext = opts.plaintext || {};
    if (!plaintext.content) {
        plaintext.content = {
            body: "42",
            msgtype: "m.text",
        };
    }
    if (!plaintext.type) {
        plaintext.type = "m.room.message";
    }
    if (!plaintext.room_id) {
        expect(opts.room_id).toBeTruthy();
        plaintext.room_id = opts.room_id;
    }
    return encryptMegolmEventRawPlainText({
        senderKey: opts.senderKey,
        groupSession: opts.groupSession,
        plaintext,
    });
}

function encryptMegolmEventRawPlainText(opts: {
    senderKey: string;
    groupSession: Olm.OutboundGroupSession;
    plaintext: Partial<IEvent>;
    origin_server_ts?: number;
}): IEvent {
    return {
        event_id: "$test_megolm_event_" + Math.random(),
        sender: opts.plaintext.sender ?? "@not_the_real_sender:example.com",
        origin_server_ts: opts.plaintext.origin_server_ts ?? 1672944778000,
        content: {
            algorithm: "m.megolm.v1.aes-sha2",
            ciphertext: opts.groupSession.encrypt(JSON.stringify(opts.plaintext)),
            device_id: "testDevice",
            sender_key: opts.senderKey,
            session_id: opts.groupSession.session_id(),
        },
        type: "m.room.encrypted",
        unsigned: {},
    };
}

/** build an encrypted room_key event to share a group session, using an existing olm session */
function encryptGroupSessionKey(opts: {
    /** recipient's user id */
    recipient: string;
    /** the recipient's curve25519 key */
    recipientCurve25519Key: string;
    /** the recipient's ed25519 key */
    recipientEd25519Key: string;
    /** sender's olm account */
    olmAccount: Olm.Account;
    /** sender's olm session with the recipient */
    p2pSession: Olm.Session;
    groupSession: Olm.OutboundGroupSession;
    room_id?: string;
}): Partial<IEvent> {
    const senderKeys = JSON.parse(opts.olmAccount.identity_keys());
    return encryptOlmEvent({
        senderKey: senderKeys.curve25519,
        senderSigningKey: senderKeys.ed25519,
        recipient: opts.recipient,
        recipientCurve25519Key: opts.recipientCurve25519Key,
        recipientEd25519Key: opts.recipientEd25519Key,
        p2pSession: opts.p2pSession,
        plaincontent: {
            algorithm: "m.megolm.v1.aes-sha2",
            room_id: opts.room_id,
            session_id: opts.groupSession.session_id(),
            session_key: opts.groupSession.session_key(),
        },
        plaintype: "m.room_key",
    });
}

/**
 * Establish an Olm Session with the test user
 *
 * Waits for the test user to upload their keys, then sends a /sync response with a to-device message which will
 * establish an Olm session.
 *
 * @param testClient - the MatrixClient under test, which we expect to upload account keys, and to make a
 *    /sync request which we will respond to.
 * @param keyReceiver - an IE2EKeyReceiver which will intercept the /keys/upload request from the client under test
 * @param syncResponder - an ISyncResponder which will intercept /sync requests from the client under test
 * @param peerOlmAccount: an OlmAccount which will be used to initiate the Olm session.
 */
async function establishOlmSession(
    testClient: MatrixClient,
    keyReceiver: IE2EKeyReceiver,
    syncResponder: ISyncResponder,
    peerOlmAccount: Olm.Account,
): Promise<Olm.Session> {
    const peerE2EKeys = JSON.parse(peerOlmAccount.identity_keys());
    const p2pSession = await createOlmSession(peerOlmAccount, keyReceiver);
    const olmEvent = encryptOlmEvent({
        senderKey: peerE2EKeys.curve25519,
        senderSigningKey: peerE2EKeys.ed25519,
        recipient: testClient.getUserId()!,
        recipientCurve25519Key: keyReceiver.getDeviceKey(),
        recipientEd25519Key: keyReceiver.getSigningKey(),
        p2pSession: p2pSession,
    });
    syncResponder.sendOrQueueSyncResponse({
        next_batch: 1,
        to_device: { events: [olmEvent] },
    });
    await syncPromise(testClient);
    return p2pSession;
}

/**
 * Expect that the client shares keys with the given recipient
 *
 * Waits for an HTTP request to send the encrypted m.room_key to-device message; decrypts it and uses it
 * to establish an Olm InboundGroupSession.
 *
 * @param recipientUserID - the user id of the expected recipient
 *
 * @param recipientOlmAccount - Olm.Account for the recipient
 *
 * @param recipientOlmSession - an Olm.Session for the recipient, which must already have exchanged pre-key
 *    messages with the sender. Alternatively, null, in which case we will expect a pre-key message.
 *
 * @returns the established inbound group session
 */
async function expectSendRoomKey(
    recipientUserID: string,
    recipientOlmAccount: Olm.Account,
    recipientOlmSession: Olm.Session | null = null,
): Promise<Olm.InboundGroupSession> {
    const Olm = global.Olm;
    const testRecipientKey = JSON.parse(recipientOlmAccount.identity_keys())["curve25519"];

    function onSendRoomKey(content: any): Olm.InboundGroupSession {
        const m = content.messages[recipientUserID].DEVICE_ID;
        const ct = m.ciphertext[testRecipientKey];

        if (!recipientOlmSession) {
            expect(ct.type).toEqual(0); // pre-key message
            recipientOlmSession = new Olm.Session();
            recipientOlmSession.create_inbound(recipientOlmAccount, ct.body);
        } else {
            expect(ct.type).toEqual(1); // regular message
        }

        const decrypted = JSON.parse(recipientOlmSession.decrypt(ct.type, ct.body));
        expect(decrypted.type).toEqual("m.room_key");
        const inboundGroupSession = new Olm.InboundGroupSession();
        inboundGroupSession.create(decrypted.content.session_key);
        return inboundGroupSession;
    }
    return await new Promise<Olm.InboundGroupSession>((resolve) => {
        fetchMock.putOnce(
            new RegExp("/sendToDevice/m.room.encrypted/"),
            (url: string, opts: RequestInit): MockResponse => {
                const content = JSON.parse(opts.body as string);
                resolve(onSendRoomKey(content));
                return {};
            },
            {
                // append to the list of intercepts on this path (since we have some tests that call
                // this function multiple times)
                overwriteRoutes: false,
            },
        );
    });
}

/**
 * Expect that the client sends an encrypted event
 *
 * Waits for an HTTP request to send an encrypted message in the test room.
 *
 * @param inboundGroupSessionPromise - a promise for an Olm InboundGroupSession, which will
 *    be used to decrypt the event. We will wait for this to resolve once the HTTP request has been processed.
 *
 * @returns The content of the successfully-decrypted event
 */
async function expectSendMegolmMessage(
    inboundGroupSessionPromise: Promise<Olm.InboundGroupSession>,
): Promise<Partial<IEvent>> {
    const encryptedMessageContent = await new Promise<IContent>((resolve) => {
        fetchMock.putOnce(
            new RegExp("/send/m.room.encrypted/"),
            (url: string, opts: RequestInit): MockResponse => {
                resolve(JSON.parse(opts.body as string));
                return {
                    event_id: "$event_id",
                };
            },
            {
                // append to the list of intercepts on this path (since we have some tests that call
                // this function multiple times)
                overwriteRoutes: false,
            },
        );
    });

    // In some of the tests, the room key is sent *after* the actual event, so we may need to wait for it now.
    const inboundGroupSession = await inboundGroupSessionPromise;

    const r: any = inboundGroupSession.decrypt(encryptedMessageContent!.ciphertext);
    logger.log("Decrypted received megolm message", r);
    return JSON.parse(r.plaintext);
}

describe.each(Object.entries(CRYPTO_BACKENDS))("crypto (%s)", (backend: string, initCrypto: InitCrypto) => {
    if (!global.Olm) {
        // currently we use libolm to implement the crypto in the tests, so need it to be present.
        logger.warn("not running megolm tests: Olm not present");
        return;
    }

    // oldBackendOnly is an alternative to `it` or `test` which will skip the test if we are running against the
    // Rust backend. Once we have full support in the rust sdk, it will go away.
    const oldBackendOnly = backend === "rust-sdk" ? test.skip : test;
    const newBackendOnly = backend !== "rust-sdk" ? test.skip : test;

    const Olm = global.Olm;

    let testOlmAccount = {} as unknown as Olm.Account;
    let testSenderKey = "";

    /** the MatrixClient under test */
    let aliceClient: MatrixClient;

    /** an object which intercepts `/keys/upload` requests from {@link #aliceClient} to catch the uploaded keys */
    let keyReceiver: E2EKeyReceiver;

    /** an object which intercepts `/keys/query` requests on the test homeserver */
    let keyResponder: E2EKeyResponder;

    /** an object which intercepts `/sync` requests from {@link #aliceClient} */
    let syncResponder: ISyncResponder;

    async function startClientAndAwaitFirstSync(opts: IStartClientOpts = {}): Promise<void> {
        logger.log(aliceClient.getUserId() + ": starting");

        mockInitialApiRequests(aliceClient.getHomeserverUrl());

        // we let the client do a very basic initial sync, which it needs before
        // it will upload one-time keys.
        syncResponder.sendOrQueueSyncResponse({ next_batch: 1 });

        aliceClient.startClient({
            // set this so that we can get hold of failed events
            pendingEventOrdering: PendingEventOrdering.Detached,
            ...opts,
        });

        await syncPromise(aliceClient);
        logger.log(aliceClient.getUserId() + ": started");
    }

    /**
     * Set up expectations that the client will query device keys.
     *
     * We check that the query contains each of the users in `response`.
     *
     * @param response -   response to the query.
     */
    function expectAliceKeyQuery(response: IDownloadKeyResult) {
        function onQueryRequest(content: any): object {
            Object.keys(response.device_keys).forEach((userId) => {
                expect((content.device_keys! as Record<string, any>)[userId]).toEqual([]);
            });
            return response;
        }
        const rootRegexp = escapeRegExp(new URL("/_matrix/client/", aliceClient.getHomeserverUrl()).toString());
        fetchMock.postOnce(
            new RegExp(rootRegexp + "(r0|v3)/keys/query"),
            (url: string, opts: RequestInit) => onQueryRequest(JSON.parse(opts.body as string)),
            {
                // append to the list of intercepts on this path
                overwriteRoutes: false,
            },
        );
    }

    /**
     * Add an expectation for a /keys/claim request for the MatrixClient under test
     *
     * @param response - the response to return from the request. Normally an {@link IClaimOTKsResult}
     *   (or a function that returns one).
     */
    function expectAliceKeyClaim(response: MockResponse | MockResponseFunction) {
        const rootRegexp = escapeRegExp(new URL("/_matrix/client/", aliceClient.getHomeserverUrl()).toString());
        fetchMock.postOnce(new RegExp(rootRegexp + "(r0|v3)/keys/claim"), response);
    }

    /**
     * Get the device keys for testOlmAccount in a format suitable for a
     * response to /keys/query
     *
     * @param userId - The user ID to query for
     * @returns The fake query response
     */
    function getTestKeysQueryResponse(userId: string): IDownloadKeyResult {
        const testE2eKeys = JSON.parse(testOlmAccount.identity_keys());
        const testDeviceKeys: IDeviceKeys = {
            algorithms: ["m.olm.v1.curve25519-aes-sha2", "m.megolm.v1.aes-sha2"],
            device_id: "DEVICE_ID",
            keys: {
                "curve25519:DEVICE_ID": testE2eKeys.curve25519,
                "ed25519:DEVICE_ID": testE2eKeys.ed25519,
            },
            user_id: userId,
        };
        const j = anotherjson.stringify(testDeviceKeys);
        const sig = testOlmAccount.sign(j);
        testDeviceKeys.signatures = { [userId]: { "ed25519:DEVICE_ID": sig } };

        return {
            device_keys: { [userId]: { DEVICE_ID: testDeviceKeys } },
            failures: {},
        };
    }

    /**
     * Get a one-time key for testOlmAccount in a format suitable for a
     * response to /keys/claim

     * @param userId - The user ID to query for
     * @returns The fake key claim response
     */
    function getTestKeysClaimResponse(userId: string): IClaimOTKsResult {
        testOlmAccount.generate_one_time_keys(1);
        const testOneTimeKeys = JSON.parse(testOlmAccount.one_time_keys());
        testOlmAccount.mark_keys_as_published();

        const keyId = Object.keys(testOneTimeKeys.curve25519)[0];
        const oneTimeKey: string = testOneTimeKeys.curve25519[keyId];
        const unsignedKeyResult = { key: oneTimeKey };
        const j = anotherjson.stringify(unsignedKeyResult);
        const sig = testOlmAccount.sign(j);
        const keyResult = {
            ...unsignedKeyResult,
            signatures: { [userId]: { "ed25519:DEVICE_ID": sig } },
        };

        return {
            one_time_keys: { [userId]: { DEVICE_ID: { ["signed_curve25519:" + keyId]: keyResult } } },
            failures: {},
        };
    }

    /**
     * Create the {@link CryptoCallbacks}
     */
    function createCryptoCallbacks(): CryptoCallbacks {
        // Store the cached secret storage key and return it when `getSecretStorageKey` is called
        let cachedKey: { keyId: string; key: Uint8Array };
        const cacheSecretStorageKey = (keyId: string, keyInfo: AddSecretStorageKeyOpts, key: Uint8Array) => {
            cachedKey = {
                keyId,
                key,
            };
        };

        const getSecretStorageKey = () => Promise.resolve<[string, Uint8Array]>([cachedKey.keyId, cachedKey.key]);

        return {
            cacheSecretStorageKey,
            getSecretStorageKey,
        };
    }

    beforeEach(
        async () => {
            // anything that we don't have a specific matcher for silently returns a 404
            fetchMock.catch(404);
            fetchMock.config.warnOnFallback = false;

            const homeserverUrl = "https://alice-server.com";
            aliceClient = createClient({
                baseUrl: homeserverUrl,
                userId: "@alice:localhost",
                accessToken: "akjgkrgjs",
                deviceId: "xzcvb",
                cryptoCallbacks: createCryptoCallbacks(),
            });

            /* set up listeners for /keys/upload and /sync */
            keyReceiver = new E2EKeyReceiver(homeserverUrl);
            syncResponder = new SyncResponder(homeserverUrl);

            await initCrypto(aliceClient);

            // create a test olm device which we will use to communicate with alice. We use libolm to implement this.
            await Olm.init();
            testOlmAccount = new Olm.Account();
            testOlmAccount.create();
            const testE2eKeys = JSON.parse(testOlmAccount.identity_keys());
            testSenderKey = testE2eKeys.curve25519;
        },
        /* it can take a while to initialise the crypto library on the first pass, so bump up the timeout. */
        10000,
    );

    afterEach(async () => {
        await aliceClient.stopClient();

        // Allow in-flight things to complete before we tear down the test
        await jest.runAllTimersAsync();

        fetchMock.mockReset();
    });

    it("MatrixClient.getCrypto returns a CryptoApi", () => {
        expect(aliceClient.getCrypto()).toHaveProperty("globalBlacklistUnverifiedDevices");
    });

    it("Alice receives a megolm message", async () => {
        expectAliceKeyQuery({ device_keys: { "@alice:localhost": {} }, failures: {} });
        await startClientAndAwaitFirstSync();

        // if we're using the old crypto impl, stub out some methods in the device manager.
        // TODO: replace this with intercepts of the /keys/query endpoint to make it impl agnostic.
        if (aliceClient.crypto) {
            aliceClient.crypto.deviceList.downloadKeys = () => Promise.resolve(new Map());
            aliceClient.crypto.deviceList.getUserByIdentityKey = () => "@bob:xyz";
        }

        const p2pSession = await createOlmSession(testOlmAccount, keyReceiver);
        const groupSession = new Olm.OutboundGroupSession();
        groupSession.create();

        // make the room_key event
        const roomKeyEncrypted = encryptGroupSessionKey({
            recipient: aliceClient.getUserId()!,
            recipientCurve25519Key: keyReceiver.getDeviceKey(),
            recipientEd25519Key: keyReceiver.getSigningKey(),
            olmAccount: testOlmAccount,
            p2pSession: p2pSession,
            groupSession: groupSession,
            room_id: ROOM_ID,
        });

        // encrypt a message with the group session
        const messageEncrypted = encryptMegolmEvent({
            senderKey: testSenderKey,
            groupSession: groupSession,
            room_id: ROOM_ID,
        });

        // Alice gets both the events in a single sync
        const syncResponse = {
            next_batch: 1,
            to_device: {
                events: [roomKeyEncrypted],
            },
            rooms: {
                join: {
                    [ROOM_ID]: { timeline: { events: [messageEncrypted] } },
                },
            },
        };

        syncResponder.sendOrQueueSyncResponse(syncResponse);
        await syncPromise(aliceClient);

        const room = aliceClient.getRoom(ROOM_ID)!;
        const event = room.getLiveTimeline().getEvents()[0];
        expect(event.isEncrypted()).toBe(true);

        // it probably won't be decrypted yet, because it takes a while to process the olm keys
        const decryptedEvent = await testUtils.awaitDecryption(event, { waitOnDecryptionFailure: true });
        expect(decryptedEvent.getContent().body).toEqual("42");
    });

    it("Alice receives a megolm message before the session keys", async () => {
        expectAliceKeyQuery({ device_keys: { "@alice:localhost": {} }, failures: {} });
        await startClientAndAwaitFirstSync();

        // if we're using the old crypto impl, stub out some methods in the device manager.
        // TODO: replace this with intercepts of the /keys/query endpoint to make it impl agnostic.
        if (aliceClient.crypto) {
            aliceClient.crypto.deviceList.downloadKeys = () => Promise.resolve(new Map());
            aliceClient.crypto.deviceList.getUserByIdentityKey = () => "@bob:xyz";
        }

        const p2pSession = await createOlmSession(testOlmAccount, keyReceiver);
        const groupSession = new Olm.OutboundGroupSession();
        groupSession.create();

        // make the room_key event, but don't send it yet
        const roomKeyEncrypted = encryptGroupSessionKey({
            recipient: aliceClient.getUserId()!,
            recipientCurve25519Key: keyReceiver.getDeviceKey(),
            recipientEd25519Key: keyReceiver.getSigningKey(),
            olmAccount: testOlmAccount,
            p2pSession: p2pSession,
            groupSession: groupSession,
            room_id: ROOM_ID,
        });

        // encrypt a message with the group session
        const messageEncrypted = encryptMegolmEvent({
            senderKey: testSenderKey,
            groupSession: groupSession,
            room_id: ROOM_ID,
        });

        // Alice just gets the message event to start with
        syncResponder.sendOrQueueSyncResponse({
            next_batch: 1,
            rooms: { join: { [ROOM_ID]: { timeline: { events: [messageEncrypted] } } } },
        });
        await syncPromise(aliceClient);

        const room = aliceClient.getRoom(ROOM_ID)!;
        const event = room.getLiveTimeline().getEvents()[0];

        // wait for a first attempt at decryption: should fail
        await testUtils.awaitDecryption(event);
        expect(event.getContent().msgtype).toEqual("m.bad.encrypted");

        // now she gets the room_key event
        syncResponder.sendOrQueueSyncResponse({
            next_batch: 2,
            to_device: {
                events: [roomKeyEncrypted],
            },
        });
        await syncPromise(aliceClient);

        await testUtils.awaitDecryption(event, { waitOnDecryptionFailure: true });
        expect(event.isDecryptionFailure()).toBeFalsy();
        expect(event.getContent().body).toEqual("42");
    });

    it("Alice gets a second room_key message", async () => {
        expectAliceKeyQuery({ device_keys: { "@alice:localhost": {} }, failures: {} });
        await startClientAndAwaitFirstSync();

        // if we're using the old crypto impl, stub out some methods in the device manager.
        // TODO: replace this with intercepts of the /keys/query endpoint to make it impl agnostic.
        if (aliceClient.crypto) {
            aliceClient.crypto.deviceList.downloadKeys = () => Promise.resolve(new Map());
            aliceClient.crypto.deviceList.getUserByIdentityKey = () => "@bob:xyz";
        }

        const p2pSession = await createOlmSession(testOlmAccount, keyReceiver);
        const groupSession = new Olm.OutboundGroupSession();
        groupSession.create();

        // make the room_key event
        const roomKeyEncrypted1 = encryptGroupSessionKey({
            recipient: aliceClient.getUserId()!,
            recipientCurve25519Key: keyReceiver.getDeviceKey(),
            recipientEd25519Key: keyReceiver.getSigningKey(),
            olmAccount: testOlmAccount,
            p2pSession: p2pSession,
            groupSession: groupSession,
            room_id: ROOM_ID,
        });

        // encrypt a message with the group session
        const messageEncrypted = encryptMegolmEvent({
            senderKey: testSenderKey,
            groupSession: groupSession,
            room_id: ROOM_ID,
        });

        // make a second room_key event now that we have advanced the group
        // session.
        const roomKeyEncrypted2 = encryptGroupSessionKey({
            recipient: aliceClient.getUserId()!,
            recipientCurve25519Key: keyReceiver.getDeviceKey(),
            recipientEd25519Key: keyReceiver.getSigningKey(),
            olmAccount: testOlmAccount,
            p2pSession: p2pSession,
            groupSession: groupSession,
            room_id: ROOM_ID,
        });

        // on the first sync, send the best room key
        syncResponder.sendOrQueueSyncResponse({
            next_batch: 1,
            to_device: {
                events: [roomKeyEncrypted1],
            },
        });
        await syncPromise(aliceClient);

        // on the second sync, send the advanced room key, along with the
        // message.  This simulates the situation where Alice has been sent a
        // later copy of the room key and is reloading the client.
        syncResponder.sendOrQueueSyncResponse({
            next_batch: 2,
            to_device: {
                events: [roomKeyEncrypted2],
            },
            rooms: {
                join: { [ROOM_ID]: { timeline: { events: [messageEncrypted] } } },
            },
        });
        await syncPromise(aliceClient);

        const room = aliceClient.getRoom(ROOM_ID)!;
        await room.decryptCriticalEvents();
        const event = room.getLiveTimeline().getEvents()[0];
        expect(event.getContent().body).toEqual("42");
    });

    it("prepareToEncrypt", async () => {
        expectAliceKeyQuery({ device_keys: { "@alice:localhost": {} }, failures: {} });
        await startClientAndAwaitFirstSync();
        aliceClient.setGlobalErrorOnUnknownDevices(false);

        // tell alice she is sharing a room with bob
        syncResponder.sendOrQueueSyncResponse(getSyncResponse(["@bob:xyz"]));
        await syncPromise(aliceClient);

        // we expect alice first to query bob's keys...
        expectAliceKeyQuery(getTestKeysQueryResponse("@bob:xyz"));

        // ... and then claim one of his OTKs
        expectAliceKeyClaim(getTestKeysClaimResponse("@bob:xyz"));

        // fire off the prepare request
        const room = aliceClient.getRoom(ROOM_ID);
        expect(room).toBeTruthy();
        const p = aliceClient.prepareToEncrypt(room!);

        // we expect to get a room key message
        await expectSendRoomKey("@bob:xyz", testOlmAccount);

        // the prepare request should complete successfully.
        await p;
    });

    it("Alice sends a megolm message with GlobalErrorOnUnknownDevices=false", async () => {
        aliceClient.setGlobalErrorOnUnknownDevices(false);
        expectAliceKeyQuery({ device_keys: { "@alice:localhost": {} }, failures: {} });
        await startClientAndAwaitFirstSync();

        // Alice shares a room with Bob
        syncResponder.sendOrQueueSyncResponse(getSyncResponse(["@bob:xyz"]));
        await syncPromise(aliceClient);

        // Once we send the message, Alice will check Bob's device list (twice, because reasons) ...
        expectAliceKeyQuery(getTestKeysQueryResponse("@bob:xyz"));
        expectAliceKeyQuery(getTestKeysQueryResponse("@bob:xyz"));

        // ... and claim one of his OTKs ...
        expectAliceKeyClaim(getTestKeysClaimResponse("@bob:xyz"));

        // ... and send an m.room_key message
        const inboundGroupSessionPromise = expectSendRoomKey("@bob:xyz", testOlmAccount);

        // Finally, send the message, and expect to get an `m.room.encrypted` event that we can decrypt.
        await Promise.all([
            aliceClient.sendTextMessage(ROOM_ID, "test"),
            expectSendMegolmMessage(inboundGroupSessionPromise),
        ]);
    });

    it("We should start a new megolm session after forceDiscardSession", async () => {
        aliceClient.setGlobalErrorOnUnknownDevices(false);
        expectAliceKeyQuery({ device_keys: { "@alice:localhost": {} }, failures: {} });
        await startClientAndAwaitFirstSync();

        // Alice shares a room with Bob
        syncResponder.sendOrQueueSyncResponse(getSyncResponse(["@bob:xyz"]));
        await syncPromise(aliceClient);

        // Once we send the message, Alice will check Bob's device list (twice, because reasons) ...
        expectAliceKeyQuery(getTestKeysQueryResponse("@bob:xyz"));
        expectAliceKeyQuery(getTestKeysQueryResponse("@bob:xyz"));

        // ... and claim one of his OTKs ...
        expectAliceKeyClaim(getTestKeysClaimResponse("@bob:xyz"));

        // ... and send an m.room_key message
        const inboundGroupSessionPromise = expectSendRoomKey("@bob:xyz", testOlmAccount);

        // Send the first message, and check we can decrypt it.
        await Promise.all([
            aliceClient.sendTextMessage(ROOM_ID, "test"),
            expectSendMegolmMessage(inboundGroupSessionPromise),
        ]);

        // Finally the interesting part: discard the session.
        aliceClient.forceDiscardSession(ROOM_ID);

        // Now when we send the next message, we should get a *new* megolm session.
        const inboundGroupSessionPromise2 = expectSendRoomKey("@bob:xyz", testOlmAccount);
        const p2 = expectSendMegolmMessage(inboundGroupSessionPromise2);
        await Promise.all([aliceClient.sendTextMessage(ROOM_ID, "test2"), p2]);
    });

    oldBackendOnly("Alice sends a megolm message", async () => {
        // TODO: do something about this for the rust backend.
        //   Currently it fails because we don't respect the default GlobalErrorOnUnknownDevices and
        //   send messages to unknown devices.

        expectAliceKeyQuery({ device_keys: { "@alice:localhost": {} }, failures: {} });
        await startClientAndAwaitFirstSync();
        const p2pSession = await establishOlmSession(aliceClient, keyReceiver, syncResponder, testOlmAccount);

        syncResponder.sendOrQueueSyncResponse(getSyncResponse(["@bob:xyz"]));
        await syncPromise(aliceClient);

        // start out with the device unknown - the send should be rejected.
        expectAliceKeyQuery(getTestKeysQueryResponse("@bob:xyz"));
        expectAliceKeyQuery(getTestKeysQueryResponse("@bob:xyz"));

        await aliceClient.sendTextMessage(ROOM_ID, "test").then(
            () => {
                throw new Error("sendTextMessage failed on an unknown device");
            },
            (e) => {
                expect(e.name).toEqual("UnknownDeviceError");
            },
        );

        // mark the device as known, and resend.
        aliceClient.setDeviceKnown("@bob:xyz", "DEVICE_ID");

        const room = aliceClient.getRoom(ROOM_ID)!;
        const pendingMsg = room.getPendingEvents()[0];

        const inboundGroupSessionPromise = expectSendRoomKey("@bob:xyz", testOlmAccount, p2pSession);

        await Promise.all([
            aliceClient.resendEvent(pendingMsg, room),
            expectSendMegolmMessage(inboundGroupSessionPromise),
        ]);
    });

    oldBackendOnly("We shouldn't attempt to send to blocked devices", async () => {
        expectAliceKeyQuery({ device_keys: { "@alice:localhost": {} }, failures: {} });
        await startClientAndAwaitFirstSync();
        await establishOlmSession(aliceClient, keyReceiver, syncResponder, testOlmAccount);

        syncResponder.sendOrQueueSyncResponse(getSyncResponse(["@bob:xyz"]));
        await syncPromise(aliceClient);

        logger.log("Forcing alice to download our device keys");

        expectAliceKeyQuery(getTestKeysQueryResponse("@bob:xyz"));
        expectAliceKeyQuery(getTestKeysQueryResponse("@bob:xyz"));

        await aliceClient.downloadKeys(["@bob:xyz"]);

        logger.log("Telling alice to block our device");
        aliceClient.setDeviceBlocked("@bob:xyz", "DEVICE_ID");

        logger.log("Telling alice to send a megolm message");
        fetchMock.putOnce({ url: new RegExp("/send/"), name: "send-event" }, { event_id: "$event_id" });
        fetchMock.putOnce({ url: new RegExp("/sendToDevice/m.room_key.withheld/"), name: "send-withheld" }, {});

        await aliceClient.sendTextMessage(ROOM_ID, "test");

        // check that the event and withheld notifications were both sent
        expect(fetchMock.done("send-event")).toBeTruthy();
        expect(fetchMock.done("send-withheld")).toBeTruthy();
    });

    describe("get|setGlobalErrorOnUnknownDevices", () => {
        it("should raise an error if crypto is disabled", () => {
            aliceClient["cryptoBackend"] = undefined;
            expect(() => aliceClient.setGlobalErrorOnUnknownDevices(true)).toThrow("encryption disabled");
            expect(() => aliceClient.getGlobalErrorOnUnknownDevices()).toThrow("encryption disabled");
        });

        oldBackendOnly("should permit sending to unknown devices", async () => {
            expect(aliceClient.getGlobalErrorOnUnknownDevices()).toBeTruthy();

            expectAliceKeyQuery({ device_keys: { "@alice:localhost": {} }, failures: {} });
            await startClientAndAwaitFirstSync();
            const p2pSession = await establishOlmSession(aliceClient, keyReceiver, syncResponder, testOlmAccount);

            syncResponder.sendOrQueueSyncResponse(getSyncResponse(["@bob:xyz"]));
            await syncPromise(aliceClient);

            // start out with the device unknown - the send should be rejected.
            expectAliceKeyQuery(getTestKeysQueryResponse("@bob:xyz"));
            expectAliceKeyQuery(getTestKeysQueryResponse("@bob:xyz"));

            await aliceClient.sendTextMessage(ROOM_ID, "test").then(
                () => {
                    throw new Error("sendTextMessage failed on an unknown device");
                },
                (e) => {
                    expect(e.name).toEqual("UnknownDeviceError");
                },
            );

            // enable sending to unknown devices, and resend
            aliceClient.setGlobalErrorOnUnknownDevices(false);
            expect(aliceClient.getGlobalErrorOnUnknownDevices()).toBeFalsy();

            const room = aliceClient.getRoom(ROOM_ID)!;
            const pendingMsg = room.getPendingEvents()[0];

            const inboundGroupSessionPromise = expectSendRoomKey("@bob:xyz", testOlmAccount, p2pSession);

            await Promise.all([
                aliceClient.resendEvent(pendingMsg, room),
                expectSendMegolmMessage(inboundGroupSessionPromise),
            ]);
        });
    });

    describe("get|setGlobalBlacklistUnverifiedDevices", () => {
        it("should raise an error if crypto is disabled", () => {
            aliceClient["cryptoBackend"] = undefined;
            expect(() => aliceClient.setGlobalBlacklistUnverifiedDevices(true)).toThrow("encryption disabled");
            expect(() => aliceClient.getGlobalBlacklistUnverifiedDevices()).toThrow("encryption disabled");
        });

        oldBackendOnly("should disable sending to unverified devices", async () => {
            expectAliceKeyQuery({ device_keys: { "@alice:localhost": {} }, failures: {} });
            await startClientAndAwaitFirstSync();
            const p2pSession = await establishOlmSession(aliceClient, keyReceiver, syncResponder, testOlmAccount);

            // tell alice we share a room with bob
            syncResponder.sendOrQueueSyncResponse(getSyncResponse(["@bob:xyz"]));
            await syncPromise(aliceClient);

            logger.log("Forcing alice to download our device keys");
            expectAliceKeyQuery(getTestKeysQueryResponse("@bob:xyz"));
            expectAliceKeyQuery(getTestKeysQueryResponse("@bob:xyz"));

            await aliceClient.downloadKeys(["@bob:xyz"]);

            logger.log("Telling alice to block messages to unverified devices");
            expect(aliceClient.getGlobalBlacklistUnverifiedDevices()).toBeFalsy();
            aliceClient.setGlobalBlacklistUnverifiedDevices(true);
            expect(aliceClient.getGlobalBlacklistUnverifiedDevices()).toBeTruthy();

            logger.log("Telling alice to send a megolm message");
            fetchMock.putOnce(new RegExp("/send/"), { event_id: "$event_id" });
            fetchMock.putOnce(new RegExp("/sendToDevice/m.room_key.withheld/"), {});

            await aliceClient.sendTextMessage(ROOM_ID, "test");

            // Now, let's mark the device as verified, and check that keys are sent to it.

            logger.log("Marking the device as verified");
            // XXX: this is an integration test; we really ought to do this via the cross-signing dance
            const d = aliceClient.crypto!.deviceList.getStoredDevice("@bob:xyz", "DEVICE_ID")!;
            d.verified = DeviceInfo.DeviceVerification.VERIFIED;
            aliceClient.crypto?.deviceList.storeDevicesForUser("@bob:xyz", { DEVICE_ID: d });

            const inboundGroupSessionPromise = expectSendRoomKey("@bob:xyz", testOlmAccount, p2pSession);

            logger.log("Asking alice to re-send");
            await Promise.all([
                expectSendMegolmMessage(inboundGroupSessionPromise).then((decrypted) => {
                    expect(decrypted.type).toEqual("m.room.message");
                    expect(decrypted.content!.body).toEqual("test");
                }),
                aliceClient.sendTextMessage(ROOM_ID, "test"),
            ]);
        });
    });

    oldBackendOnly("We should start a new megolm session when a device is blocked", async () => {
        expectAliceKeyQuery({ device_keys: { "@alice:localhost": {} }, failures: {} });
        await startClientAndAwaitFirstSync();
        const p2pSession = await establishOlmSession(aliceClient, keyReceiver, syncResponder, testOlmAccount);

        syncResponder.sendOrQueueSyncResponse(getSyncResponse(["@bob:xyz"]));
        await syncPromise(aliceClient);

        logger.log("Fetching bob's devices and marking known");

        expectAliceKeyQuery(getTestKeysQueryResponse("@bob:xyz"));
        expectAliceKeyQuery(getTestKeysQueryResponse("@bob:xyz"));

        await aliceClient.downloadKeys(["@bob:xyz"]);
        await aliceClient.setDeviceKnown("@bob:xyz", "DEVICE_ID");

        logger.log("Telling alice to send a megolm message");

        let megolmSessionId: string;
        const inboundGroupSessionPromise = expectSendRoomKey("@bob:xyz", testOlmAccount, p2pSession);
        inboundGroupSessionPromise.then((igs) => {
            megolmSessionId = igs.session_id();
        });

        await Promise.all([
            aliceClient.sendTextMessage(ROOM_ID, "test"),
            expectSendMegolmMessage(inboundGroupSessionPromise),
        ]);

        logger.log("Telling alice to block our device");
        aliceClient.setDeviceBlocked("@bob:xyz", "DEVICE_ID");

        logger.log("Telling alice to send another megolm message");

        fetchMock.putOnce(
            { url: new RegExp("/send/"), name: "send-event" },
            (url: string, opts: RequestInit): MockResponse => {
                const content = JSON.parse(opts.body as string);
                logger.log("/send:", content);
                // make sure that a new session is used
                expect(content.session_id).not.toEqual(megolmSessionId);
                return {
                    event_id: "$event_id",
                };
            },
        );
        fetchMock.putOnce({ url: new RegExp("/sendToDevice/m.room_key.withheld/"), name: "send-withheld" }, {});

        await aliceClient.sendTextMessage(ROOM_ID, "test2");

        // check that the event and withheld notifications were both sent
        expect(fetchMock.done("send-event")).toBeTruthy();
        expect(fetchMock.done("send-withheld")).toBeTruthy();
    });

    // https://github.com/vector-im/element-web/issues/2676
    oldBackendOnly("Alice should send to her other devices", async () => {
        // for this test, we make the testOlmAccount be another of Alice's devices.
        // it ought to get included in messages Alice sends.
        expectAliceKeyQuery(getTestKeysQueryResponse(aliceClient.getUserId()!));

        await startClientAndAwaitFirstSync();
        // an encrypted room with just alice
        const syncResponse = {
            next_batch: 1,
            rooms: {
                join: {
                    [ROOM_ID]: {
                        state: {
                            events: [
                                testUtils.mkEvent({
                                    type: "m.room.encryption",
                                    skey: "",
                                    content: { algorithm: "m.megolm.v1.aes-sha2" },
                                }),
                                testUtils.mkMembership({
                                    mship: "join",
                                    sender: aliceClient.getUserId()!,
                                }),
                            ],
                        },
                    },
                },
            },
        };
        syncResponder.sendOrQueueSyncResponse(syncResponse);

        await syncPromise(aliceClient);

        // start out with the device unknown - the send should be rejected.
        try {
            await aliceClient.sendTextMessage(ROOM_ID, "test");
            throw new Error("sendTextMessage succeeded on an unknown device");
        } catch (e) {
            expect((e as any).name).toEqual("UnknownDeviceError");
            expect([...(e as any).devices.keys()]).toEqual([aliceClient.getUserId()!]);
            expect((e as any).devices.get(aliceClient.getUserId()!).has("DEVICE_ID")).toBeTruthy();
        }

        // mark the device as known, and resend.
        aliceClient.setDeviceKnown(aliceClient.getUserId()!, "DEVICE_ID");
        expectAliceKeyClaim((url: string, opts: RequestInit): MockResponse => {
            const content = JSON.parse(opts.body as string);
            expect(content.one_time_keys[aliceClient.getUserId()!].DEVICE_ID).toEqual("signed_curve25519");
            return getTestKeysClaimResponse(aliceClient.getUserId()!);
        });

        const inboundGroupSessionPromise = expectSendRoomKey(aliceClient.getUserId()!, testOlmAccount);

        let decrypted: Partial<IEvent> = {};

        // Grab the event that we'll need to resend
        const room = aliceClient.getRoom(ROOM_ID)!;
        const pendingEvents = room.getPendingEvents();
        expect(pendingEvents.length).toEqual(1);
        const unsentEvent = pendingEvents[0];

        await Promise.all([
            expectSendMegolmMessage(inboundGroupSessionPromise).then((d) => {
                decrypted = d;
            }),
            aliceClient.resendEvent(unsentEvent, room),
        ]);

        expect(decrypted.type).toEqual("m.room.message");
        expect(decrypted.content?.body).toEqual("test");
    });

    oldBackendOnly("Alice should wait for device list to complete when sending a megolm message", async () => {
        expectAliceKeyQuery({ device_keys: { "@alice:localhost": {} }, failures: {} });
        await startClientAndAwaitFirstSync();
        await establishOlmSession(aliceClient, keyReceiver, syncResponder, testOlmAccount);

        syncResponder.sendOrQueueSyncResponse(getSyncResponse(["@bob:xyz"]));
        await syncPromise(aliceClient);

        // this will block
        logger.log("Forcing alice to download our device keys");
        const downloadPromise = aliceClient.downloadKeys(["@bob:xyz"]);

        expectAliceKeyQuery(getTestKeysQueryResponse("@bob:xyz"));

        // so will this.
        const sendPromise = aliceClient.sendTextMessage(ROOM_ID, "test").then(
            () => {
                throw new Error("sendTextMessage failed on an unknown device");
            },
            (e) => {
                expect(e.name).toEqual("UnknownDeviceError");
            },
        );

        expectAliceKeyQuery(getTestKeysQueryResponse("@bob:xyz"));

        await Promise.all([downloadPromise, sendPromise]);
    });

    oldBackendOnly("Alice exports megolm keys and imports them to a new device", async () => {
        expectAliceKeyQuery({ device_keys: { "@alice:localhost": {} }, failures: {} });
        await startClientAndAwaitFirstSync();

        // if we're using the old crypto impl, stub out some methods in the device manager.
        // TODO: replace this with intercepts of the /keys/query endpoint to make it impl agnostic.
        if (aliceClient.crypto) {
            aliceClient.crypto.deviceList.downloadKeys = () => Promise.resolve(new Map());
            aliceClient.crypto.deviceList.getUserByIdentityKey = () => "@bob:xyz";
        }

        // establish an olm session with alice
        const p2pSession = await createOlmSession(testOlmAccount, keyReceiver);

        const groupSession = new Olm.OutboundGroupSession();
        groupSession.create();

        // make the room_key event
        const roomKeyEncrypted = encryptGroupSessionKey({
            recipient: aliceClient.getUserId()!,
            recipientCurve25519Key: keyReceiver.getDeviceKey(),
            recipientEd25519Key: keyReceiver.getSigningKey(),
            olmAccount: testOlmAccount,
            p2pSession: p2pSession,
            groupSession: groupSession,
            room_id: ROOM_ID,
        });

        // encrypt a message with the group session
        const messageEncrypted = encryptMegolmEvent({
            senderKey: testSenderKey,
            groupSession: groupSession,
            room_id: ROOM_ID,
        });

        // Alice gets both the events in a single sync
        syncResponder.sendOrQueueSyncResponse({
            next_batch: 1,
            to_device: {
                events: [roomKeyEncrypted],
            },
            rooms: {
                join: { [ROOM_ID]: { timeline: { events: [messageEncrypted] } } },
            },
        });
        await syncPromise(aliceClient);

        const room = aliceClient.getRoom(ROOM_ID)!;
        await room.decryptCriticalEvents();

        // it probably won't be decrypted yet, because it takes a while to process the olm keys
        const decryptedEvent = await testUtils.awaitDecryption(room.getLiveTimeline().getEvents()[0], {
            waitOnDecryptionFailure: true,
        });
        expect(decryptedEvent.getContent().body).toEqual("42");

        const exported = await aliceClient.exportRoomKeys();

        // start a new client
        await aliceClient.stopClient();

        const homeserverUrl = "https://alice-server2.com";
        aliceClient = createClient({
            baseUrl: homeserverUrl,
            userId: "@alice:localhost",
            accessToken: "akjgkrgjs",
            deviceId: "xzcvb",
        });

        keyReceiver = new E2EKeyReceiver(homeserverUrl);
        syncResponder = new SyncResponder(homeserverUrl);
        await initCrypto(aliceClient);
        await aliceClient.importRoomKeys(exported);
        expectAliceKeyQuery({ device_keys: { "@alice:localhost": {} }, failures: {} });
        await startClientAndAwaitFirstSync();

        aliceClient.startClient();

        // if we're using the old crypto impl, stub out some methods in the device manager.
        // TODO: replace this with intercepts of the /keys/query endpoint to make it impl agnostic.
        if (aliceClient.crypto) {
            aliceClient.crypto.deviceList.getUserByIdentityKey = () => "@bob:xyz";
        }

        const syncResponse = {
            next_batch: 1,
            rooms: {
                join: { [ROOM_ID]: { timeline: { events: [messageEncrypted] } } },
            },
        };

        syncResponder.sendOrQueueSyncResponse(syncResponse);
        await syncPromise(aliceClient);

        const event = room.getLiveTimeline().getEvents()[0];
        expect(event.getContent().body).toEqual("42");
    });

    it("Alice receives an untrusted megolm key, only to receive the trusted one shortly after", async () => {
        const testClient = new TestClient("@alice:localhost", "device2", "access_token2");
        const groupSession = new Olm.OutboundGroupSession();
        groupSession.create();
        const inboundGroupSession = new Olm.InboundGroupSession();
        inboundGroupSession.create(groupSession.session_key());
        const rawEvent = encryptMegolmEvent({
            senderKey: testSenderKey,
            groupSession: groupSession,
            room_id: ROOM_ID,
        });
        await testClient.client.initCrypto();
        const keys = [
            {
                room_id: ROOM_ID,
                algorithm: "m.megolm.v1.aes-sha2",
                session_id: groupSession.session_id(),
                session_key: inboundGroupSession.export_session(0),
                sender_key: testSenderKey,
                forwarding_curve25519_key_chain: [],
                sender_claimed_keys: {},
            },
        ];
        await testClient.client.importRoomKeys(keys, { untrusted: true });

        const event1 = testUtils.mkEvent({
            event: true,
            ...rawEvent,
            room: ROOM_ID,
        });
        await event1.attemptDecryption(testClient.client.crypto!, { isRetry: true });
        expect(event1.isKeySourceUntrusted()).toBeTruthy();

        const event2 = testUtils.mkEvent({
            type: "m.room_key",
            content: {
                room_id: ROOM_ID,
                algorithm: "m.megolm.v1.aes-sha2",
                session_id: groupSession.session_id(),
                session_key: groupSession.session_key(),
            },
            event: true,
        });
        // @ts-ignore - private
        event2.senderCurve25519Key = testSenderKey;
        // @ts-ignore - private
        testClient.client.crypto!.onRoomKeyEvent(event2);

        const event3 = testUtils.mkEvent({
            event: true,
            ...rawEvent,
            room: ROOM_ID,
        });
        await event3.attemptDecryption(testClient.client.crypto!, { isRetry: true });
        expect(event3.isKeySourceUntrusted()).toBeFalsy();
        testClient.stop();
    });

    it("Alice can decrypt a message with falsey content", async () => {
        expectAliceKeyQuery({ device_keys: { "@alice:localhost": {} }, failures: {} });
        await startClientAndAwaitFirstSync();

        // if we're using the old crypto impl, stub out some methods in the device manager.
        // TODO: replace this with intercepts of the /keys/query endpoint to make it impl agnostic.
        if (aliceClient.crypto) {
            aliceClient.crypto.deviceList.downloadKeys = () => Promise.resolve(new Map());
            aliceClient.crypto.deviceList.getUserByIdentityKey = () => "@bob:xyz";
        }

        const p2pSession = await createOlmSession(testOlmAccount, keyReceiver);
        const groupSession = new Olm.OutboundGroupSession();
        groupSession.create();

        // make the room_key event
        const roomKeyEncrypted = encryptGroupSessionKey({
            recipient: aliceClient.getUserId()!,
            recipientCurve25519Key: keyReceiver.getDeviceKey(),
            recipientEd25519Key: keyReceiver.getSigningKey(),
            olmAccount: testOlmAccount,
            p2pSession: p2pSession,
            groupSession: groupSession,
            room_id: ROOM_ID,
        });

        const plaintext = {
            type: "m.room.message",
            content: undefined,
            room_id: ROOM_ID,
        };

        const messageEncrypted = encryptMegolmEventRawPlainText({
            senderKey: testSenderKey,
            groupSession: groupSession,
            plaintext: plaintext,
        });

        // Alice gets both the events in a single sync
        const syncResponse = {
            next_batch: 1,
            to_device: {
                events: [roomKeyEncrypted],
            },
            rooms: {
                join: { [ROOM_ID]: { timeline: { events: [messageEncrypted] } } },
            },
        };

        syncResponder.sendOrQueueSyncResponse(syncResponse);
        await syncPromise(aliceClient);

        const room = aliceClient.getRoom(ROOM_ID)!;
        const event = room.getLiveTimeline().getEvents()[0];
        expect(event.isEncrypted()).toBe(true);

        // it probably won't be decrypted yet, because it takes a while to process the olm keys
        const decryptedEvent = await testUtils.awaitDecryption(event, { waitOnDecryptionFailure: true });
        expect(decryptedEvent.getRoomId()).toEqual(ROOM_ID);
        expect(decryptedEvent.getContent()).toEqual({});
        expect(decryptedEvent.getClearContent()).toBeUndefined();
    });

    oldBackendOnly("Alice receives shared history before being invited to a room by the sharer", async () => {
        const beccaTestClient = new TestClient("@becca:localhost", "foobar", "bazquux");
        await beccaTestClient.client.initCrypto();

        expectAliceKeyQuery({ device_keys: { "@alice:localhost": {} }, failures: {} });
        await startClientAndAwaitFirstSync();
        await beccaTestClient.start();

        // if we're using the old crypto impl, stub out some methods in the device manager.
        // TODO: replace this with intercepts of the /keys/query endpoint to make it impl agnostic.
        if (aliceClient.crypto) {
            aliceClient.crypto!.deviceList.downloadKeys = () => Promise.resolve(new Map());
            aliceClient.crypto!.deviceList.getDeviceByIdentityKey = () => device;
            aliceClient.crypto!.deviceList.getUserByIdentityKey = () => beccaTestClient.client.getUserId()!;
        }

        const beccaRoom = new Room(ROOM_ID, beccaTestClient.client, "@becca:localhost", {});
        beccaTestClient.client.store.storeRoom(beccaRoom);
        await beccaTestClient.client.setRoomEncryption(ROOM_ID, { algorithm: "m.megolm.v1.aes-sha2" });

        const event = new MatrixEvent({
            type: "m.room.message",
            sender: "@becca:localhost",
            room_id: ROOM_ID,
            event_id: "$1",
            content: {
                msgtype: "m.text",
                body: "test message",
            },
        });

        await beccaTestClient.client.crypto!.encryptEvent(event, beccaRoom);
        // remove keys from the event
        // @ts-ignore private properties
        event.clearEvent = undefined;
        // @ts-ignore private properties
        event.senderCurve25519Key = null;
        // @ts-ignore private properties
        event.claimedEd25519Key = null;

        const device = new DeviceInfo(beccaTestClient.client.deviceId!);

        // Create an olm session for Becca and Alice's devices
        const aliceOtks = await keyReceiver.awaitOneTimeKeyUpload();
        const aliceOtkId = Object.keys(aliceOtks)[0];
        const aliceOtk = aliceOtks[aliceOtkId];
        const p2pSession = new global.Olm.Session();
        await beccaTestClient.client.crypto!.cryptoStore.doTxn(
            "readonly",
            [IndexedDBCryptoStore.STORE_ACCOUNT],
            (txn) => {
                beccaTestClient.client.crypto!.cryptoStore.getAccount(txn, (pickledAccount: string | null) => {
                    const account = new global.Olm.Account();
                    try {
                        account.unpickle(beccaTestClient.client.crypto!.olmDevice.pickleKey, pickledAccount!);
                        p2pSession.create_outbound(account, keyReceiver.getDeviceKey(), aliceOtk.key);
                    } finally {
                        account.free();
                    }
                });
            },
        );

        const content = event.getWireContent();
        const groupSessionKey = await beccaTestClient.client.crypto!.olmDevice.getInboundGroupSessionKey(
            ROOM_ID,
            content.sender_key,
            content.session_id,
        );
        const encryptedForwardedKey = encryptOlmEvent({
            sender: "@becca:localhost",
            senderSigningKey: beccaTestClient.getSigningKey(),
            senderKey: beccaTestClient.getDeviceKey(),
            recipient: aliceClient.getUserId()!,
            recipientCurve25519Key: keyReceiver.getDeviceKey(),
            recipientEd25519Key: keyReceiver.getSigningKey(),
            p2pSession: p2pSession,
            plaincontent: {
                "algorithm": "m.megolm.v1.aes-sha2",
                "room_id": ROOM_ID,
                "sender_key": content.sender_key,
                "sender_claimed_ed25519_key": groupSessionKey!.sender_claimed_ed25519_key,
                "session_id": content.session_id,
                "session_key": groupSessionKey!.key,
                "chain_index": groupSessionKey!.chain_index,
                "forwarding_curve25519_key_chain": groupSessionKey!.forwarding_curve25519_key_chain,
                "org.matrix.msc3061.shared_history": true,
            },
            plaintype: "m.forwarded_room_key",
        });

        // Alice receives shared history
        syncResponder.sendOrQueueSyncResponse({
            next_batch: 1,
            to_device: { events: [encryptedForwardedKey] },
        });
        await syncPromise(aliceClient);

        // Alice is invited to the room by Becca
        syncResponder.sendOrQueueSyncResponse({
            next_batch: 2,
            rooms: {
                invite: {
                    [ROOM_ID]: {
                        invite_state: {
                            events: [
                                {
                                    sender: "@becca:localhost",
                                    type: "m.room.encryption",
                                    state_key: "",
                                    content: {
                                        algorithm: "m.megolm.v1.aes-sha2",
                                    },
                                },
                                {
                                    sender: "@becca:localhost",
                                    type: "m.room.member",
                                    state_key: "@alice:localhost",
                                    content: {
                                        membership: "invite",
                                    },
                                },
                            ],
                        },
                    },
                },
            },
        });
        await syncPromise(aliceClient);

        // Alice has joined the room
        expectAliceKeyQuery({ device_keys: { "@becca:localhost": {} }, failures: {} });
        syncResponder.sendOrQueueSyncResponse(getSyncResponse(["@alice:localhost", "@becca:localhost"]));
        await syncPromise(aliceClient);

        syncResponder.sendOrQueueSyncResponse({
            next_batch: 4,
            rooms: {
                join: {
                    [ROOM_ID]: { timeline: { events: [event.event] } },
                },
            },
        });
        await syncPromise(aliceClient);

        const room = aliceClient.getRoom(ROOM_ID)!;
        const roomEvent = room.getLiveTimeline().getEvents()[0];
        expect(roomEvent.isEncrypted()).toBe(true);
        const decryptedEvent = await testUtils.awaitDecryption(roomEvent);
        expect(decryptedEvent.getContent().body).toEqual("test message");

        await beccaTestClient.stop();
    });

    oldBackendOnly("Alice receives shared history before being invited to a room by someone else", async () => {
        const beccaTestClient = new TestClient("@becca:localhost", "foobar", "bazquux");
        await beccaTestClient.client.initCrypto();

        expectAliceKeyQuery({ device_keys: { "@alice:localhost": {} }, failures: {} });
        await startClientAndAwaitFirstSync();

        await beccaTestClient.start();

        const beccaRoom = new Room(ROOM_ID, beccaTestClient.client, "@becca:localhost", {});
        beccaTestClient.client.store.storeRoom(beccaRoom);
        await beccaTestClient.client.setRoomEncryption(ROOM_ID, { algorithm: "m.megolm.v1.aes-sha2" });

        const event = new MatrixEvent({
            type: "m.room.message",
            sender: "@becca:localhost",
            room_id: ROOM_ID,
            event_id: "$1",
            content: {
                msgtype: "m.text",
                body: "test message",
            },
        });

        await beccaTestClient.client.crypto!.encryptEvent(event, beccaRoom);
        // remove keys from the event
        // @ts-ignore private properties
        event.clearEvent = undefined;
        // @ts-ignore private properties
        event.senderCurve25519Key = null;
        // @ts-ignore private properties
        event.claimedEd25519Key = null;

        const device = new DeviceInfo(beccaTestClient.client.deviceId!);
        aliceClient.crypto!.deviceList.getDeviceByIdentityKey = () => device;

        // Create an olm session for Becca and Alice's devices
        const aliceOtks = await keyReceiver.awaitOneTimeKeyUpload();
        const aliceOtkId = Object.keys(aliceOtks)[0];
        const aliceOtk = aliceOtks[aliceOtkId];
        const p2pSession = new global.Olm.Session();
        await beccaTestClient.client.crypto!.cryptoStore.doTxn(
            "readonly",
            [IndexedDBCryptoStore.STORE_ACCOUNT],
            (txn) => {
                beccaTestClient.client.crypto!.cryptoStore.getAccount(txn, (pickledAccount: string | null) => {
                    const account = new global.Olm.Account();
                    try {
                        account.unpickle(beccaTestClient.client.crypto!.olmDevice.pickleKey, pickledAccount!);
                        p2pSession.create_outbound(account, keyReceiver.getDeviceKey(), aliceOtk.key);
                    } finally {
                        account.free();
                    }
                });
            },
        );

        const content = event.getWireContent();
        const groupSessionKey = await beccaTestClient.client.crypto!.olmDevice.getInboundGroupSessionKey(
            ROOM_ID,
            content.sender_key,
            content.session_id,
        );
        const encryptedForwardedKey = encryptOlmEvent({
            sender: "@becca:localhost",
            senderKey: beccaTestClient.getDeviceKey(),
            senderSigningKey: beccaTestClient.getSigningKey(),
            recipient: aliceClient.getUserId()!,
            recipientCurve25519Key: keyReceiver.getDeviceKey(),
            recipientEd25519Key: keyReceiver.getSigningKey(),
            p2pSession: p2pSession,
            plaincontent: {
                "algorithm": "m.megolm.v1.aes-sha2",
                "room_id": ROOM_ID,
                "sender_key": content.sender_key,
                "sender_claimed_ed25519_key": groupSessionKey!.sender_claimed_ed25519_key,
                "session_id": content.session_id,
                "session_key": groupSessionKey!.key,
                "chain_index": groupSessionKey!.chain_index,
                "forwarding_curve25519_key_chain": groupSessionKey!.forwarding_curve25519_key_chain,
                "org.matrix.msc3061.shared_history": true,
            },
            plaintype: "m.forwarded_room_key",
        });

        // Alice receives forwarded history from Becca
        expectAliceKeyQuery({ device_keys: { "@becca:localhost": {} }, failures: {} });
        syncResponder.sendOrQueueSyncResponse({
            next_batch: 1,
            to_device: { events: [encryptedForwardedKey] },
        });
        await syncPromise(aliceClient);

        // Alice is invited to the room by Charlie
        syncResponder.sendOrQueueSyncResponse({
            next_batch: 2,
            rooms: {
                invite: {
                    [ROOM_ID]: {
                        invite_state: {
                            events: [
                                {
                                    sender: "@becca:localhost",
                                    type: "m.room.encryption",
                                    state_key: "",
                                    content: {
                                        algorithm: "m.megolm.v1.aes-sha2",
                                    },
                                },
                                {
                                    sender: "@charlie:localhost",
                                    type: "m.room.member",
                                    state_key: "@alice:localhost",
                                    content: {
                                        membership: "invite",
                                    },
                                },
                            ],
                        },
                    },
                },
            },
        });
        await syncPromise(aliceClient);

        // Alice has joined the room
        expectAliceKeyQuery({ device_keys: { "@becca:localhost": {}, "@charlie:localhost": {} }, failures: {} });
        syncResponder.sendOrQueueSyncResponse(
            getSyncResponse(["@alice:localhost", "@becca:localhost", "@charlie:localhost"]),
        );
        await syncPromise(aliceClient);

        // wait for the key/device downloads for becca and charlie to complete
        await aliceClient.downloadKeys(["@becca:localhost", "@charlie:localhost"]);

        syncResponder.sendOrQueueSyncResponse({
            next_batch: 4,
            rooms: {
                join: {
                    [ROOM_ID]: { timeline: { events: [event.event] } },
                },
            },
        });
        await syncPromise(aliceClient);

        // Decryption should fail, because Alice hasn't received any keys she can trust
        const room = aliceClient.getRoom(ROOM_ID)!;
        const roomEvent = room.getLiveTimeline().getEvents()[0];
        expect(roomEvent.isEncrypted()).toBe(true);
        const decryptedEvent = await testUtils.awaitDecryption(roomEvent);
        expect(decryptedEvent.isDecryptionFailure()).toBe(true);

        await beccaTestClient.stop();
    });

    oldBackendOnly("allows sending an encrypted event as soon as room state arrives", async () => {
        /* Empirically, clients expect to be able to send encrypted events as soon as the
         * RoomStateEvent.NewMember notification is emitted, so test that works correctly.
         */
        const testRoomId = "!testRoom:id";
        expectAliceKeyQuery({ device_keys: { "@alice:localhost": {} }, failures: {} });
        await startClientAndAwaitFirstSync();

        /* Alice makes the /createRoom call */
        fetchMock.postOnce(new RegExp("/createRoom"), { room_id: testRoomId });
        await aliceClient.createRoom({
            initial_state: [
                {
                    type: "m.room.encryption",
                    state_key: "",
                    content: { algorithm: "m.megolm.v1.aes-sha2" },
                },
            ],
        });

        /* The sync arrives in two parts; first the m.room.create... */
        syncResponder.sendOrQueueSyncResponse({
            rooms: {
                join: {
                    [testRoomId]: {
                        timeline: {
                            events: [
                                {
                                    type: "m.room.create",
                                    state_key: "",
                                    event_id: "$create",
                                },
                                {
                                    type: "m.room.member",
                                    state_key: aliceClient.getUserId(),
                                    content: { membership: "join" },
                                    event_id: "$alijoin",
                                },
                            ],
                        },
                    },
                },
            },
        });
        await syncPromise(aliceClient);

        // ... and then the e2e event and an invite ...
        syncResponder.sendOrQueueSyncResponse({
            rooms: {
                join: {
                    [testRoomId]: {
                        timeline: {
                            events: [
                                {
                                    type: "m.room.encryption",
                                    state_key: "",
                                    content: { algorithm: "m.megolm.v1.aes-sha2" },
                                    event_id: "$e2e",
                                },
                                {
                                    type: "m.room.member",
                                    state_key: "@other:user",
                                    content: { membership: "invite" },
                                    event_id: "$otherinvite",
                                },
                            ],
                        },
                    },
                },
            },
        });

        // as soon as the roomMember arrives, try to send a message
        expectAliceKeyQuery({ device_keys: { "@other:user": {} }, failures: {} });
        aliceClient.on(RoomStateEvent.NewMember, (_e, _s, member: RoomMember) => {
            if (member.userId == "@other:user") {
                aliceClient.sendMessage(testRoomId, { msgtype: "m.text", body: "Hello, World" });
            }
        });

        // flush the sync and wait for the /send/ request.
        const sendEventPromise = new Promise((resolve) => {
            fetchMock.putOnce(new RegExp("/send/m.room.encrypted/"), () => {
                resolve(undefined);
                return { event_id: "asdfgh" };
            });
        });
        await syncPromise(aliceClient);
        await sendEventPromise;
    });

    describe("Lazy-loading member lists", () => {
        let p2pSession: Olm.Session;

        beforeEach(async () => {
            // set up the aliceTestClient so that it is a room with no known members
            expectAliceKeyQuery({ device_keys: { "@alice:localhost": {} }, failures: {} });
            await startClientAndAwaitFirstSync({ lazyLoadMembers: true });
            aliceClient.setGlobalErrorOnUnknownDevices(false);

            syncResponder.sendOrQueueSyncResponse(getSyncResponse([]));
            await syncPromise(aliceClient);

            p2pSession = await establishOlmSession(aliceClient, keyReceiver, syncResponder, testOlmAccount);
        });

        async function expectMembershipRequest(roomId: string, members: string[]): Promise<void> {
            const membersPath = `/rooms/${encodeURIComponent(roomId)}/members\\?not_membership=leave`;
            fetchMock.getOnce(new RegExp(membersPath), {
                chunk: [
                    testUtils.mkMembershipCustom({
                        membership: "join",
                        sender: "@bob:xyz",
                    }),
                ],
            });
        }

        oldBackendOnly("Sending an event initiates a member list sync", async () => {
            // we expect a call to the /members list...
            const memberListPromise = expectMembershipRequest(ROOM_ID, ["@bob:xyz"]);

            // then a request for bob's devices...
            expectAliceKeyQuery(getTestKeysQueryResponse("@bob:xyz"));

            // then a to-device with the room_key
            const inboundGroupSessionPromise = expectSendRoomKey("@bob:xyz", testOlmAccount, p2pSession);

            // and finally the megolm message
            const megolmMessagePromise = expectSendMegolmMessage(inboundGroupSessionPromise);

            // kick it off
            const sendPromise = aliceClient.sendTextMessage(ROOM_ID, "test");

            await Promise.all([sendPromise, megolmMessagePromise, memberListPromise]);
        });

        oldBackendOnly("loading the membership list inhibits a later load", async () => {
            const room = aliceClient.getRoom(ROOM_ID)!;
            await Promise.all([room.loadMembersIfNeeded(), expectMembershipRequest(ROOM_ID, ["@bob:xyz"])]);

            // expect a request for bob's devices...
            expectAliceKeyQuery(getTestKeysQueryResponse("@bob:xyz"));

            // then a to-device with the room_key
            const inboundGroupSessionPromise = expectSendRoomKey("@bob:xyz", testOlmAccount, p2pSession);

            // and finally the megolm message
            const megolmMessagePromise = expectSendMegolmMessage(inboundGroupSessionPromise);

            // kick it off
            const sendPromise = aliceClient.sendTextMessage(ROOM_ID, "test");

            await Promise.all([sendPromise, megolmMessagePromise]);
        });
    });

    describe("m.room_key.withheld handling", () => {
        // TODO: there are a bunch more tests for this sort of thing in spec/unit/crypto/algorithms/megolm.spec.ts.
        //   They should be converted to integ tests and moved.

        oldBackendOnly("does not block decryption on an 'm.unavailable' report", async function () {
            // there may be a key downloads for alice
            expectAliceKeyQuery({ device_keys: {}, failures: {} });

            await startClientAndAwaitFirstSync();

            // encrypt a message with a group session.
            const groupSession = new Olm.OutboundGroupSession();
            groupSession.create();
            const messageEncryptedEvent = encryptMegolmEvent({
                senderKey: testSenderKey,
                groupSession: groupSession,
                room_id: ROOM_ID,
            });

            // Alice gets the room message, but not the key
            syncResponder.sendOrQueueSyncResponse({
                next_batch: 1,
                rooms: {
                    join: { [ROOM_ID]: { timeline: { events: [messageEncryptedEvent] } } },
                },
            });
            await syncPromise(aliceClient);

            // alice will (eventually) send a room-key request
            fetchMock.putOnce(new RegExp("/sendToDevice/m.room_key_request/"), {});

            // at this point, the message should be a decryption failure
            const room = aliceClient.getRoom(ROOM_ID)!;
            const event = room.getLiveTimeline().getEvents()[0];
            expect(event.isDecryptionFailure()).toBeTruthy();

            // we want to wait for the message to be updated, so create a promise for it
            const retryPromise = new Promise((resolve) => {
                event.once(MatrixEventEvent.Decrypted, (ev) => {
                    resolve(ev);
                });
            });

            // alice gets back a room-key-withheld notification
            syncResponder.sendOrQueueSyncResponse({
                next_batch: 2,
                to_device: {
                    events: [
                        {
                            type: "m.room_key.withheld",
                            sender: "@bob:example.com",
                            content: {
                                algorithm: "m.megolm.v1.aes-sha2",
                                room_id: ROOM_ID,
                                session_id: groupSession.session_id(),
                                sender_key: testSenderKey,
                                code: "m.unavailable",
                                reason: "",
                            },
                        },
                    ],
                },
            });
            await syncPromise(aliceClient);

            // the withheld notification should trigger a retry; wait for it
            await retryPromise;

            // finally: the message should still be a regular decryption failure, not a withheld notification.
            expect(event.getContent().body).not.toContain("withheld");
        });
    });

    describe("key upload request", () => {
        beforeEach(() => {
            jest.useFakeTimers();
        });

        afterEach(() => {
            jest.useRealTimers();
        });

        function awaitKeyUploadRequest(): Promise<{ keysCount: number; fallbackKeysCount: number }> {
            return new Promise((resolve) => {
                const listener = (url: string, options: RequestInit) => {
                    const content = JSON.parse(options.body as string);
                    const keysCount = Object.keys(content?.one_time_keys || {}).length;
                    const fallbackKeysCount = Object.keys(content?.fallback_keys || {}).length;
                    if (keysCount) resolve({ keysCount, fallbackKeysCount });
                    return {
                        one_time_key_counts: {
                            // The matrix client does `/upload` requests until 50 keys are uploaded
                            // We return here 60 to avoid the `/upload` request loop
                            signed_curve25519: keysCount ? 60 : keysCount,
                        },
                    };
                };

                for (const path of ["/_matrix/client/v3/keys/upload", "/_matrix/client/v3/keys/upload"]) {
                    fetchMock.post(new URL(path, aliceClient.getHomeserverUrl()).toString(), listener, {
                        // These routes are already defined in the E2EKeyReceiver
                        // We want to overwrite the behaviour of the E2EKeyReceiver
                        overwriteRoutes: true,
                    });
                }
            });
        }

        it("should make key upload request after sync", async () => {
            let uploadPromise = awaitKeyUploadRequest();
            expectAliceKeyQuery({ device_keys: { "@alice:localhost": {} }, failures: {} });
            await startClientAndAwaitFirstSync();

            syncResponder.sendOrQueueSyncResponse(getSyncResponse([]));

            await syncPromise(aliceClient);

            // Verify that `/upload` is called on Alice's homesever
            const { keysCount, fallbackKeysCount } = await uploadPromise;
            expect(keysCount).toBeGreaterThan(0);
            expect(fallbackKeysCount).toBe(0);

            uploadPromise = awaitKeyUploadRequest();
            syncResponder.sendOrQueueSyncResponse({
                next_batch: 2,
                device_one_time_keys_count: { signed_curve25519: 0 },
                device_unused_fallback_key_types: [],
            });

            // Advance local date to 2 minutes
            // The old crypto only runs the upload every 60 seconds
            jest.setSystemTime(Date.now() + 2 * 60 * 1000);

            await syncPromise(aliceClient);

            // After we set device_one_time_keys_count to 0
            // a `/upload` is expected
            const res = await uploadPromise;
            expect(res.keysCount).toBeGreaterThan(0);
            expect(res.fallbackKeysCount).toBeGreaterThan(0);
        });
    });

    describe("getUserDeviceInfo", () => {
        afterEach(() => {
            jest.useRealTimers();
        });

        // From https://spec.matrix.org/v1.6/client-server-api/#post_matrixclientv3keysquery
        // Using extracted response from matrix.org, it needs to have real keys etc to pass old crypto verification
        const queryResponseBody = {
            device_keys: {
                "@testing_florian1:matrix.org": {
                    EBMMPAFOPU: {
                        algorithms: ["m.olm.v1.curve25519-aes-sha2", "m.megolm.v1.aes-sha2"],
                        device_id: "EBMMPAFOPU",
                        keys: {
                            "curve25519:EBMMPAFOPU": "HyhQD4mXwNViqns0noABW9NxHbCAOkriQ4QKGGndk3w",
                            "ed25519:EBMMPAFOPU": "xSQaxrFOTXH+7Zjo+iwb445hlNPFjnx1O3KaV3Am55k",
                        },
                        signatures: {
                            "@testing_florian1:matrix.org": {
                                "ed25519:EBMMPAFOPU":
                                    "XFJVq9HmO5lfJN7l6muaUt887aUHg0/poR3p9XHGXBrLUqzfG7Qllq7jjtUjtcTc5CMD7/mpsXfuC2eV+X1uAw",
                            },
                        },
                        user_id: "@testing_florian1:matrix.org",
                        unsigned: {
                            device_display_name: "display name",
                        },
                    },
                },
            },
            failures: {},
            master_keys: {
                "@testing_florian1:matrix.org": {
                    user_id: "@testing_florian1:matrix.org",
                    usage: ["master"],
                    keys: {
                        "ed25519:O5s5RoLaz93Bjf/pg55oJeCVeYYoruQhqEd0Mda6lq0":
                            "O5s5RoLaz93Bjf/pg55oJeCVeYYoruQhqEd0Mda6lq0",
                    },
                    signatures: {
                        "@testing_florian1:matrix.org": {
                            "ed25519:UKAQMJSJZC":
                                "q4GuzzuhZfTpwrlqnJ9+AEUtEfEQ0um1PO3puwp/+vidzFicw0xEPjedpJoASYQIJ8XJAAWX8Q235EKeCzEXCA",
                        },
                    },
                },
            },
            self_signing_keys: {
                "@testing_florian1:matrix.org": {
                    user_id: "@testing_florian1:matrix.org",
                    usage: ["self_signing"],
                    keys: {
                        "ed25519:YYWIHBCuKGEy9CXiVrfBVR0N1I60JtiJTNCWjiLAFzo":
                            "YYWIHBCuKGEy9CXiVrfBVR0N1I60JtiJTNCWjiLAFzo",
                    },
                    signatures: {
                        "@testing_florian1:matrix.org": {
                            "ed25519:O5s5RoLaz93Bjf/pg55oJeCVeYYoruQhqEd0Mda6lq0":
                                "yckmxgQ3JA5bb205/RunJipnpZ37ycGNf4OFzDwAad++chd71aGHqAMQ1f6D2GVfl8XdHmiRaohZf4mGnDL0AA",
                        },
                    },
                },
            },
            user_signing_keys: {
                "@testing_florian1:matrix.org": {
                    user_id: "@testing_florian1:matrix.org",
                    usage: ["user_signing"],
                    keys: {
                        "ed25519:Maa77okgZxnABGqaiChEUnV4rVsAI61WXWeL5TSEUhs":
                            "Maa77okgZxnABGqaiChEUnV4rVsAI61WXWeL5TSEUhs",
                    },
                    signatures: {
                        "@testing_florian1:matrix.org": {
                            "ed25519:O5s5RoLaz93Bjf/pg55oJeCVeYYoruQhqEd0Mda6lq0":
                                "WxNNXb13yCrBwXUQzdDWDvWSQ/qWCfwpvssOudlAgbtMzRESMbCTDkeA8sS1awaAtUmu7FrPtDb5LYfK/EE2CQ",
                        },
                    },
                },
            },
        };

        function awaitKeyQueryRequest(): Promise<Record<string, []>> {
            return new Promise((resolve) => {
                const listener = (url: string, options: RequestInit) => {
                    const content = JSON.parse(options.body as string);
                    // Resolve with request payload
                    resolve(content.device_keys);

                    // Return response of `/keys/query`
                    return queryResponseBody;
                };

                fetchMock.post(
                    new URL("/_matrix/client/v3/keys/query", aliceClient.getHomeserverUrl()).toString(),
                    listener,
                );
            });
        }

        it("Download uncached keys for known user", async () => {
            const queryPromise = awaitKeyQueryRequest();

            const user = "@testing_florian1:matrix.org";
            const devicesInfo = await aliceClient.getCrypto()!.getUserDeviceInfo([user], true);

            // Wait for `/keys/query` to be called
            const deviceKeysPayload = await queryPromise;

            expect(deviceKeysPayload).toStrictEqual({ [user]: [] });
            expect(devicesInfo.get(user)?.size).toBe(1);

            // Convert the expected device to IDevice and check
            expect(devicesInfo.get(user)?.get("EBMMPAFOPU")).toStrictEqual(
                downloadDeviceToJsDevice(queryResponseBody.device_keys[user]?.EBMMPAFOPU),
            );
        });

        it("Download uncached keys for unknown user", async () => {
            const queryPromise = awaitKeyQueryRequest();

            const user = "@bob:xyz";
            const devicesInfo = await aliceClient.getCrypto()!.getUserDeviceInfo([user], true);

            // Wait for `/keys/query` to be called
            const deviceKeysPayload = await queryPromise;

            expect(deviceKeysPayload).toStrictEqual({ [user]: [] });
            // The old crypto has an empty map for `@bob:xyz`
            // The new crypto does not have the `@bob:xyz` entry in `devicesInfo`
            expect(devicesInfo.get(user)?.size).toBeFalsy();
        });

        it("Get devices from tacked users", async () => {
            jest.useFakeTimers();

            expectAliceKeyQuery({ device_keys: { "@alice:localhost": {} }, failures: {} });
            await startClientAndAwaitFirstSync();
            const queryPromise = awaitKeyQueryRequest();

            const user = "@testing_florian1:matrix.org";
            // `user` will be added to the room
            syncResponder.sendOrQueueSyncResponse(getSyncResponse([user, "@bob:xyz"]));

            // Advance local date to 2 minutes
            // The old crypto only runs the upload every 60 seconds
            jest.setSystemTime(Date.now() + 2 * 60 * 1000);

            await syncPromise(aliceClient);

            // Old crypto: for alice: run over the `sleep(5)` in `doQueuedQueries` of `DeviceList`
            jest.runAllTimers();
            // Old crypto: for alice: run the `processQueryResponseForUser` in `doQueuedQueries` of `DeviceList`
            await flushPromises();

            // Wait for alice to query `user` keys
            await queryPromise;

            // Old crypto: for `user`: run over the `sleep(5)` in `doQueuedQueries` of `DeviceList`
            jest.runAllTimers();
            // Old crypto: for `user`: run the `processQueryResponseForUser` in `doQueuedQueries` of `DeviceList`
            // It will add `@testing_florian1:matrix.org` devices to the DeviceList
            await flushPromises();

            const devicesInfo = await aliceClient.getCrypto()!.getUserDeviceInfo([user]);

            // We should only have the `user` in it
            expect(devicesInfo.size).toBe(1);
            // We are expecting only the EBMMPAFOPU device
            expect(devicesInfo.get(user)!.size).toBe(1);
            expect(devicesInfo.get(user)!.get("EBMMPAFOPU")).toEqual(
                downloadDeviceToJsDevice(queryResponseBody.device_keys[user]["EBMMPAFOPU"]),
            );
        });
    });

    describe("bootstrapSecretStorage", () => {
        /**
         * Create a fake secret storage key
         * Async because `bootstrapSecretStorage` expect an async method
         */
        const createSecretStorageKey = jest.fn().mockResolvedValue({
            keyInfo: {}, // Returning undefined here used to cause a crash
            privateKey: Uint8Array.of(32, 33),
        });

        /**
         * Create a mock to respond to the PUT request `/_matrix/client/v3/user/:userId/account_data/:type(m.secret_storage.*)`
         * Resolved when a key is uploaded (ie in `body.content.key`)
         * https://spec.matrix.org/v1.6/client-server-api/#put_matrixclientv3useruseridaccount_datatype
         */
        function awaitSecretStorageKeyStoredInAccountData(): Promise<string> {
            return new Promise((resolve) => {
                // This url is called multiple times during the secret storage bootstrap process
                // When we received the newly generated key, we return it
                fetchMock.put(
                    "express:/_matrix/client/v3/user/:userId/account_data/:type(m.secret_storage.*)",
                    (url: string, options: RequestInit) => {
                        const content = JSON.parse(options.body as string);

                        if (content.key) {
                            resolve(content.key);
                        }

                        return {};
                    },
                    { overwriteRoutes: true },
                );
            });
        }

        /**
         * Create a mock to respond to the PUT request `/_matrix/client/v3/user/:userId/account_data/m.cross_signing.${key}`
         * Resolved when the cross signing key is uploaded
         * https://spec.matrix.org/v1.6/client-server-api/#put_matrixclientv3useruseridaccount_datatype
         */
        function awaitCrossSigningKeyUpload(key: string): Promise<Record<string, {}>> {
            return new Promise((resolve) => {
                // Called when the cross signing key is uploaded
                fetchMock.put(
                    `express:/_matrix/client/v3/user/:userId/account_data/m.cross_signing.${key}`,
                    (url: string, options: RequestInit) => {
                        const content = JSON.parse(options.body as string);
                        resolve(content.encrypted);
                        return {};
                    },
                );
            });
        }

        function awaitMegolmBackupKeyUpload(): Promise<Record<string, {}>> {
            return new Promise((resolve) => {
                // Called when the cross signing key is uploaded
                fetchMock.put(
                    `express:/_matrix/client/v3/user/:userId/account_data/m.megolm_backup.v1`,
                    (url: string, options: RequestInit) => {
                        const content = JSON.parse(options.body as string);
                        resolve(content.encrypted);
                        return {};
                    },
                    { overwriteRoutes: true },
                );
            });
        }

        /**
         * Send in the sync response the provided `secretStorageKey` into the account_data field
         * The key is set for the `m.secret_storage.default_key` and `m.secret_storage.key.${secretStorageKey}` events
         * https://spec.matrix.org/v1.6/client-server-api/#get_matrixclientv3sync
         * @param secretStorageKey
         */
        function sendSyncResponse(secretStorageKey: string) {
            syncResponder.sendOrQueueSyncResponse({
                next_batch: 1,
                account_data: {
                    events: [
                        {
                            type: "m.secret_storage.default_key",
                            content: {
                                key: secretStorageKey,
                                algorithm: SECRET_STORAGE_ALGORITHM_V1_AES,
                            },
                        },
                        // Needed for secretStorage.getKey or secretStorage.hasKey
                        {
                            type: `m.secret_storage.key.${secretStorageKey}`,
                            content: {
                                key: secretStorageKey,
                                algorithm: SECRET_STORAGE_ALGORITHM_V1_AES,
                            },
                        },
                    ],
                },
            });
        }

        beforeEach(async () => {
            createSecretStorageKey.mockClear();

            expectAliceKeyQuery({ device_keys: { "@alice:localhost": {} }, failures: {} });
            await startClientAndAwaitFirstSync();
        });

        newBackendOnly(
            "should throw an error if we are unable to create a key because createSecretStorageKey is not set",
            async () => {
                await expect(
                    aliceClient.getCrypto()!.bootstrapSecretStorage({ setupNewSecretStorage: true }),
                ).rejects.toThrow("unable to create a new secret storage key, createSecretStorageKey is not set");
            },
        );

        it("should create a new key", async () => {
            const bootstrapPromise = aliceClient
                .getCrypto()!
                .bootstrapSecretStorage({ setupNewSecretStorage: true, createSecretStorageKey });

            // Wait for the key to be uploaded in the account data
            const secretStorageKey = await awaitSecretStorageKeyStoredInAccountData();

            // Return the newly created key in the sync response
            sendSyncResponse(secretStorageKey);

            // Finally, wait for bootstrapSecretStorage to finished
            await bootstrapPromise;

            const defaultKeyId = await aliceClient.secretStorage.getDefaultKeyId();
            // Check that the uploaded key in stored in the secret storage
            expect(await aliceClient.secretStorage.hasKey(secretStorageKey)).toBeTruthy();
            // Check that the uploaded key is the default key
            expect(defaultKeyId).toBe(secretStorageKey);
        });

        newBackendOnly(
            "should do nothing if an AES key is already in the secret storage and setupNewSecretStorage is not set",
            async () => {
                const bootstrapPromise = aliceClient.getCrypto()!.bootstrapSecretStorage({ createSecretStorageKey });

                // Wait for the key to be uploaded in the account data
                const secretStorageKey = await awaitSecretStorageKeyStoredInAccountData();

                // Return the newly created key in the sync response
                sendSyncResponse(secretStorageKey);

                // Wait for bootstrapSecretStorage to finished
                await bootstrapPromise;

                // Call again bootstrapSecretStorage
                await aliceClient.getCrypto()!.bootstrapSecretStorage({ createSecretStorageKey });

                // createSecretStorageKey should be called only on the first run of bootstrapSecretStorage
                expect(createSecretStorageKey).toHaveBeenCalledTimes(1);
            },
        );

        it("should create a new key if setupNewSecretStorage is at true even if an AES key is already in the secret storage", async () => {
            let bootstrapPromise = aliceClient
                .getCrypto()!
                .bootstrapSecretStorage({ setupNewSecretStorage: true, createSecretStorageKey });

            // Wait for the key to be uploaded in the account data
            let secretStorageKey = await awaitSecretStorageKeyStoredInAccountData();

            // Return the newly created key in the sync response
            sendSyncResponse(secretStorageKey);

            // Wait for bootstrapSecretStorage to finished
            await bootstrapPromise;

            // Call again bootstrapSecretStorage
            bootstrapPromise = aliceClient
                .getCrypto()!
                .bootstrapSecretStorage({ setupNewSecretStorage: true, createSecretStorageKey });

            // Wait for the key to be uploaded in the account data
            secretStorageKey = await awaitSecretStorageKeyStoredInAccountData();

            // Return the newly created key in the sync response
            sendSyncResponse(secretStorageKey);

            // Wait for bootstrapSecretStorage to finished
            await bootstrapPromise;

            // createSecretStorageKey should have been called twice, one time every bootstrapSecretStorage call
            expect(createSecretStorageKey).toHaveBeenCalledTimes(2);
        });

        it("should upload cross signing keys", async () => {
            mockSetupCrossSigningRequests();

            // Before setting up secret-storage, bootstrap cross-signing, so that the client has cross-signing keys.
            await aliceClient.getCrypto()?.bootstrapCrossSigning({});

            // Now, when we bootstrap secret-storage, the cross-signing keys should be uploaded.
            const bootstrapPromise = aliceClient
                .getCrypto()!
                .bootstrapSecretStorage({ setupNewSecretStorage: true, createSecretStorageKey });

            // Wait for the key to be uploaded in the account data
            const secretStorageKey = await awaitSecretStorageKeyStoredInAccountData();

            // Return the newly created key in the sync response
            sendSyncResponse(secretStorageKey);

            // Wait for the cross signing keys to be uploaded
            const [masterKey, userSigningKey, selfSigningKey] = await Promise.all([
                awaitCrossSigningKeyUpload("master"),
                awaitCrossSigningKeyUpload("user_signing"),
                awaitCrossSigningKeyUpload("self_signing"),
            ]);

            // Finally, wait for bootstrapSecretStorage to finished
            await bootstrapPromise;

            // Expect the cross signing master key to be uploaded and to be encrypted with `secretStorageKey`
            expect(masterKey[secretStorageKey]).toBeDefined();
            expect(userSigningKey[secretStorageKey]).toBeDefined();
            expect(selfSigningKey[secretStorageKey]).toBeDefined();
        });

        newBackendOnly("should create a new megolm backup", async () => {
            mockSetupCrossSigningRequests();
            const backupVersion = "abc";
            mockSetupMegolmBackupRequests(backupVersion);
            const backupStatusUpdate = new Promise<void>((resolve) => {
                aliceClient.on(CryptoEvent.KeyBackupStatus, (enabled) => {
                    if (enabled) {
                        resolve();
                    }
                });
            });

            const setupPromises = [
                awaitCrossSigningKeyUpload("master"),
                awaitCrossSigningKeyUpload("user_signing"),
                awaitCrossSigningKeyUpload("self_signing"),
                awaitMegolmBackupKeyUpload(),
            ];

            // Before setting up secret-storage, bootstrap cross-signing, so that the client has cross-signing keys.
            await aliceClient.getCrypto()?.bootstrapCrossSigning({});

            // Now, when we bootstrap secret-storage, the cross-signing keys should be uploaded.
            const bootstrapPromise = aliceClient.getCrypto()!.bootstrapSecretStorage({
                setupNewSecretStorage: true,
                createSecretStorageKey,
                setupNewKeyBackup: true,
            });

            // Wait for the key to be uploaded in the account data
            const secretStorageKey = await awaitSecretStorageKeyStoredInAccountData();

            // Return the newly created key in the sync response
            sendSyncResponse(secretStorageKey);

            // Wait for the cross signing keys to be uploaded
            await Promise.all(setupPromises);

            // Finally, wait for bootstrapSecretStorage to finished
            await bootstrapPromise;
            await backupStatusUpdate;

            // Expect a backup to be available and used
            const activeBackup = await aliceClient.getCrypto()!.getActiveSessionBackupVersion();
            expect(activeBackup).toStrictEqual(backupVersion);
        });

        it("Reset key backup should create a new backup and update 4S", async () => {
            // First setup recovery
            mockSetupCrossSigningRequests();
            const backupVersion = "1";
            mockSetupMegolmBackupRequests(backupVersion);
            const backupStatusUpdate = new Promise<void>((resolve) => {
                aliceClient.on(CryptoEvent.KeyBackupStatus, (enabled) => {
                    if (enabled) {
                        resolve();
                    }
                });
            });

            const setupPromises = [
                awaitCrossSigningKeyUpload("master"),
                awaitCrossSigningKeyUpload("user_signing"),
                awaitCrossSigningKeyUpload("self_signing"),
                awaitMegolmBackupKeyUpload(),
            ];

            // Before setting up secret-storage, bootstrap cross-signing, so that the client has cross-signing keys.
            await aliceClient.getCrypto()?.bootstrapCrossSigning({});

            // Now, when we bootstrap secret-storage, the cross-signing keys should be uploaded.
            const bootstrapPromise = aliceClient.getCrypto()!.bootstrapSecretStorage({
                setupNewSecretStorage: true,
                createSecretStorageKey,
                setupNewKeyBackup: true,
            });

            // Wait for the key to be uploaded in the account data
            const secretStorageKey = await awaitSecretStorageKeyStoredInAccountData();

            // Return the newly created key in the sync response
            sendSyncResponse(secretStorageKey);

            // Wait for the cross signing keys to be uploaded
            await Promise.all(setupPromises);

            // Finally, wait for bootstrapSecretStorage to finished
            await bootstrapPromise;
            await backupStatusUpdate;

            const currentVersion = await aliceClient.getCrypto()!.getActiveSessionBackupVersion();
            const currentBackupKey = await aliceClient.getCrypto()!.getSessionBackupPrivateKey();

            // we will call reset backup, it should delete the existing one, then setup a new one
            // Let's mock for that

            // Mock delete and replace the GET to return 404 as soon as called
            const awaitDeleteCalled = new Promise<void>((resolve) => {
                fetchMock.delete(
                    "express:/_matrix/client/v3/room_keys/version/:version",
                    (url: string, options: RequestInit) => {
                        fetchMock.get(
                            "path:/_matrix/client/v3/room_keys/version",
                            {
                                status: 404,
                                body: { errcode: "M_NOT_FOUND", error: "Account data not found." },
                            },
                            { overwriteRoutes: true },
                        );
                        resolve();
                        return {};
                    },
                    { overwriteRoutes: true },
                );
            });

            const newVersion = "2";
            fetchMock.post(
                "path:/_matrix/client/v3/room_keys/version",
                (url, request) => {
                    const backupData: KeyBackupInfo = JSON.parse(request.body?.toString() ?? "{}");
                    backupData.version = newVersion;
                    backupData.count = 0;
                    backupData.etag = "zer";

                    // update get call with new version
                    fetchMock.get("path:/_matrix/client/v3/room_keys/version", backupData, {
                        overwriteRoutes: true,
                    });
                    return {
                        version: backupVersion,
                    };
                },
                { overwriteRoutes: true },
            );

            const newBackupStatusUpdate = new Promise<void>((resolve) => {
                aliceClient.on(CryptoEvent.KeyBackupStatus, (enabled) => {
                    if (enabled) {
                        resolve();
                    }
                });
            });

            const new4SUpload = awaitMegolmBackupKeyUpload();

            await aliceClient.getCrypto()!.resetKeyBackup();
            await awaitDeleteCalled;
            await newBackupStatusUpdate;
            await new4SUpload;

            const nextVersion = await aliceClient.getCrypto()!.getActiveSessionBackupVersion();
            const nextKey = await aliceClient.getCrypto()!.getSessionBackupPrivateKey();

            expect(nextVersion).toBeDefined();
            expect(nextVersion).not.toEqual(currentVersion);
            expect(nextKey).not.toEqual(currentBackupKey);
        });
    });

    describe("Incoming verification in a DM", () => {
        beforeEach(async () => {
            // anything that we don't have a specific matcher for silently returns a 404
            fetchMock.catch(404);

            keyResponder = new E2EKeyResponder(aliceClient.getHomeserverUrl());
            keyResponder.addKeyReceiver(TEST_USER_ID, keyReceiver);

            expectAliceKeyQuery({ device_keys: { "@alice:localhost": {} }, failures: {} });
            await startClientAndAwaitFirstSync();
        });

        afterEach(() => {
            jest.useRealTimers();
        });

        /**
         * Return a verification request event from Bob
         * @see https://spec.matrix.org/v1.7/client-server-api/#mkeyverificationrequest
         */
        function createVerificationRequestEvent(): IRoomEvent {
            return {
                content: {
                    body: "Verification request from Bob to Alice",
                    from_device: "BobDevice",
                    methods: ["m.sas.v1"],
                    msgtype: "m.key.verification.request",
                    to: aliceClient.getUserId()!,
                },
                event_id: "$143273582443PhrSn:example.org",
                origin_server_ts: Date.now(),
                room_id: TEST_ROOM_ID,
                sender: "@bob:xyz",
                type: "m.room.message",
                unsigned: {
                    age: 1234,
                },
            };
        }

        /**
         * Create a to-device event
         * @param groupSession
         * @param p2pSession
         */
        function createToDeviceEvent(groupSession: Olm.OutboundGroupSession, p2pSession: Olm.Session): Partial<IEvent> {
            return encryptGroupSessionKey({
                recipient: aliceClient.getUserId()!,
                recipientCurve25519Key: keyReceiver.getDeviceKey(),
                recipientEd25519Key: keyReceiver.getSigningKey(),
                olmAccount: testOlmAccount,
                p2pSession: p2pSession,
                groupSession: groupSession,
                room_id: ROOM_ID,
            });
        }

        /**
         * Create and encrypt a verification request event
         * @param groupSession
         */
        function createEncryptedMessage(groupSession: Olm.OutboundGroupSession): IEvent {
            return encryptMegolmEvent({
                senderKey: testSenderKey,
                groupSession: groupSession,
                room_id: ROOM_ID,
                plaintext: createVerificationRequestEvent(),
            });
        }

        newBackendOnly("Verification request from Bob to Alice", async () => {
            // Tell alice she is sharing a room with bob
            const syncResponse = getSyncResponse(["@bob:xyz"]);

            // Add verification request from Bob to Alice in the DM between them
            syncResponse.rooms[Category.Join][TEST_ROOM_ID].timeline.events.push(createVerificationRequestEvent());
            syncResponder.sendOrQueueSyncResponse(syncResponse);
            // Wait for the sync response to be processed
            await syncPromise(aliceClient);

            const request = aliceClient.getCrypto()!.findVerificationRequestDMInProgress(TEST_ROOM_ID, "@bob:xyz");
            // Expect to find the verification request received during the sync
            expect(request?.roomId).toBe(TEST_ROOM_ID);
            expect(request?.isSelfVerification).toBe(false);
            expect(request?.otherUserId).toBe("@bob:xyz");
        });

        newBackendOnly("Verification request not found", async () => {
            // Tell alice she is sharing a room with bob
            syncResponder.sendOrQueueSyncResponse(getSyncResponse(["@bob:xyz"]));
            // Wait for the sync response to be processed
            await syncPromise(aliceClient);

            // Expect to not find any verification request
            const request = aliceClient.getCrypto()!.findVerificationRequestDMInProgress(TEST_ROOM_ID, "@bob:xyz");
            expect(request).not.toBeDefined();
        });

        newBackendOnly("Process encrypted verification request", async () => {
            const p2pSession = await createOlmSession(testOlmAccount, keyReceiver);
            const groupSession = new Olm.OutboundGroupSession();
            groupSession.create();

            // make the room_key event, but don't send it yet
            const toDeviceEvent = createToDeviceEvent(groupSession, p2pSession);

            // Add verification request from Bob to Alice in the DM between them
            syncResponder.sendOrQueueSyncResponse({
                next_batch: 1,
                rooms: { join: { [ROOM_ID]: { timeline: { events: [createEncryptedMessage(groupSession)] } } } },
            });
            // Wait for the sync response to be processed
            await syncPromise(aliceClient);

            const room = aliceClient.getRoom(ROOM_ID)!;
            const matrixEvent = room.getLiveTimeline().getEvents()[0];

            // wait for a first attempt at decryption: should fail
            await testUtils.awaitDecryption(matrixEvent);
            expect(matrixEvent.getContent().msgtype).toEqual("m.bad.encrypted");

            // Send the Bob's keys
            syncResponder.sendOrQueueSyncResponse({
                next_batch: 2,
                to_device: {
                    events: [toDeviceEvent],
                },
            });
            await syncPromise(aliceClient);

            // Wait for the message to be decrypted
            await testUtils.awaitDecryption(matrixEvent, { waitOnDecryptionFailure: true });

            const request = aliceClient.getCrypto()!.findVerificationRequestDMInProgress(TEST_ROOM_ID, "@bob:xyz");
            // Expect to find the verification request received during the sync
            expect(request?.roomId).toBe(TEST_ROOM_ID);
            expect(request?.isSelfVerification).toBe(false);
            expect(request?.otherUserId).toBe("@bob:xyz");
        });

        newBackendOnly(
            "If Bob keys are not received in the 5mins after the verification request, the request is ignored",
            async () => {
                const p2pSession = await createOlmSession(testOlmAccount, keyReceiver);
                const groupSession = new Olm.OutboundGroupSession();
                groupSession.create();

                // make the room_key event, but don't send it yet
                const toDeviceEvent = createToDeviceEvent(groupSession, p2pSession);

                jest.useFakeTimers();

                // Add verification request from Bob to Alice in the DM between them
                syncResponder.sendOrQueueSyncResponse({
                    next_batch: 1,
                    rooms: { join: { [ROOM_ID]: { timeline: { events: [createEncryptedMessage(groupSession)] } } } },
                });
                // Wait for the sync response to be processed
                await syncPromise(aliceClient);

                const room = aliceClient.getRoom(ROOM_ID)!;
                const matrixEvent = room.getLiveTimeline().getEvents()[0];

                // wait for a first attempt at decryption: should fail
                await testUtils.awaitDecryption(matrixEvent);
                expect(matrixEvent.getContent().msgtype).toEqual("m.bad.encrypted");

                // Advance time by 5mins, the verification request should be ignored after that
                jest.advanceTimersByTime(5 * 60 * 1000);

                // Send the Bob's keys
                syncResponder.sendOrQueueSyncResponse({
                    next_batch: 2,
                    to_device: {
                        events: [toDeviceEvent],
                    },
                });
                await syncPromise(aliceClient);

                // Wait for the message to be decrypted
                await testUtils.awaitDecryption(matrixEvent, { waitOnDecryptionFailure: true });

                const request = aliceClient.getCrypto()!.findVerificationRequestDMInProgress(TEST_ROOM_ID, "@bob:xyz");
                // the request should not be present
                expect(request).not.toBeDefined();
            },
        );
    });

    describe("Check if the cross signing keys are available for a user", () => {
        beforeEach(async () => {
            // anything that we don't have a specific matcher for silently returns a 404
            fetchMock.catch(404);

            keyResponder = new E2EKeyResponder(aliceClient.getHomeserverUrl());
            keyResponder.addCrossSigningData(SIGNED_CROSS_SIGNING_KEYS_DATA);
            keyResponder.addDeviceKeys(SIGNED_TEST_DEVICE_DATA);
            keyResponder.addKeyReceiver(BOB_TEST_USER_ID, keyReceiver);
            keyResponder.addCrossSigningData(BOB_SIGNED_CROSS_SIGNING_KEYS_DATA);
            keyResponder.addDeviceKeys(BOB_SIGNED_TEST_DEVICE_DATA);

            expectAliceKeyQuery({ device_keys: { "@alice:localhost": {} }, failures: {} });
            await startClientAndAwaitFirstSync();
        });

        it("Cross signing keys are available for an untracked user with cross signing keys on the homeserver", async () => {
            // Needed for old crypto, download and cache locally the cross signing keys of Bob
            await aliceClient.getCrypto()?.getUserDeviceInfo([BOB_TEST_USER_ID], true);

            const hasCrossSigningKeysForUser = await aliceClient
                .getCrypto()!
                .userHasCrossSigningKeys(BOB_TEST_USER_ID, true);
            expect(hasCrossSigningKeysForUser).toBe(true);
        });

        it("Cross signing keys are available for a tracked user", async () => {
            // Process Alice keys, old crypto has a sleep(5ms) during the process
            await jest.advanceTimersByTimeAsync(5);
            await flushPromises();

            // Alice is the local user and should be tracked !
            const hasCrossSigningKeysForUser = await aliceClient.getCrypto()!.userHasCrossSigningKeys(TEST_USER_ID);
            expect(hasCrossSigningKeysForUser).toBe(true);
        });

        it("Cross signing keys are not available for an unknown user", async () => {
            const hasCrossSigningKeysForUser = await aliceClient.getCrypto()!.userHasCrossSigningKeys("@unknown:xyz");
            expect(hasCrossSigningKeysForUser).toBe(false);
        });
    });
});<|MERGE_RESOLUTION|>--- conflicted
+++ resolved
@@ -54,11 +54,7 @@
     Room,
     RoomMember,
     RoomStateEvent,
-<<<<<<< HEAD
-    IRoomEvent,
     CryptoEvent,
-=======
->>>>>>> dec4650d
 } from "../../../src/matrix";
 import { DeviceInfo } from "../../../src/crypto/deviceinfo";
 import { E2EKeyReceiver, IE2EKeyReceiver } from "../../test-utils/E2EKeyReceiver";
