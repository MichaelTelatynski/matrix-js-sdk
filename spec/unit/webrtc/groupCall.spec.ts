--- conflicted
+++ resolved
@@ -835,14 +835,8 @@
 
                 await groupCall.setLocalVideoMuted(true);
 
-<<<<<<< HEAD
                 groupCall.localCallFeed!.stream!.getVideoTracks().forEach((track) => expect(track.enabled).toBe(false));
                 expect(groupCall.localCallFeed!.setAudioVideoMuted).toHaveBeenCalledWith(null, true);
-=======
-                groupCall.localCallFeed!.stream.getVideoTracks().forEach((track) => expect(track.enabled).toBe(false));
-                expect(mockClient.getMediaHandler().getUserMediaStream).toHaveBeenCalledWith(true, false);
-                expect(groupCall.updateLocalUsermediaStream).toHaveBeenCalled();
->>>>>>> 3e220760
                 setAVMutedArray.forEach((f) => expect(f).toHaveBeenCalledWith(null, true));
                 tracksArray.forEach((track) => expect(track.enabled).toBe(false));
                 sendMetadataUpdateArray.forEach((f) => expect(f).toHaveBeenCalled());
