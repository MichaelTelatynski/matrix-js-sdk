/*
Copyright 2022 The Matrix.org Foundation C.I.C.

Licensed under the Apache License, Version 2.0 (the "License");
you may not use this file except in compliance with the License.
You may obtain a copy of the License at

    http://www.apache.org/licenses/LICENSE-2.0

Unless required by applicable law or agreed to in writing, software
distributed under the License is distributed on an "AS IS" BASIS,
WITHOUT WARRANTIES OR CONDITIONS OF ANY KIND, either express or implied.
See the License for the specific language governing permissions and
limitations under the License.
*/

import { mocked } from "jest-mock";

import { logger } from "../../src/logger";
import { ClientEvent, ITurnServerResponse, MatrixClient, Store } from "../../src/client";
import { Filter } from "../../src/filter";
import {
    Method,
    ClientPrefix,
    IRequestOpts,
} from "../../src/http-api";
import { QueryDict } from "../../src/utils";
import { DEFAULT_TREE_POWER_LEVELS_TEMPLATE } from "../../src/models/MSC3089TreeSpace";
import {
    EventType,
    RoomCreateTypeField,
    RoomType,
    UNSTABLE_MSC3088_ENABLED,
    UNSTABLE_MSC3088_PURPOSE,
    UNSTABLE_MSC3089_TREE_SUBTYPE,
} from "../../src/@types/event";
import { MEGOLM_ALGORITHM } from "../../src/crypto/olmlib";
import { Crypto } from "../../src/crypto";
import { EventStatus, MatrixEvent } from "../../src/models/event";
import { Preset } from "../../src/@types/partials";
import { ReceiptType } from "../../src/@types/read_receipts";
import * as testUtils from "../test-utils/test-utils";
import { makeBeaconInfoContent } from "../../src/content-helpers";
import { M_BEACON_INFO } from "../../src/@types/beacon";
import {
    ContentHelpers,
    EventTimeline, ICreateRoomOpts,
    IRequestOpts,
    MatrixError,
    MatrixHttpApi,
    MatrixScheduler,
    Method,
    Room,
} from "../../src";
import { supportsMatrixCall } from "../../src/webrtc/call";
import { makeBeaconEvent } from "../test-utils/beacon";
import {
    IGNORE_INVITES_ACCOUNT_EVENT_KEY,
    POLICIES_ACCOUNT_EVENT_TYPE,
    PolicyScope,
} from "../../src/models/invites-ignorer";
import { IOlmDevice } from "../../src/crypto/algorithms/megolm";
import { QueryDict } from "../../src/utils";
import { SyncState } from "../../src/sync";

jest.useFakeTimers();

jest.mock("../../src/webrtc/call", () => ({
    ...jest.requireActual("../../src/webrtc/call"),
    supportsMatrixCall: jest.fn(() => false),
}));

<<<<<<< HEAD
// Utility function to ease the transition from our QueryDict type to a string record
// which we can use to stringify with URLSearchParams
function convertQueryDictToStringRecord(queryDict?: QueryDict): Record<string, string> {
    if (!queryDict) {
        return {};
    }

    return Object.entries(queryDict).reduce((resultant, [key, value]) => {
        resultant[key] = String(value);
        return resultant;
    }, {} as Record<string, string>);
}

=======
type HttpLookup = {
    method: string;
    path: string;
    data?: Record<string, any>;
    error?: object;
    expectBody?: Record<string, any>;
    expectQueryParams?: QueryDict;
    thenCall?: Function;
};

interface Options extends ICreateRoomOpts {
    _roomId?: string;
}

type WrappedRoom = Room & {
    _options: Options;
    _state: Map<string, any>;
};

>>>>>>> ae849fdd
describe("MatrixClient", function() {
    const userId = "@alice:bar";
    const identityServerUrl = "https://identity.server";
    const identityServerDomain = "identity.server";
    let client: MatrixClient;
    let store: Store;
    let scheduler: MatrixScheduler;

    const KEEP_ALIVE_PATH = "/_matrix/client/versions";

    const PUSH_RULES_RESPONSE: HttpLookup = {
        method: "GET",
        path: "/pushrules/",
        data: {},
    };

    const FILTER_PATH = "/user/" + encodeURIComponent(userId) + "/filter";

    const FILTER_RESPONSE: HttpLookup = {
        method: "POST",
        path: FILTER_PATH,
        data: { filter_id: "f1lt3r" },
    };

    const SYNC_DATA = {
        next_batch: "s_5_3",
        presence: { events: [] },
        rooms: {},
    };

    const SYNC_RESPONSE: HttpLookup = {
        method: "GET",
        path: "/sync",
        data: SYNC_DATA,
    };

    // items are popped off when processed and block if no items left.
<<<<<<< HEAD
    let httpLookups: {
        method: string;
        path: string;
        prefix?: string;
        data?: object;
        error?: object;
        expectBody?: object;
        expectQueryParams?: QueryDict;
        thenCall?: Function;
    }[] = [];
=======
    let httpLookups: HttpLookup[] = [];
>>>>>>> ae849fdd
    let acceptKeepalives: boolean;
    let pendingLookup: {
        promise: Promise<any>;
        method: string;
        path: string;
    } | null = null;
<<<<<<< HEAD
    function httpReq(
        method: Method,
        path: string,
        queryParams?: QueryDict,
        body?: Body,
        requestOpts: IRequestOpts = {},
    ) {
        const { prefix } = requestOpts;
=======
    function httpReq(method: Method, path: string, qp?: QueryDict, data?: BodyInit, opts?: IRequestOpts) {
>>>>>>> ae849fdd
        if (path === KEEP_ALIVE_PATH && acceptKeepalives) {
            return Promise.resolve({
                unstable_features: {
                    "org.matrix.msc3440.stable": true,
                },
                versions: ["r0.6.0", "r0.6.1"],
            });
        }
        const next = httpLookups.shift();
        const logLine = (
            "MatrixClient[UT] RECV " + method + " " + path + "  " +
            "EXPECT " + (next ? next.method : next) + " " + (next ? next.path : next)
        );
        logger.log(logLine);

        if (!next) { // no more things to return
            if (pendingLookup) {
                if (pendingLookup.method === method && pendingLookup.path === path) {
                    return pendingLookup.promise;
                }
                // >1 pending thing, and they are different, whine.
                expect(false).toBe(true);
            }
            pendingLookup = {
                promise: new Promise(() => {}),
                method: method,
                path: path,
            };
            return pendingLookup.promise;
        }
        // Either we don't care about the prefix if it wasn't defined in the expected
        // lookup or it should match.
        const doesMatchPrefix = !next.prefix || next.prefix === prefix;
        if (doesMatchPrefix && next.path === path && next.method === method) {
            logger.log(
                "MatrixClient[UT] Matched. Returning " +
                (next.error ? "BAD" : "GOOD") + " response",
            );
            if (next.expectBody) {
                expect(body).toEqual(next.expectBody);
            }
            if (next.expectQueryParams) {
                Object.keys(next.expectQueryParams).forEach(function(k) {
<<<<<<< HEAD
                    expect(queryParams?.[k]).toEqual(next.expectQueryParams![k]);
=======
                    expect(qp?.[k]).toEqual(next.expectQueryParams![k]);
>>>>>>> ae849fdd
                });
            }

            if (next.thenCall) {
                process.nextTick(next.thenCall, 0); // next tick so we return first.
            }

            if (next.error) {
                // eslint-disable-next-line
                return Promise.reject({
                    errcode: (<MatrixError>next.error).errcode,
                    httpStatus: (<MatrixError>next.error).httpStatus,
                    name: (<MatrixError>next.error).errcode,
                    message: "Expected testing error",
                    data: next.error,
                });
            }
            return Promise.resolve(next.data);
        }

        const receivedRequestQueryString = new URLSearchParams(
            convertQueryDictToStringRecord(queryParams),
        ).toString();
        const receivedRequestDebugString = `${method} ${prefix}${path}${receivedRequestQueryString}`;
        const expectedQueryString = new URLSearchParams(
            convertQueryDictToStringRecord(next.expectQueryParams),
        ).toString();
        const expectedRequestDebugString = `${next.method} ${next.prefix ?? ''}${next.path}${expectedQueryString}`;
        // If you're seeing this then you forgot to handle at least 1 pending request.
        throw new Error(
            `A pending request was not handled: ${receivedRequestDebugString} ` +
            `(next request expected was ${expectedRequestDebugString})\n` +
            `Check your tests to ensure your number of expectations lines up with your number of requests ` +
            `made, and that those requests match your expectations.`,
        );
    }

    function makeClient() {
        client = new MatrixClient({
            baseUrl: "https://my.home.server",
            idBaseUrl: identityServerUrl,
            accessToken: "my.access.token",
            fetchFn: function() {} as any, // NOP
            store: store,
            scheduler: scheduler,
            userId: userId,
        });
        // FIXME: We shouldn't be yanking http like this.
        client.http = ([
            "authedRequest",
            "getContentUri",
            "request",
            "uploadContent",
        ] as const).reduce((r, k) => {
            r[k] = jest.fn();
            return r;
        }, {} as MatrixHttpApi<any>);
        mocked(client.http.authedRequest).mockImplementation(httpReq);
        mocked(client.http.request).mockImplementation(httpReq);
    }

    beforeEach(function() {
        scheduler = ([
            "getQueueForEvent",
            "queueEvent",
            "removeEventFromQueue",
            "setProcessFunction",
        ] as const).reduce((r, k) => {
            r[k] = jest.fn();
            return r;
        }, {} as MatrixScheduler);
        store = ([
            "getRoom", "getRooms", "getUser", "getSyncToken", "scrollback",
            "save", "wantsSave", "setSyncToken", "storeEvents", "storeRoom", "storeUser",
            "getFilterIdByName", "setFilterIdByName", "getFilter", "storeFilter",
            "startup", "deleteAllData",
        ] as const).reduce((r, k) => {
            r[k] = jest.fn();
            return r;
        }, {} as Store);
        store.getSavedSync = jest.fn().mockReturnValue(Promise.resolve(null));
        store.getSavedSyncToken = jest.fn().mockReturnValue(Promise.resolve(null));
        store.setSyncData = jest.fn().mockReturnValue(Promise.resolve(null));
        store.getClientOptions = jest.fn().mockReturnValue(Promise.resolve(null));
        store.storeClientOptions = jest.fn().mockReturnValue(Promise.resolve(null));
        store.isNewlyCreated = jest.fn().mockReturnValue(Promise.resolve(true));
        makeClient();

        // set reasonable working defaults
        acceptKeepalives = true;
        pendingLookup = null;
        httpLookups = [];
        httpLookups.push(PUSH_RULES_RESPONSE);
        httpLookups.push(FILTER_RESPONSE);
        httpLookups.push(SYNC_RESPONSE);
    });

    afterEach(function() {
        // need to re-stub the requests with NOPs because there are no guarantees
        // clients from previous tests will be GC'd before the next test. This
        // means they may call /events and then fail an expect() which will fail
        // a DIFFERENT test (pollution between tests!) - we return unresolved
        // promises to stop the client from continuing to run.
        mocked(client.http.authedRequest).mockImplementation(function() {
            return new Promise(() => {});
        });
        client.stopClient();
    });

    describe('timestampToEvent', () => {
        const roomId = '!room:server.org';
        const eventId = "$eventId:example.org";
        const unstableMSC3030Prefix = "/_matrix/client/unstable/org.matrix.msc3030";

        it('should call stable endpoint', async () => {
            httpLookups = [{
                method: "GET",
                path: `/rooms/${encodeURIComponent(roomId)}/timestamp_to_event`,
                data: { event_id: eventId },
                expectQueryParams: {
                    ts: '0',
                    dir: 'f',
                },
            }];

            await client.timestampToEvent(roomId, 0, 'f');

            expect(client.http.authedRequest.mock.calls.length).toStrictEqual(1);
            const [method, path, queryParams,, { prefix }] = client.http.authedRequest.mock.calls[0];
            expect(method).toStrictEqual('GET');
            expect(prefix).toStrictEqual(ClientPrefix.V1);
            expect(path).toStrictEqual(
                `/rooms/${encodeURIComponent(roomId)}/timestamp_to_event`,
            );
            expect(queryParams).toStrictEqual({
                ts: '0',
                dir: 'f',
            });
        });

        it('should fallback to unstable endpoint when no support for stable endpoint', async () => {
            httpLookups = [{
                method: "GET",
                path: `/rooms/${encodeURIComponent(roomId)}/timestamp_to_event`,
                prefix: ClientPrefix.V1,
                error: {
                    httpStatus: 404,
                    errcode: "M_UNRECOGNIZED",
                },
                expectQueryParams: {
                    ts: '0',
                    dir: 'f',
                },
            }, {
                method: "GET",
                path: `/rooms/${encodeURIComponent(roomId)}/timestamp_to_event`,
                prefix: unstableMSC3030Prefix,
                data: { event_id: eventId },
                expectQueryParams: {
                    ts: '0',
                    dir: 'f',
                },
            }];

            await client.timestampToEvent(roomId, 0, 'f');

            expect(client.http.authedRequest.mock.calls.length).toStrictEqual(2);
            const [
                stableMethod,
                stablePath,
                stableQueryParams,
                ,
                { prefix: stablePrefix },
            ] = client.http.authedRequest.mock.calls[0];
            expect(stableMethod).toStrictEqual('GET');
            expect(stablePrefix).toStrictEqual(ClientPrefix.V1);
            expect(stablePath).toStrictEqual(
                `/rooms/${encodeURIComponent(roomId)}/timestamp_to_event`,
            );
            expect(stableQueryParams).toStrictEqual({
                ts: '0',
                dir: 'f',
            });

            const [
                unstableMethod,
                unstablePath,
                unstableQueryParams,
                ,
                { prefix: unstablePrefix },
            ] = client.http.authedRequest.mock.calls[1];
            expect(unstableMethod).toStrictEqual('GET');
            expect(unstablePrefix).toStrictEqual(unstableMSC3030Prefix);
            expect(unstablePath).toStrictEqual(
                `/rooms/${encodeURIComponent(roomId)}/timestamp_to_event`,
            );
            expect(unstableQueryParams).toStrictEqual({
                ts: '0',
                dir: 'f',
            });
        });

        it('should not fallback to unstable endpoint when stable endpoint returns an error', async () => {
            httpLookups = [{
                method: "GET",
                path: `/rooms/${encodeURIComponent(roomId)}/timestamp_to_event`,
                prefix: ClientPrefix.V1,
                error: {
                    httpStatus: 500,
                    errcode: "Fake response error",
                },
                expectQueryParams: {
                    ts: '0',
                    dir: 'f',
                },
            }];

            await expect(client.timestampToEvent(roomId, 0, 'f')).rejects.toBeDefined();

            expect(client.http.authedRequest.mock.calls.length).toStrictEqual(1);
            const [method, path, queryParams,, { prefix }] = client.http.authedRequest.mock.calls[0];
            expect(method).toStrictEqual('GET');
            expect(prefix).toStrictEqual(ClientPrefix.V1);
            expect(path).toStrictEqual(
                `/rooms/${encodeURIComponent(roomId)}/timestamp_to_event`,
            );
            expect(queryParams).toStrictEqual({
                ts: '0',
                dir: 'f',
            });
        });
    });

    describe("sendEvent", () => {
        const roomId = "!room:example.org";
        const body = "This is the body";
        const content = { body };

        it("overload without threadId works", async () => {
            const eventId = "$eventId:example.org";
            const txnId = client.makeTxnId();
            httpLookups = [{
                method: "PUT",
                path: `/rooms/${encodeURIComponent(roomId)}/send/m.room.message/${txnId}`,
                data: { event_id: eventId },
                expectBody: content,
            }];

            await client.sendEvent(roomId, EventType.RoomMessage, { ...content }, txnId);
        });

        it("overload with null threadId works", async () => {
            const eventId = "$eventId:example.org";
            const txnId = client.makeTxnId();
            httpLookups = [{
                method: "PUT",
                path: `/rooms/${encodeURIComponent(roomId)}/send/m.room.message/${txnId}`,
                data: { event_id: eventId },
                expectBody: content,
            }];

            await client.sendEvent(roomId, null, EventType.RoomMessage, { ...content }, txnId);
        });

        it("overload with threadId works", async () => {
            const eventId = "$eventId:example.org";
            const txnId = client.makeTxnId();
            const threadId = "$threadId:server";
            httpLookups = [{
                method: "PUT",
                path: `/rooms/${encodeURIComponent(roomId)}/send/m.room.message/${txnId}`,
                data: { event_id: eventId },
                expectBody: {
                    ...content,
                    "m.relates_to": {
                        "event_id": threadId,
                        "is_falling_back": true,
                        "rel_type": "m.thread",
                    },
                },
            }];

            await client.sendEvent(roomId, threadId, EventType.RoomMessage, { ...content }, txnId);
        });

        it("should add thread relation if threadId is passed and the relation is missing", async () => {
            const eventId = "$eventId:example.org";
            const threadId = "$threadId:server";
            const txnId = client.makeTxnId();

            const room = new Room(roomId, client, userId);
            mocked(store.getRoom).mockReturnValue(room);

            const rootEvent = new MatrixEvent({ event_id: threadId });
            room.createThread(threadId, rootEvent, [rootEvent], false);

            httpLookups = [{
                method: "PUT",
                path: `/rooms/${encodeURIComponent(roomId)}/send/m.room.message/${txnId}`,
                data: { event_id: eventId },
                expectBody: {
                    ...content,
                    "m.relates_to": {
                        "m.in_reply_to": {
                            event_id: threadId,
                        },
                        "event_id": threadId,
                        "is_falling_back": true,
                        "rel_type": "m.thread",
                    },
                },
            }];

            await client.sendEvent(roomId, threadId, EventType.RoomMessage, { ...content }, txnId);
        });

        it("should add thread relation if threadId is passed and the relation is missing with reply", async () => {
            const eventId = "$eventId:example.org";
            const threadId = "$threadId:server";
            const txnId = client.makeTxnId();

            const content = {
                body,
                "m.relates_to": {
                    "m.in_reply_to": {
                        event_id: "$other:event",
                    },
                },
            };

            const room = new Room(roomId, client, userId);
            mocked(store.getRoom).mockReturnValue(room);

            const rootEvent = new MatrixEvent({ event_id: threadId });
            room.createThread(threadId, rootEvent, [rootEvent], false);

            httpLookups = [{
                method: "PUT",
                path: `/rooms/${encodeURIComponent(roomId)}/send/m.room.message/${txnId}`,
                data: { event_id: eventId },
                expectBody: {
                    ...content,
                    "m.relates_to": {
                        "m.in_reply_to": {
                            event_id: "$other:event",
                        },
                        "event_id": threadId,
                        "is_falling_back": false,
                        "rel_type": "m.thread",
                    },
                },
            }];

            await client.sendEvent(roomId, threadId, EventType.RoomMessage, { ...content }, txnId);
        });
    });

    it("should create (unstable) file trees", async () => {
        const userId = "@test:example.org";
        const roomId = "!room:example.org";
        const roomName = "Test Tree";
        const mockRoom = {} as unknown as Room;
        const fn = jest.fn().mockImplementation((opts) => {
            expect(opts).toMatchObject({
                name: roomName,
                preset: Preset.PrivateChat,
                power_level_content_override: {
                    ...DEFAULT_TREE_POWER_LEVELS_TEMPLATE,
                    users: {
                        [userId]: 100,
                    },
                },
                creation_content: {
                    [RoomCreateTypeField]: RoomType.Space,
                },
                initial_state: [
                    {
                        // We use `unstable` to ensure that the code is actually using the right identifier
                        type: UNSTABLE_MSC3088_PURPOSE.unstable,
                        state_key: UNSTABLE_MSC3089_TREE_SUBTYPE.unstable,
                        content: {
                            [UNSTABLE_MSC3088_ENABLED.unstable!]: true,
                        },
                    },
                    {
                        type: EventType.RoomEncryption,
                        state_key: "",
                        content: {
                            algorithm: MEGOLM_ALGORITHM,
                        },
                    },
                ],
            });
            return { room_id: roomId };
        });
        client.getUserId = () => userId;
        client.createRoom = fn;
        client.getRoom = (getRoomId) => {
            expect(getRoomId).toEqual(roomId);
            return mockRoom;
        };
        const tree = await client.unstableCreateFileTree(roomName);
        expect(tree).toBeDefined();
        expect(tree.roomId).toEqual(roomId);
        expect(tree.room).toBe(mockRoom);
        expect(fn.mock.calls.length).toBe(1);
    });

    it("should get (unstable) file trees with valid state", async () => {
        const roomId = "!room:example.org";
        const mockRoom = {
            getMyMembership: () => "join",
            currentState: {
                getStateEvents: (eventType, stateKey) => {
                    if (eventType === EventType.RoomCreate) {
                        expect(stateKey).toEqual("");
                        return new MatrixEvent({
                            content: {
                                [RoomCreateTypeField]: RoomType.Space,
                            },
                        });
                    } else if (eventType === UNSTABLE_MSC3088_PURPOSE.unstable) {
                        // We use `unstable` to ensure that the code is actually using the right identifier
                        expect(stateKey).toEqual(UNSTABLE_MSC3089_TREE_SUBTYPE.unstable);
                        return new MatrixEvent({
                            content: {
                                [UNSTABLE_MSC3088_ENABLED.unstable!]: true,
                            },
                        });
                    } else {
                        throw new Error("Unexpected event type or state key");
                    }
                },
            } as Room["currentState"],
        } as unknown as Room;
        client.getRoom = (getRoomId) => {
            expect(getRoomId).toEqual(roomId);
            return mockRoom;
        };
        const tree = client.unstableGetFileTreeSpace(roomId);
        expect(tree).toBeDefined();
        expect(tree!.roomId).toEqual(roomId);
        expect(tree!.room).toBe(mockRoom);
    });

    it("should not get (unstable) file trees if not joined", async () => {
        const roomId = "!room:example.org";
        const mockRoom = {
            getMyMembership: () => "leave", // "not join"
        } as unknown as Room;
        client.getRoom = (getRoomId) => {
            expect(getRoomId).toEqual(roomId);
            return mockRoom;
        };
        const tree = client.unstableGetFileTreeSpace(roomId);
        expect(tree).toBeFalsy();
    });

    it("should not get (unstable) file trees for unknown rooms", async () => {
        const roomId = "!room:example.org";
        client.getRoom = (getRoomId) => {
            expect(getRoomId).toEqual(roomId);
            return null; // imply unknown
        };
        const tree = client.unstableGetFileTreeSpace(roomId);
        expect(tree).toBeFalsy();
    });

    it("should not get (unstable) file trees with invalid create contents", async () => {
        const roomId = "!room:example.org";
        const mockRoom = {
            getMyMembership: () => "join",
            currentState: {
                getStateEvents: (eventType, stateKey) => {
                    if (eventType === EventType.RoomCreate) {
                        expect(stateKey).toEqual("");
                        return new MatrixEvent({
                            content: {
                                [RoomCreateTypeField]: "org.example.not_space",
                            },
                        });
                    } else if (eventType === UNSTABLE_MSC3088_PURPOSE.unstable) {
                        // We use `unstable` to ensure that the code is actually using the right identifier
                        expect(stateKey).toEqual(UNSTABLE_MSC3089_TREE_SUBTYPE.unstable);
                        return new MatrixEvent({
                            content: {
                                [UNSTABLE_MSC3088_ENABLED.unstable!]: true,
                            },
                        });
                    } else {
                        throw new Error("Unexpected event type or state key");
                    }
                },
            } as Room["currentState"],
        } as unknown as Room;
        client.getRoom = (getRoomId) => {
            expect(getRoomId).toEqual(roomId);
            return mockRoom;
        };
        const tree = client.unstableGetFileTreeSpace(roomId);
        expect(tree).toBeFalsy();
    });

    it("should not get (unstable) file trees with invalid purpose/subtype contents", async () => {
        const roomId = "!room:example.org";
        const mockRoom = {
            getMyMembership: () => "join",
            currentState: {
                getStateEvents: (eventType, stateKey) => {
                    if (eventType === EventType.RoomCreate) {
                        expect(stateKey).toEqual("");
                        return new MatrixEvent({
                            content: {
                                [RoomCreateTypeField]: RoomType.Space,
                            },
                        });
                    } else if (eventType === UNSTABLE_MSC3088_PURPOSE.unstable) {
                        expect(stateKey).toEqual(UNSTABLE_MSC3089_TREE_SUBTYPE.unstable);
                        return new MatrixEvent({
                            content: {
                                [UNSTABLE_MSC3088_ENABLED.unstable!]: false,
                            },
                        });
                    } else {
                        throw new Error("Unexpected event type or state key");
                    }
                },
            } as Room["currentState"],
        } as unknown as Room;
        client.getRoom = (getRoomId) => {
            expect(getRoomId).toEqual(roomId);
            return mockRoom;
        };
        const tree = client.unstableGetFileTreeSpace(roomId);
        expect(tree).toBeFalsy();
    });

    it("should not POST /filter if a matching filter already exists", async function() {
        httpLookups = [
            PUSH_RULES_RESPONSE,
            SYNC_RESPONSE,
        ];
        const filterId = "ehfewf";
        mocked(store.getFilterIdByName).mockReturnValue(filterId);
        const filter = new Filter("0", filterId);
        filter.setDefinition({ "room": { "timeline": { "limit": 8 } } });
        mocked(store.getFilter).mockReturnValue(filter);
        const syncPromise = new Promise<void>((resolve, reject) => {
            client.on(ClientEvent.Sync, function syncListener(state) {
                if (state === "SYNCING") {
                    expect(httpLookups.length).toEqual(0);
                    client.removeListener(ClientEvent.Sync, syncListener);
                    resolve();
                } else if (state === "ERROR") {
                    reject(new Error("sync error"));
                }
            });
        });
        await client.startClient({ filter });
        await syncPromise;
    });

    describe("getSyncState", function() {
        it("should return null if the client isn't started", function() {
            expect(client.getSyncState()).toBe(null);
        });

        it("should return the same sync state as emitted sync events", async function() {
            const syncingPromise = new Promise<void>((resolve) => {
                client.on(ClientEvent.Sync, function syncListener(state) {
                    expect(state).toEqual(client.getSyncState());
                    if (state === "SYNCING") {
                        client.removeListener(ClientEvent.Sync, syncListener);
                        resolve();
                    }
                });
            });
            await client.startClient();
            await syncingPromise;
        });
    });

    describe("getOrCreateFilter", function() {
        it("should POST createFilter if no id is present in localStorage", function() {
        });
        it("should use an existing filter if id is present in localStorage", function() {
        });
        it("should handle localStorage filterId missing from the server", function(done) {
            function getFilterName(userId: string, suffix?: string) {
                // scope this on the user ID because people may login on many accounts
                // and they all need to be stored!
                return "FILTER_SYNC_" + userId + (suffix ? "_" + suffix : "");
            }
            const invalidFilterId = 'invalidF1lt3r';
            httpLookups = [];
            httpLookups.push({
                method: "GET",
                path: FILTER_PATH + '/' + invalidFilterId,
                error: {
                    errcode: "M_UNKNOWN",
                    name: "M_UNKNOWN",
                    message: "No row found",
                    data: { errcode: "M_UNKNOWN", error: "No row found" },
                    httpStatus: 404,
                },
            });
            httpLookups.push(FILTER_RESPONSE);
            mocked(store.getFilterIdByName).mockReturnValue(invalidFilterId);

            const filterName = getFilterName(client.credentials.userId!);
            client.store.setFilterIdByName(filterName, invalidFilterId);
            const filter = new Filter(client.credentials.userId);

            client.getOrCreateFilter(filterName, filter).then(function(filterId) {
                expect(filterId).toEqual(FILTER_RESPONSE.data?.filter_id);
                done();
            });
        });
    });

    describe("retryImmediately", function() {
        it("should return false if there is no request waiting", async function() {
            httpLookups = [];
            await client.startClient();
            expect(client.retryImmediately()).toBe(false);
        });

        it("should work on /filter", function(done) {
            httpLookups = [];
            httpLookups.push(PUSH_RULES_RESPONSE);
            httpLookups.push({
                method: "POST", path: FILTER_PATH, error: { errcode: "NOPE_NOPE_NOPE" },
            });
            httpLookups.push(FILTER_RESPONSE);
            httpLookups.push(SYNC_RESPONSE);

            client.on(ClientEvent.Sync, function syncListener(state) {
                if (state === "ERROR" && httpLookups.length > 0) {
                    expect(httpLookups.length).toEqual(2);
                    expect(client.retryImmediately()).toBe(true);
                    jest.advanceTimersByTime(1);
                } else if (state === "PREPARED" && httpLookups.length === 0) {
                    client.removeListener(ClientEvent.Sync, syncListener);
                    done();
                } else {
                    // unexpected state transition!
                    expect(state).toEqual(null);
                }
            });
            client.startClient();
        });

        it("should work on /sync", function(done) {
            httpLookups.push({
                method: "GET", path: "/sync", error: { errcode: "NOPE_NOPE_NOPE" },
            });
            httpLookups.push({
                method: "GET", path: "/sync", data: SYNC_DATA,
            });

            client.on(ClientEvent.Sync, function syncListener(state) {
                if (state === "ERROR" && httpLookups.length > 0) {
                    expect(httpLookups.length).toEqual(1);
                    expect(client.retryImmediately()).toBe(
                        true,
                    );
                    jest.advanceTimersByTime(1);
                } else if (state === "RECONNECTING" && httpLookups.length > 0) {
                    jest.advanceTimersByTime(10000);
                } else if (state === "SYNCING" && httpLookups.length === 0) {
                    client.removeListener(ClientEvent.Sync, syncListener);
                    done();
                }
            });
            client.startClient();
        });

        it("should work on /pushrules", function(done) {
            httpLookups = [];
            httpLookups.push({
                method: "GET", path: "/pushrules/", error: { errcode: "NOPE_NOPE_NOPE" },
            });
            httpLookups.push(PUSH_RULES_RESPONSE);
            httpLookups.push(FILTER_RESPONSE);
            httpLookups.push(SYNC_RESPONSE);

            client.on(ClientEvent.Sync, function syncListener(state) {
                if (state === "ERROR" && httpLookups.length > 0) {
                    expect(httpLookups.length).toEqual(3);
                    expect(client.retryImmediately()).toBe(true);
                    jest.advanceTimersByTime(1);
                } else if (state === "PREPARED" && httpLookups.length === 0) {
                    client.removeListener(ClientEvent.Sync, syncListener);
                    done();
                } else {
                    // unexpected state transition!
                    expect(state).toEqual(null);
                }
            });
            client.startClient();
        });
    });

    describe("emitted sync events", function() {
        function syncChecker(expectedStates: [string, string | null][], done: Function) {
            return function syncListener(state: SyncState, old: SyncState | null) {
                const expected = expectedStates.shift();
                logger.log(
                    "'sync' curr=%s old=%s EXPECT=%s", state, old, expected,
                );
                if (!expected) {
                    done();
                    return;
                }
                expect(state).toEqual(expected[0]);
                expect(old).toEqual(expected[1]);
                if (expectedStates.length === 0) {
                    client.removeListener(ClientEvent.Sync, syncListener);
                    done();
                }
                // standard retry time is 5 to 10 seconds
                jest.advanceTimersByTime(10000);
            };
        }

        it("should transition null -> PREPARED after the first /sync", function(done) {
            const expectedStates: [string, string | null][] = [];
            expectedStates.push(["PREPARED", null]);
            client.on(ClientEvent.Sync, syncChecker(expectedStates, done));
            client.startClient();
        });

        it("should transition null -> ERROR after a failed /filter", function(done) {
            const expectedStates: [string, string | null][] = [];
            httpLookups = [];
            httpLookups.push(PUSH_RULES_RESPONSE);
            httpLookups.push({
                method: "POST", path: FILTER_PATH, error: { errcode: "NOPE_NOPE_NOPE" },
            });
            expectedStates.push(["ERROR", null]);
            client.on(ClientEvent.Sync, syncChecker(expectedStates, done));
            client.startClient();
        });

        // Disabled because now `startClient` makes a legit call to `/versions`
        // And those tests are really unhappy about it... Not possible to figure
        // out what a good resolution would look like
        xit("should transition ERROR -> CATCHUP after /sync if prev failed", function(done) {
            const expectedStates: [string, string | null][] = [];
            acceptKeepalives = false;
            httpLookups = [];
            httpLookups.push(PUSH_RULES_RESPONSE);
            httpLookups.push(FILTER_RESPONSE);
            httpLookups.push({
                method: "GET", path: "/sync", error: { errcode: "NOPE_NOPE_NOPE" },
            });
            httpLookups.push({
                method: "GET", path: KEEP_ALIVE_PATH,
                error: { errcode: "KEEPALIVE_FAIL" },
            });
            httpLookups.push({
                method: "GET", path: KEEP_ALIVE_PATH, data: {},
            });
            httpLookups.push({
                method: "GET", path: "/sync", data: SYNC_DATA,
            });

            expectedStates.push(["RECONNECTING", null]);
            expectedStates.push(["ERROR", "RECONNECTING"]);
            expectedStates.push(["CATCHUP", "ERROR"]);
            client.on(ClientEvent.Sync, syncChecker(expectedStates, done));
            client.startClient();
        });

        it("should transition PREPARED -> SYNCING after /sync", function(done) {
            const expectedStates: [string, string | null][] = [];
            expectedStates.push(["PREPARED", null]);
            expectedStates.push(["SYNCING", "PREPARED"]);
            client.on(ClientEvent.Sync, syncChecker(expectedStates, done));
            client.startClient();
        });

        xit("should transition SYNCING -> ERROR after a failed /sync", function(done) {
            acceptKeepalives = false;
            const expectedStates: [string, string | null][] = [];
            httpLookups.push({
                method: "GET", path: "/sync", error: { errcode: "NONONONONO" },
            });
            httpLookups.push({
                method: "GET", path: KEEP_ALIVE_PATH,
                error: { errcode: "KEEPALIVE_FAIL" },
            });

            expectedStates.push(["PREPARED", null]);
            expectedStates.push(["SYNCING", "PREPARED"]);
            expectedStates.push(["RECONNECTING", "SYNCING"]);
            expectedStates.push(["ERROR", "RECONNECTING"]);
            client.on(ClientEvent.Sync, syncChecker(expectedStates, done));
            client.startClient();
        });

        xit("should transition ERROR -> SYNCING after /sync if prev failed", function(done) {
            const expectedStates: [string, string | null][] = [];
            httpLookups.push({
                method: "GET", path: "/sync", error: { errcode: "NONONONONO" },
            });
            httpLookups.push(SYNC_RESPONSE);

            expectedStates.push(["PREPARED", null]);
            expectedStates.push(["SYNCING", "PREPARED"]);
            expectedStates.push(["ERROR", "SYNCING"]);
            client.on(ClientEvent.Sync, syncChecker(expectedStates, done));
            client.startClient();
        });

        it("should transition SYNCING -> SYNCING on subsequent /sync successes", function(done) {
            const expectedStates: [string, string | null][] = [];
            httpLookups.push(SYNC_RESPONSE);
            httpLookups.push(SYNC_RESPONSE);

            expectedStates.push(["PREPARED", null]);
            expectedStates.push(["SYNCING", "PREPARED"]);
            expectedStates.push(["SYNCING", "SYNCING"]);
            client.on(ClientEvent.Sync, syncChecker(expectedStates, done));
            client.startClient();
        });

        xit("should transition ERROR -> ERROR if keepalive keeps failing", function(done) {
            acceptKeepalives = false;
            const expectedStates: [string, string | null][] = [];
            httpLookups.push({
                method: "GET", path: "/sync", error: { errcode: "NONONONONO" },
            });
            httpLookups.push({
                method: "GET", path: KEEP_ALIVE_PATH,
                error: { errcode: "KEEPALIVE_FAIL" },
            });
            httpLookups.push({
                method: "GET", path: KEEP_ALIVE_PATH,
                error: { errcode: "KEEPALIVE_FAIL" },
            });

            expectedStates.push(["PREPARED", null]);
            expectedStates.push(["SYNCING", "PREPARED"]);
            expectedStates.push(["RECONNECTING", "SYNCING"]);
            expectedStates.push(["ERROR", "RECONNECTING"]);
            expectedStates.push(["ERROR", "ERROR"]);
            client.on(ClientEvent.Sync, syncChecker(expectedStates, done));
            client.startClient();
        });
    });

    describe("inviteByEmail", function() {
        const roomId = "!foo:bar";

        it("should send an invite HTTP POST", function() {
            httpLookups = [{
                method: "POST",
                path: "/rooms/!foo%3Abar/invite",
                data: {},
                expectBody: {
                    id_server: identityServerDomain,
                    medium: "email",
                    address: "alice@gmail.com",
                },
            }];
            client.inviteByEmail(roomId, "alice@gmail.com");
            expect(httpLookups.length).toEqual(0);
        });
    });

    describe("guest rooms", function() {
        it("should only do /sync calls (without filter/pushrules)", async function() {
            httpLookups = []; // no /pushrules or /filter
            httpLookups.push({
                method: "GET",
                path: "/sync",
                data: SYNC_DATA,
            });
            client.setGuest(true);
            await client.startClient();
            expect(httpLookups.length).toBe(0);
        });

        xit("should be able to peek into a room using peekInRoom", function(done) {
        });
    });

    describe("getPresence", function() {
        it("should send a presence HTTP GET", function() {
            httpLookups = [{
                method: "GET",
                path: `/presence/${encodeURIComponent(userId)}/status`,
                data: {
                    "presence": "unavailable",
                    "last_active_ago": 420845,
                },
            }];
            client.getPresence(userId);
            expect(httpLookups.length).toEqual(0);
        });
    });

    describe("redactEvent", () => {
        const roomId = "!room:example.org";
        const mockRoom = {
            getMyMembership: () => "join",
            currentState: {
                getStateEvents: (eventType, stateKey) => {
                    if (eventType === EventType.RoomEncryption) {
                        expect(stateKey).toEqual("");
                        return new MatrixEvent({ content: {} });
                    } else {
                        throw new Error("Unexpected event type or state key");
                    }
                },
            } as Room["currentState"],
            getThread: jest.fn(),
            addPendingEvent: jest.fn(),
            updatePendingEvent: jest.fn(),
            reEmitter: {
                reEmit: jest.fn(),
            },
        } as unknown as Room;

        beforeEach(() => {
            client.getRoom = (getRoomId) => {
                expect(getRoomId).toEqual(roomId);
                return mockRoom;
            };
        });

        it("overload without threadId works", async () => {
            const eventId = "$eventId:example.org";
            const txnId = client.makeTxnId();
            httpLookups = [{
                method: "PUT",
                path: `/rooms/${encodeURIComponent(roomId)}/redact/${encodeURIComponent(eventId)}/${txnId}`,
                data: { event_id: eventId },
            }];

            await client.redactEvent(roomId, eventId, txnId);
        });

        it("overload with null threadId works", async () => {
            const eventId = "$eventId:example.org";
            const txnId = client.makeTxnId();
            httpLookups = [{
                method: "PUT",
                path: `/rooms/${encodeURIComponent(roomId)}/redact/${encodeURIComponent(eventId)}/${txnId}`,
                data: { event_id: eventId },
            }];

            await client.redactEvent(roomId, null, eventId, txnId);
        });

        it("overload with threadId works", async () => {
            const eventId = "$eventId:example.org";
            const txnId = client.makeTxnId();
            httpLookups = [{
                method: "PUT",
                path: `/rooms/${encodeURIComponent(roomId)}/redact/${encodeURIComponent(eventId)}/${txnId}`,
                data: { event_id: eventId },
            }];

            await client.redactEvent(roomId, "$threadId:server", eventId, txnId);
        });

        it("does not get wrongly encrypted", async () => {
            const eventId = "$eventId:example.org";
            const txnId = client.makeTxnId();
            const reason = "This is the redaction reason";
            httpLookups = [{
                method: "PUT",
                path: `/rooms/${encodeURIComponent(roomId)}/redact/${encodeURIComponent(eventId)}/${txnId}`,
                expectBody: { reason }, // NOT ENCRYPTED
                data: { event_id: eventId },
            }];

            await client.redactEvent(roomId, eventId, txnId, { reason });
        });
    });

    describe("cancelPendingEvent", () => {
        const roomId = "!room:server";
        const txnId = "m12345";

        const mockRoom = {
            getMyMembership: () => "join",
            updatePendingEvent: (event: MatrixEvent, status: EventStatus) => event.setStatus(status),
            currentState: {
                getStateEvents: (eventType, stateKey) => {
                    if (eventType === EventType.RoomCreate) {
                        expect(stateKey).toEqual("");
                        return new MatrixEvent({
                            content: {
                                [RoomCreateTypeField]: RoomType.Space,
                            },
                        });
                    } else if (eventType === EventType.RoomEncryption) {
                        expect(stateKey).toEqual("");
                        return new MatrixEvent({ content: {} });
                    } else {
                        throw new Error("Unexpected event type or state key");
                    }
                },
            } as Room["currentState"],
        } as unknown as Room;

        let event: MatrixEvent;
        beforeEach(async () => {
            event = new MatrixEvent({
                event_id: "~" + roomId + ":" + txnId,
                sender: client.credentials.userId!,
                room_id: roomId,
                origin_server_ts: new Date().getTime(),
            });
            event.setTxnId(txnId);

            client.getRoom = (getRoomId) => {
                expect(getRoomId).toEqual(roomId);
                return mockRoom;
            };
            client.crypto = { // mock crypto
                encryptEvent: () => new Promise(() => {}),
                stop: jest.fn(),
            } as unknown as Crypto;
        });

        function assertCancelled() {
            expect(event.status).toBe(EventStatus.CANCELLED);
            expect(client.scheduler?.removeEventFromQueue(event)).toBeFalsy();
            expect(httpLookups.filter(h => h.path.includes("/send/")).length).toBe(0);
        }

        it("should cancel an event which is queued", () => {
            event.setStatus(EventStatus.QUEUED);
            client.scheduler?.queueEvent(event);
            client.cancelPendingEvent(event);
            assertCancelled();
        });

        it("should cancel an event which is encrypting", async () => {
            // @ts-ignore protected method access
            client.encryptAndSendEvent(null, event);
            await testUtils.emitPromise(event, "Event.status");
            client.cancelPendingEvent(event);
            assertCancelled();
        });

        it("should cancel an event which is not sent", () => {
            event.setStatus(EventStatus.NOT_SENT);
            client.cancelPendingEvent(event);
            assertCancelled();
        });

        it("should error when given any other event status", () => {
            event.setStatus(EventStatus.SENDING);
            expect(() => client.cancelPendingEvent(event)).toThrow("cannot cancel an event with status sending");
            expect(event.status).toBe(EventStatus.SENDING);
        });
    });

    describe("threads", () => {
        it("partitions root events to room timeline and thread timeline", () => {
            const supportsExperimentalThreads = client.supportsExperimentalThreads;
            client.supportsExperimentalThreads = () => true;
            const room = new Room("!room1:matrix.org", client, userId);

            const rootEvent = new MatrixEvent({
                "content": {},
                "origin_server_ts": 1,
                "room_id": "!room1:matrix.org",
                "sender": "@alice:matrix.org",
                "type": "m.room.message",
                "unsigned": {
                    "m.relations": {
                        "m.thread": {
                            "latest_event": {},
                            "count": 33,
                            "current_user_participated": false,
                        },
                    },
                },
                "event_id": "$ev1",
                "user_id": "@alice:matrix.org",
            });

            expect(rootEvent.isThreadRoot).toBe(true);

            const [roomEvents, threadEvents] = room.partitionThreadedEvents([rootEvent]);
            expect(roomEvents).toHaveLength(1);
            expect(threadEvents).toHaveLength(1);

            // Restore method
            client.supportsExperimentalThreads = supportsExperimentalThreads;
        });
    });

    describe("read-markers and read-receipts", () => {
        it("setRoomReadMarkers", () => {
            client.setRoomReadMarkersHttpRequest = jest.fn();
            const room = {
                hasPendingEvent: jest.fn().mockReturnValue(false),
                addLocalEchoReceipt: jest.fn(),
            } as unknown as Room;
            const rrEvent = new MatrixEvent({ event_id: "read_event_id" });
            const rpEvent = new MatrixEvent({ event_id: "read_private_event_id" });
            client.getRoom = () => room;

            client.setRoomReadMarkers(
                "room_id",
                "read_marker_event_id",
                rrEvent,
                rpEvent,
            );

            expect(client.setRoomReadMarkersHttpRequest).toHaveBeenCalledWith(
                "room_id",
                "read_marker_event_id",
                "read_event_id",
                "read_private_event_id",
            );
            expect(room.addLocalEchoReceipt).toHaveBeenCalledTimes(2);
            expect(room.addLocalEchoReceipt).toHaveBeenNthCalledWith(
                1,
                client.credentials.userId,
                rrEvent,
                ReceiptType.Read,
            );
            expect(room.addLocalEchoReceipt).toHaveBeenNthCalledWith(
                2,
                client.credentials.userId,
                rpEvent,
                ReceiptType.ReadPrivate,
            );
        });
    });

    describe("beacons", () => {
        const roomId = '!room:server.org';
        const content = makeBeaconInfoContent(100, true);

        beforeEach(() => {
            mocked(client.http.authedRequest).mockClear().mockResolvedValue({});
        });

        it("creates new beacon info", async () => {
            await client.unstable_createLiveBeacon(roomId, content);

            // event type combined
            const expectedEventType = M_BEACON_INFO.name;
            const [method, path, queryParams, requestContent] = mocked(client.http.authedRequest).mock.calls[0];
            expect(method).toBe('PUT');
            expect(path).toEqual(
                `/rooms/${encodeURIComponent(roomId)}/state/` +
                `${encodeURIComponent(expectedEventType)}/${encodeURIComponent(userId)}`,
            );
            expect(queryParams).toBeFalsy();
            expect(requestContent).toEqual(content);
        });

        it("updates beacon info with specific event type", async () => {
            await client.unstable_setLiveBeacon(roomId, content);

            // event type combined
            const [, path, , requestContent] = mocked(client.http.authedRequest).mock.calls[0];
            expect(path).toEqual(
                `/rooms/${encodeURIComponent(roomId)}/state/` +
                `${encodeURIComponent(M_BEACON_INFO.name)}/${encodeURIComponent(userId)}`,
            );
            expect(requestContent).toEqual(content);
        });

        describe('processBeaconEvents()', () => {
            it('does nothing when events is falsy', () => {
                const room = new Room(roomId, client, userId);
                const roomStateProcessSpy = jest.spyOn(room.currentState, 'processBeaconEvents');

                client.processBeaconEvents(room, undefined);
                expect(roomStateProcessSpy).not.toHaveBeenCalled();
            });

            it('does nothing when events is of length 0', () => {
                const room = new Room(roomId, client, userId);
                const roomStateProcessSpy = jest.spyOn(room.currentState, 'processBeaconEvents');

                client.processBeaconEvents(room, []);
                expect(roomStateProcessSpy).not.toHaveBeenCalled();
            });

            it('calls room states processBeaconEvents with events', () => {
                const room = new Room(roomId, client, userId);
                const roomStateProcessSpy = jest.spyOn(room.currentState, 'processBeaconEvents');

                const messageEvent = testUtils.mkMessage({ room: roomId, user: userId, event: true });
                const beaconEvent = makeBeaconEvent(userId);

                client.processBeaconEvents(room, [messageEvent, beaconEvent]);
                expect(roomStateProcessSpy).toHaveBeenCalledWith([messageEvent, beaconEvent], client);
            });
        });
    });

    describe("setRoomTopic", () => {
        const roomId = "!foofoofoofoofoofoo:matrix.org";
        const createSendStateEventMock = (topic: string, htmlTopic?: string) => {
            return jest.fn()
                .mockImplementation((roomId: string, eventType: string, content: any, stateKey: string) => {
                    expect(roomId).toEqual(roomId);
                    expect(eventType).toEqual(EventType.RoomTopic);
                    expect(content).toMatchObject(ContentHelpers.makeTopicContent(topic, htmlTopic));
                    expect(stateKey).toBeUndefined();
                    return Promise.resolve();
                });
        };

        it("is called with plain text topic and sends state event", async () => {
            const sendStateEvent = createSendStateEventMock("pizza");
            client.sendStateEvent = sendStateEvent;
            await client.setRoomTopic(roomId, "pizza");
            expect(sendStateEvent).toHaveBeenCalledTimes(1);
        });

        it("is called with plain text topic and callback and sends state event", async () => {
            const sendStateEvent = createSendStateEventMock("pizza");
            client.sendStateEvent = sendStateEvent;
            await client.setRoomTopic(roomId, "pizza");
            expect(sendStateEvent).toHaveBeenCalledTimes(1);
        });

        it("is called with plain text and HTML topic and sends state event", async () => {
            const sendStateEvent = createSendStateEventMock("pizza", "<b>pizza</b>");
            client.sendStateEvent = sendStateEvent;
            await client.setRoomTopic(roomId, "pizza", "<b>pizza</b>");
            expect(sendStateEvent).toHaveBeenCalledTimes(1);
        });
    });

    describe("setPassword", () => {
        const auth = { session: 'abcdef', type: 'foo' };
        const newPassword = 'newpassword';

        const passwordTest = (expectedRequestContent: any) => {
            const [method, path, queryParams, requestContent] = mocked(client.http.authedRequest).mock.calls[0];
            expect(method).toBe('POST');
            expect(path).toEqual('/account/password');
            expect(queryParams).toBeFalsy();
            expect(requestContent).toEqual(expectedRequestContent);
        };

        beforeEach(() => {
            mocked(client.http.authedRequest).mockClear().mockResolvedValue({});
        });

        it("no logout_devices specified", async () => {
            await client.setPassword(auth, newPassword);
            passwordTest({ auth, new_password: newPassword });
        });

        it("no logout_devices specified + callback", async () => {
            await client.setPassword(auth, newPassword);
            passwordTest({ auth, new_password: newPassword });
        });

        it("overload logoutDevices=true", async () => {
            await client.setPassword(auth, newPassword, true);
            passwordTest({ auth, new_password: newPassword, logout_devices: true });
        });

        it("overload logoutDevices=true + callback", async () => {
            await client.setPassword(auth, newPassword, true);
            passwordTest({ auth, new_password: newPassword, logout_devices: true });
        });

        it("overload logoutDevices=false", async () => {
            await client.setPassword(auth, newPassword, false);
            passwordTest({ auth, new_password: newPassword, logout_devices: false });
        });

        it("overload logoutDevices=false + callback", async () => {
            await client.setPassword(auth, newPassword, false);
            passwordTest({ auth, new_password: newPassword, logout_devices: false });
        });
    });

    describe("getLocalAliases", () => {
        it("should call the right endpoint", async () => {
            const response = {
                aliases: ["#woop:example.org", "#another:example.org"],
            };
            mocked(client.http.authedRequest).mockClear().mockResolvedValue(response);

            const roomId = "!whatever:example.org";
            const result = await client.getLocalAliases(roomId);

            // Current version of the endpoint we support is v3
            const [method, path, queryParams, data, opts] = mocked(client.http.authedRequest).mock.calls[0];
            expect(data).toBeFalsy();
            expect(method).toBe('GET');
            expect(path).toEqual(`/rooms/${encodeURIComponent(roomId)}/aliases`);
            expect(opts).toMatchObject({ prefix: "/_matrix/client/v3" });
            expect(queryParams).toBeFalsy();
            expect(result!.aliases).toEqual(response.aliases);
        });
    });

    describe("pollingTurnServers", () => {
        afterEach(() => {
            mocked(supportsMatrixCall).mockReset();
        });

        it("is false if the client isn't started", () => {
            expect(client.clientRunning).toBe(false);
            expect(client.pollingTurnServers).toBe(false);
        });

        it("is false if VoIP is not supported", async () => {
            mocked(supportsMatrixCall).mockReturnValue(false);
            makeClient(); // create the client a second time so it picks up the supportsMatrixCall mock
            await client.startClient();
            expect(client.pollingTurnServers).toBe(false);
        });

        it("is true if VoIP is supported", async () => {
            mocked(supportsMatrixCall).mockReturnValue(true);
            makeClient(); // create the client a second time so it picks up the supportsMatrixCall mock
            await client.startClient();
            expect(client.pollingTurnServers).toBe(true);
        });
    });

    describe("checkTurnServers", () => {
        beforeAll(() => {
            mocked(supportsMatrixCall).mockReturnValue(true);
        });

        beforeEach(() => {
            makeClient(); // create the client a second time so it picks up the supportsMatrixCall mock
        });

        afterAll(() => {
            mocked(supportsMatrixCall).mockReset();
        });

        it("emits an event when new TURN creds are found", async () => {
            const turnServer = {
                uris: [
                    "turn:turn.example.com:3478?transport=udp",
                    "turn:10.20.30.40:3478?transport=tcp",
                    "turns:10.20.30.40:443?transport=tcp",
                ],
                username: "1443779631:@user:example.com",
                password: "JlKfBy1QwLrO20385QyAtEyIv0=",
            } as unknown as ITurnServerResponse;
            jest.spyOn(client, "turnServer").mockResolvedValue(turnServer);

            const events: any[][] = [];
            const onTurnServers = (...args: any[]) => events.push(args);
            client.on(ClientEvent.TurnServers, onTurnServers);
            expect(await client.checkTurnServers()).toBe(true);
            client.off(ClientEvent.TurnServers, onTurnServers);
            expect(events).toEqual([[[{
                urls: turnServer.uris,
                username: turnServer.username,
                credential: turnServer.password,
            }]]]);
        });

        it("emits an event when an error occurs", async () => {
            const error = new Error(":(");
            jest.spyOn(client, "turnServer").mockRejectedValue(error);

            const events: any[][] = [];
            const onTurnServersError = (...args: any[]) => events.push(args);
            client.on(ClientEvent.TurnServersError, onTurnServersError);
            expect(await client.checkTurnServers()).toBe(false);
            client.off(ClientEvent.TurnServersError, onTurnServersError);
            expect(events).toEqual([[error, false]]); // non-fatal
        });

        it("considers 403 errors fatal", async () => {
            const error = { httpStatus: 403 };
            jest.spyOn(client, "turnServer").mockRejectedValue(error);

            const events: any[][] = [];
            const onTurnServersError = (...args: any[]) => events.push(args);
            client.on(ClientEvent.TurnServersError, onTurnServersError);
            expect(await client.checkTurnServers()).toBe(false);
            client.off(ClientEvent.TurnServersError, onTurnServersError);
            expect(events).toEqual([[error, true]]); // fatal
        });
    });

    describe("encryptAndSendToDevices", () => {
        it("throws an error if crypto is unavailable", () => {
            client.crypto = undefined;
            expect(() => client.encryptAndSendToDevices([], {})).toThrow();
        });

        it("is an alias for the crypto method", async () => {
            client.crypto = testUtils.mock(Crypto, "Crypto");
            const deviceInfos: IOlmDevice[] = [];
            const payload = {};
            await client.encryptAndSendToDevices(deviceInfos, payload);
            expect(client.crypto.encryptAndSendToDevices).toHaveBeenLastCalledWith(deviceInfos, payload);
        });
    });

    describe("support for ignoring invites", () => {
        beforeEach(() => {
            // Mockup `getAccountData`/`setAccountData`.
            const dataStore = new Map();
            client.setAccountData = function(eventType, content) {
                dataStore.set(eventType, content);
                return Promise.resolve({});
            };
            client.getAccountData = function(eventType) {
                const data = dataStore.get(eventType);
                return new MatrixEvent({
                    content: data,
                });
            };

            // Mockup `createRoom`/`getRoom`/`joinRoom`, including state.
            const rooms = new Map();
            client.createRoom = function(options: Options = {}) {
                const roomId = options["_roomId"] || `!room-${rooms.size}:example.org`;
                const state = new Map<string, any>();
                const room = {
                    roomId,
                    _options: options,
                    _state: state,
                    getUnfilteredTimelineSet: function() {
                        return {
                            getLiveTimeline: function() {
                                return {
                                    getState: function(direction) {
                                        expect(direction).toBe(EventTimeline.FORWARDS);
                                        return {
                                            getStateEvents: function(type) {
                                                const store = state.get(type) || {};
                                                return Object.keys(store).map(key => store[key]);
                                            },
                                        };
                                    },
                                } as EventTimeline;
                            },
                        };
                    },
                } as unknown as WrappedRoom;
                rooms.set(roomId, room);
                return Promise.resolve({ room_id: roomId });
            };
            client.getRoom = function(roomId) {
                return rooms.get(roomId);
            };
            client.joinRoom = async function(roomId) {
                return this.getRoom(roomId)! || this.createRoom({ _roomId: roomId } as ICreateRoomOpts);
            };

            // Mockup state events
            client.sendStateEvent = function(roomId, type, content) {
                const room = this.getRoom(roomId) as WrappedRoom;
                const state: Map<string, any> = room._state;
                let store = state.get(type);
                if (!store) {
                    store = {};
                    state.set(type, store);
                }
                const eventId = `$event-${Math.random()}:example.org`;
                store[eventId] = {
                    getId: function() {
                        return eventId;
                    },
                    getRoomId: function() {
                        return roomId;
                    },
                    getContent: function() {
                        return content;
                    },
                };
                return Promise.resolve({ event_id: eventId });
            };
            client.redactEvent = function(roomId, eventId) {
                const room = this.getRoom(roomId) as WrappedRoom;
                const state: Map<string, any> = room._state;
                for (const store of state.values()) {
                    delete store[eventId!];
                }
                return Promise.resolve({ event_id: "$" + eventId + "-" + Math.random() });
            };
        });

        it("should initialize and return the same `target` consistently", async () => {
            const target1 = await client.ignoredInvites.getOrCreateTargetRoom();
            const target2 = await client.ignoredInvites.getOrCreateTargetRoom();
            expect(target1).toBeTruthy();
            expect(target1).toBe(target2);
        });

        it("should initialize and return the same `sources` consistently", async () => {
            const sources1 = await client.ignoredInvites.getOrCreateSourceRooms();
            const sources2 = await client.ignoredInvites.getOrCreateSourceRooms();
            expect(sources1).toBeTruthy();
            expect(sources1).toHaveLength(1);
            expect(sources1).toEqual(sources2);
        });

        it("should initially not reject any invite", async () => {
            const rule = await client.ignoredInvites.getRuleForInvite({
                sender: "@foobar:example.org",
                roomId: "!snafu:somewhere.org",
            });
            expect(rule).toBeFalsy();
        });

        it("should reject invites once we have added a matching rule in the target room (scope: user)", async () => {
            await client.ignoredInvites.addRule(PolicyScope.User, "*:example.org", "just a test");

            // We should reject this invite.
            const ruleMatch = await client.ignoredInvites.getRuleForInvite({
                sender: "@foobar:example.org",
                roomId: "!snafu:somewhere.org",
            });
            expect(ruleMatch).toBeTruthy();
            expect(ruleMatch!.getContent()).toMatchObject({
                recommendation: "m.ban",
                reason: "just a test",
            });

            // We should let these invites go through.
            const ruleWrongServer = await client.ignoredInvites.getRuleForInvite({
                sender: "@foobar:somewhere.org",
                roomId: "!snafu:somewhere.org",
            });
            expect(ruleWrongServer).toBeFalsy();

            const ruleWrongServerRoom = await client.ignoredInvites.getRuleForInvite({
                sender: "@foobar:somewhere.org",
                roomId: "!snafu:example.org",
            });
            expect(ruleWrongServerRoom).toBeFalsy();
        });

        it("should reject invites once we have added a matching rule in the target room (scope: server)", async () => {
            const REASON = `Just a test ${Math.random()}`;
            await client.ignoredInvites.addRule(PolicyScope.Server, "example.org", REASON);

            // We should reject these invites.
            const ruleSenderMatch = await client.ignoredInvites.getRuleForInvite({
                sender: "@foobar:example.org",
                roomId: "!snafu:somewhere.org",
            });
            expect(ruleSenderMatch).toBeTruthy();
            expect(ruleSenderMatch!.getContent()).toMatchObject({
                recommendation: "m.ban",
                reason: REASON,
            });

            const ruleRoomMatch = await client.ignoredInvites.getRuleForInvite({
                sender: "@foobar:somewhere.org",
                roomId: "!snafu:example.org",
            });
            expect(ruleRoomMatch).toBeTruthy();
            expect(ruleRoomMatch!.getContent()).toMatchObject({
                recommendation: "m.ban",
                reason: REASON,
            });

            // We should let these invites go through.
            const ruleWrongServer = await client.ignoredInvites.getRuleForInvite({
                sender: "@foobar:somewhere.org",
                roomId: "!snafu:somewhere.org",
            });
            expect(ruleWrongServer).toBeFalsy();
        });

        it("should reject invites once we have added a matching rule in the target room (scope: room)", async () => {
            const REASON = `Just a test ${Math.random()}`;
            const BAD_ROOM_ID = "!bad:example.org";
            const GOOD_ROOM_ID = "!good:example.org";
            await client.ignoredInvites.addRule(PolicyScope.Room, BAD_ROOM_ID, REASON);

            // We should reject this invite.
            const ruleSenderMatch = await client.ignoredInvites.getRuleForInvite({
                sender: "@foobar:example.org",
                roomId: BAD_ROOM_ID,
            });
            expect(ruleSenderMatch).toBeTruthy();
            expect(ruleSenderMatch!.getContent()).toMatchObject({
                recommendation: "m.ban",
                reason: REASON,
            });

            // We should let these invites go through.
            const ruleWrongRoom = await client.ignoredInvites.getRuleForInvite({
                sender: BAD_ROOM_ID,
                roomId: GOOD_ROOM_ID,
            });
            expect(ruleWrongRoom).toBeFalsy();
        });

        it("should reject invites once we have added a matching rule in a non-target source room", async () => {
            const NEW_SOURCE_ROOM_ID = "!another-source:example.org";

            // Make sure that everything is initialized.
            await client.ignoredInvites.getOrCreateSourceRooms();
            await client.joinRoom(NEW_SOURCE_ROOM_ID);
            await client.ignoredInvites.addSource(NEW_SOURCE_ROOM_ID);

            // Add a rule in the new source room.
            await client.sendStateEvent(NEW_SOURCE_ROOM_ID, PolicyScope.User, {
                entity: "*:example.org",
                reason: "just a test",
                recommendation: "m.ban",
            });

            // We should reject this invite.
            const ruleMatch = await client.ignoredInvites.getRuleForInvite({
                sender: "@foobar:example.org",
                roomId: "!snafu:somewhere.org",
            });
            expect(ruleMatch).toBeTruthy();
            expect(ruleMatch!.getContent()).toMatchObject({
                recommendation: "m.ban",
                reason: "just a test",
            });

            // We should let these invites go through.
            const ruleWrongServer = await client.ignoredInvites.getRuleForInvite({
                sender: "@foobar:somewhere.org",
                roomId: "!snafu:somewhere.org",
            });
            expect(ruleWrongServer).toBeFalsy();

            const ruleWrongServerRoom = await client.ignoredInvites.getRuleForInvite({
                sender: "@foobar:somewhere.org",
                roomId: "!snafu:example.org",
            });
            expect(ruleWrongServerRoom).toBeFalsy();
        });

        it("should not reject invites anymore once we have removed a rule", async () => {
            await client.ignoredInvites.addRule(PolicyScope.User, "*:example.org", "just a test");

            // We should reject this invite.
            const ruleMatch = await client.ignoredInvites.getRuleForInvite({
                sender: "@foobar:example.org",
                roomId: "!snafu:somewhere.org",
            });
            expect(ruleMatch).toBeTruthy();
            expect(ruleMatch!.getContent()).toMatchObject({
                recommendation: "m.ban",
                reason: "just a test",
            });

            // After removing the invite, we shouldn't reject it anymore.
            await client.ignoredInvites.removeRule(ruleMatch as MatrixEvent);
            const ruleMatch2 = await client.ignoredInvites.getRuleForInvite({
                sender: "@foobar:example.org",
                roomId: "!snafu:somewhere.org",
            });
            expect(ruleMatch2).toBeFalsy();
        });

        it("should add new rules in the target room, rather than any other source room", async () => {
            const NEW_SOURCE_ROOM_ID = "!another-source:example.org";

            // Make sure that everything is initialized.
            await client.ignoredInvites.getOrCreateSourceRooms();
            await client.joinRoom(NEW_SOURCE_ROOM_ID);
            const newSourceRoom = client.getRoom(NEW_SOURCE_ROOM_ID) as WrappedRoom;

            // Fetch the list of sources and check that we do not have the new room yet.
            const policies = await client.getAccountData(POLICIES_ACCOUNT_EVENT_TYPE.name)!.getContent();
            expect(policies).toBeTruthy();
            const ignoreInvites = policies[IGNORE_INVITES_ACCOUNT_EVENT_KEY.name];
            expect(ignoreInvites).toBeTruthy();
            expect(ignoreInvites.sources).toBeTruthy();
            expect(ignoreInvites.sources).not.toContain(NEW_SOURCE_ROOM_ID);

            // Add a source.
            const added = await client.ignoredInvites.addSource(NEW_SOURCE_ROOM_ID);
            expect(added).toBe(true);
            const added2 = await client.ignoredInvites.addSource(NEW_SOURCE_ROOM_ID);
            expect(added2).toBe(false);

            // Fetch the list of sources and check that we have added the new room.
            const policies2 = await client.getAccountData(POLICIES_ACCOUNT_EVENT_TYPE.name)!.getContent();
            expect(policies2).toBeTruthy();
            const ignoreInvites2 = policies2[IGNORE_INVITES_ACCOUNT_EVENT_KEY.name];
            expect(ignoreInvites2).toBeTruthy();
            expect(ignoreInvites2.sources).toBeTruthy();
            expect(ignoreInvites2.sources).toContain(NEW_SOURCE_ROOM_ID);

            // Add a rule.
            const eventId = await client.ignoredInvites.addRule(PolicyScope.User, "*:example.org", "just a test");

            // Check where it shows up.
            const targetRoomId = ignoreInvites2.target;
            const targetRoom = client.getRoom(targetRoomId) as WrappedRoom;
            expect(targetRoom._state.get(PolicyScope.User)[eventId]).toBeTruthy();
            expect(newSourceRoom._state.get(PolicyScope.User)?.[eventId]).toBeFalsy();
        });
    });

    describe("using E2EE in group calls", () => {
        const opts = {
            baseUrl: "https://my.home.server",
            idBaseUrl: identityServerUrl,
            accessToken: "my.access.token",
            store: store,
            scheduler: scheduler,
            userId: userId,
        };

        it("enables E2EE by default", () => {
            const client = new MatrixClient(opts);

            expect(client.getUseE2eForGroupCall()).toBe(true);
        });

        it("enables E2EE when enabled explicitly", () => {
            const client = new MatrixClient({
                useE2eForGroupCall: true,
                ...opts,
            });

            expect(client.getUseE2eForGroupCall()).toBe(true);
        });

        it("disables E2EE if disabled explicitly", () => {
            const client = new MatrixClient({
                useE2eForGroupCall: false,
                ...opts,
            });

            expect(client.getUseE2eForGroupCall()).toBe(false);
        });
    });
});<|MERGE_RESOLUTION|>--- conflicted
+++ resolved
@@ -19,12 +19,6 @@
 import { logger } from "../../src/logger";
 import { ClientEvent, ITurnServerResponse, MatrixClient, Store } from "../../src/client";
 import { Filter } from "../../src/filter";
-import {
-    Method,
-    ClientPrefix,
-    IRequestOpts,
-} from "../../src/http-api";
-import { QueryDict } from "../../src/utils";
 import { DEFAULT_TREE_POWER_LEVELS_TEMPLATE } from "../../src/models/MSC3089TreeSpace";
 import {
     EventType,
@@ -44,6 +38,8 @@
 import { M_BEACON_INFO } from "../../src/@types/beacon";
 import {
     ContentHelpers,
+    ClientPrefix,
+    Direction,
     EventTimeline, ICreateRoomOpts,
     IRequestOpts,
     MatrixError,
@@ -70,7 +66,6 @@
     supportsMatrixCall: jest.fn(() => false),
 }));
 
-<<<<<<< HEAD
 // Utility function to ease the transition from our QueryDict type to a string record
 // which we can use to stringify with URLSearchParams
 function convertQueryDictToStringRecord(queryDict?: QueryDict): Record<string, string> {
@@ -84,10 +79,10 @@
     }, {} as Record<string, string>);
 }
 
-=======
 type HttpLookup = {
     method: string;
     path: string;
+    prefix?: string;
     data?: Record<string, any>;
     error?: object;
     expectBody?: Record<string, any>;
@@ -104,7 +99,6 @@
     _state: Map<string, any>;
 };
 
->>>>>>> ae849fdd
 describe("MatrixClient", function() {
     const userId = "@alice:bar";
     const identityServerUrl = "https://identity.server";
@@ -142,38 +136,21 @@
     };
 
     // items are popped off when processed and block if no items left.
-<<<<<<< HEAD
-    let httpLookups: {
-        method: string;
-        path: string;
-        prefix?: string;
-        data?: object;
-        error?: object;
-        expectBody?: object;
-        expectQueryParams?: QueryDict;
-        thenCall?: Function;
-    }[] = [];
-=======
     let httpLookups: HttpLookup[] = [];
->>>>>>> ae849fdd
     let acceptKeepalives: boolean;
     let pendingLookup: {
         promise: Promise<any>;
         method: string;
         path: string;
     } | null = null;
-<<<<<<< HEAD
     function httpReq(
         method: Method,
         path: string,
         queryParams?: QueryDict,
-        body?: Body,
+        body?: BodyInit,
         requestOpts: IRequestOpts = {},
     ) {
         const { prefix } = requestOpts;
-=======
-    function httpReq(method: Method, path: string, qp?: QueryDict, data?: BodyInit, opts?: IRequestOpts) {
->>>>>>> ae849fdd
         if (path === KEEP_ALIVE_PATH && acceptKeepalives) {
             return Promise.resolve({
                 unstable_features: {
@@ -217,11 +194,7 @@
             }
             if (next.expectQueryParams) {
                 Object.keys(next.expectQueryParams).forEach(function(k) {
-<<<<<<< HEAD
                     expect(queryParams?.[k]).toEqual(next.expectQueryParams![k]);
-=======
-                    expect(qp?.[k]).toEqual(next.expectQueryParams![k]);
->>>>>>> ae849fdd
                 });
             }
 
@@ -347,10 +320,10 @@
                 },
             }];
 
-            await client.timestampToEvent(roomId, 0, 'f');
-
-            expect(client.http.authedRequest.mock.calls.length).toStrictEqual(1);
-            const [method, path, queryParams,, { prefix }] = client.http.authedRequest.mock.calls[0];
+            await client.timestampToEvent(roomId, 0, Direction.Forward);
+
+            expect(mocked(client.http.authedRequest).mock.calls.length).toStrictEqual(1);
+            const [method, path, queryParams,, { prefix }] = mocked(client.http.authedRequest).mock.calls[0];
             expect(method).toStrictEqual('GET');
             expect(prefix).toStrictEqual(ClientPrefix.V1);
             expect(path).toStrictEqual(
@@ -386,16 +359,16 @@
                 },
             }];
 
-            await client.timestampToEvent(roomId, 0, 'f');
-
-            expect(client.http.authedRequest.mock.calls.length).toStrictEqual(2);
+            await client.timestampToEvent(roomId, 0, Direction.Forward);
+
+            expect(mocked(client.http.authedRequest).mock.calls.length).toStrictEqual(2);
             const [
                 stableMethod,
                 stablePath,
                 stableQueryParams,
                 ,
                 { prefix: stablePrefix },
-            ] = client.http.authedRequest.mock.calls[0];
+            ] = mocked(client.http.authedRequest).mock.calls[0];
             expect(stableMethod).toStrictEqual('GET');
             expect(stablePrefix).toStrictEqual(ClientPrefix.V1);
             expect(stablePath).toStrictEqual(
@@ -412,7 +385,7 @@
                 unstableQueryParams,
                 ,
                 { prefix: unstablePrefix },
-            ] = client.http.authedRequest.mock.calls[1];
+            ] = mocked(client.http.authedRequest).mock.calls[1];
             expect(unstableMethod).toStrictEqual('GET');
             expect(unstablePrefix).toStrictEqual(unstableMSC3030Prefix);
             expect(unstablePath).toStrictEqual(
@@ -439,10 +412,10 @@
                 },
             }];
 
-            await expect(client.timestampToEvent(roomId, 0, 'f')).rejects.toBeDefined();
-
-            expect(client.http.authedRequest.mock.calls.length).toStrictEqual(1);
-            const [method, path, queryParams,, { prefix }] = client.http.authedRequest.mock.calls[0];
+            await expect(client.timestampToEvent(roomId, 0, Direction.Forward)).rejects.toBeDefined();
+
+            expect(mocked(client.http.authedRequest).mock.calls.length).toStrictEqual(1);
+            const [method, path, queryParams,, { prefix }] = mocked(client.http.authedRequest).mock.calls[0];
             expect(method).toStrictEqual('GET');
             expect(prefix).toStrictEqual(ClientPrefix.V1);
             expect(path).toStrictEqual(
