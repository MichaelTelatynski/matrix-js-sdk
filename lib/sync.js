--- conflicted
+++ resolved
@@ -275,13 +275,8 @@
         attempt = attempt || 0;
         attempt += 1;
 
-<<<<<<< HEAD
-        client.pushRules().done(function(result) {
-            debuglog("Got push rules");
-=======
         client.getPushRules().done(function(result) {
             console.log("Got push rules");
->>>>>>> 80f7220a
             client.pushRules = result;
             getFilter(); // Now get the filter
         }, retryHandler(attempt, getPushRules));
